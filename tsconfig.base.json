{
  "compileOnSave": false,
  "compilerOptions": {
    "rootDir": ".",
    "sourceMap": true,
    "declaration": false,
    "moduleResolution": "node",
    "emitDecoratorMetadata": true,
    "experimentalDecorators": true,
    "importHelpers": true,
    "target": "es2015",
    "module": "commonjs",
    "typeRoots": ["node_modules/@types"],
    "lib": ["es2017", "es2019", "dom"],
    "skipLibCheck": true,
    "skipDefaultLibCheck": true,
    "baseUrl": ".",
    "paths": {
      "@remix-project/remix-analyzer": ["dist/libs/remix-analyzer/src/index.js"],
      "@remix-project/remix-astwalker": ["dist/libs/remix-astwalker/src/index.js"],
      "@remix-project/remix-debug": ["dist/libs/remix-debug/src/index.js"],
      "@remix-project/remix-lib": ["dist/libs/remix-lib/src/index.js"],
      "@remix-project/remix-simulator": ["dist/libs/remix-simulator/src/index.js"],
      "@remix-project/remix-solidity": ["dist/libs/remix-solidity/src/index.js"],
      "@remix-project/remix-tests": ["dist/libs/remix-tests/src/index.js"],
      "@remix-project/remix-url-resolver": ["dist/libs/remix-url-resolver/src/index.js"],
      "@remixproject/debugger-plugin": ["apps/debugger/src/index.ts"],
      "@remixproject/solidity-compiler-plugin": [
        "apps/solidity-compiler/src/index.ts"
      ],
      "@remix-project/remixd": ["dist/libs/remixd/index.js"],
      "@remix-ui/tree-view": ["libs/remix-ui/tree-view/src/index.ts"],
      "@remix-ui/debugger-ui": ["libs/remix-ui/debugger-ui/src/index.ts"],
      "@remix-ui/utils": ["libs/remix-ui/utils/src/index.ts"],
      "@remix-ui/clipboard": ["libs/remix-ui/clipboard/src/index.ts"],
      "@remix-project/remix-solidity-ts": ["libs/remix-solidity/src/index.ts"],
      "@remix-project/remix-lib-ts": ["libs/remix-lib/src/index.ts"],
      "@remix-ui/modal-dialog": ["libs/remix-ui/modal-dialog/src/index.ts"],
      "@remix-ui/toaster": ["libs/remix-ui/toaster/src/index.ts"],
      "@remix-ui/file-explorer": ["libs/remix-ui/file-explorer/src/index.ts"],
      "@remix-ui/workspace": ["libs/remix-ui/workspace/src/index.ts"],
      "@remix-ui/static-analyser": [
        "libs/remix-ui/static-analyser/src/index.ts"
      ],
      "@remix-ui/checkbox": ["libs/remix-ui/checkbox/src/index.ts"],
      "@remix-ui/settings": ["libs/remix-ui/settings/src/index.ts"],
      "@remix-project/core-plugin": ["libs/remix-core-plugin/src/index.ts"],
      "@remix-ui/solidity-compiler": [
        "libs/remix-ui/solidity-compiler/src/index.ts"
      ],
      "@remix-ui/publish-to-storage": [
        "libs/remix-ui/publish-to-storage/src/index.ts"
      ],
<<<<<<< HEAD
      "@remix-ui/renderer": ["libs/remix-ui/renderer/src/index.ts"],
      "@remix-ui/terminal": ["libs/remix-ui/terminal/src/index.ts"],
      "@remix-ui/plugin-manager": ["libs/remix-ui/plugin-manager/src/index.ts"],
      "@remix-ui/helper": ["libs/remix-ui/helper/src/index.ts"],
      "@remix-ui/editor": ["libs/remix-ui/editor/src/index.ts"]
=======
      "@remix-ui/plugin-manager": ["libs/remix-ui/plugin-manager/src/index.ts"],
      "@remix-ui/renderer": ["libs/remix-ui/renderer/src/index.ts"],
      "@remix-ui/terminal": ["libs/remix-ui/terminal/src/index.ts"],
      "@remix-ui/editor": ["libs/remix-ui/editor/src/index.ts"],
      "@remix-ui/helper": ["libs/remix-ui/helper/src/index.ts"]
>>>>>>> 3dcc6b40
    }
  },
  "exclude": ["node_modules", "tmp"]
}<|MERGE_RESOLUTION|>--- conflicted
+++ resolved
@@ -51,19 +51,11 @@
       "@remix-ui/publish-to-storage": [
         "libs/remix-ui/publish-to-storage/src/index.ts"
       ],
-<<<<<<< HEAD
-      "@remix-ui/renderer": ["libs/remix-ui/renderer/src/index.ts"],
-      "@remix-ui/terminal": ["libs/remix-ui/terminal/src/index.ts"],
-      "@remix-ui/plugin-manager": ["libs/remix-ui/plugin-manager/src/index.ts"],
-      "@remix-ui/helper": ["libs/remix-ui/helper/src/index.ts"],
-      "@remix-ui/editor": ["libs/remix-ui/editor/src/index.ts"]
-=======
       "@remix-ui/plugin-manager": ["libs/remix-ui/plugin-manager/src/index.ts"],
       "@remix-ui/renderer": ["libs/remix-ui/renderer/src/index.ts"],
       "@remix-ui/terminal": ["libs/remix-ui/terminal/src/index.ts"],
       "@remix-ui/editor": ["libs/remix-ui/editor/src/index.ts"],
       "@remix-ui/helper": ["libs/remix-ui/helper/src/index.ts"]
->>>>>>> 3dcc6b40
     }
   },
   "exclude": ["node_modules", "tmp"]
