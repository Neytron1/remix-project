{
  "compileOnSave": false,
  "compilerOptions": {
    "rootDir": ".",
    "sourceMap": true,
    "declaration": false,
    "moduleResolution": "node",
    "emitDecoratorMetadata": true,
    "experimentalDecorators": true,
    "importHelpers": true,
    "target": "es2015",
    "module": "commonjs",
    "typeRoots": ["node_modules/@types"],
    "lib": ["es2017", "es2019", "dom"],
    "skipLibCheck": true,
    "skipDefaultLibCheck": true,
    "baseUrl": ".",
    "paths": {
      "@remix-project/remix-analyzer": ["dist/libs/remix-analyzer/src/index.js"],
      "@remix-project/remix-astwalker": ["dist/libs/remix-astwalker/src/index.js"],
      "@remix-project/remix-debug": ["dist/libs/remix-debug/src/index.js"],
      "@remix-project/remix-lib": ["dist/libs/remix-lib/src/index.js"],
<<<<<<< HEAD
      "@remix-project/remix-simulator": [
        "dist/libs/remix-simulator/src/index.js"
      ],
      "@remix-project/remix-solidity": ["dist/libs/remix-solidity/index.js"],
      "@remix-project/remix-tests": ["dist/libs/remix-tests/src/index.js"],
      "@remix-project/remix-url-resolver": [
        "dist/libs/remix-url-resolver/index.js"
      ],
=======
      "@remix-project/remix-simulator": ["dist/libs/remix-simulator/src/index.js"],
      "@remix-project/remix-solidity": ["dist/libs/remix-solidity/src/index.js"],
      "@remix-project/remix-tests": ["dist/libs/remix-tests/src/index.js"],
      "@remix-project/remix-url-resolver": ["dist/libs/remix-url-resolver/src/index.js"],
>>>>>>> 7928be27
      "@remixproject/debugger-plugin": ["apps/debugger/src/index.ts"],
      "@remixproject/solidity-compiler-plugin": [
        "apps/solidity-compiler/src/index.ts"
      ],
      "@remix-project/remixd": ["dist/libs/remixd/index.js"],
      "@remix-ui/tree-view": ["libs/remix-ui/tree-view/src/index.ts"],
      "@remix-ui/debugger-ui": ["libs/remix-ui/debugger-ui/src/index.ts"],
      "@remix-ui/utils": ["libs/remix-ui/utils/src/index.ts"],
      "@remix-ui/clipboard": ["libs/remix-ui/clipboard/src/index.ts"],
      "@remix-project/remix-solidity-ts": ["libs/remix-solidity/src/index.ts"],
      "@remix-project/remix-lib-ts": ["libs/remix-lib/src/index.ts"],
      "@remix-ui/modal-dialog": ["libs/remix-ui/modal-dialog/src/index.ts"],
      "@remix-ui/toaster": ["libs/remix-ui/toaster/src/index.ts"],
      "@remix-ui/file-explorer": ["libs/remix-ui/file-explorer/src/index.ts"],
      "@remix-ui/workspace": ["libs/remix-ui/workspace/src/index.ts"],
      "@remix-ui/static-analyser": [
        "libs/remix-ui/static-analyser/src/index.ts"
      ],
      "@remix-ui/checkbox": ["libs/remix-ui/checkbox/src/index.ts"],
      "@remix-ui/settings": ["libs/remix-ui/settings/src/index.ts"],
      "@remix-project/core-plugin": ["libs/remix-core-plugin/src/index.ts"],
      "@remix-ui/solidity-compiler": [
        "libs/remix-ui/solidity-compiler/src/index.ts"
      ],
      "@remix-ui/publish-to-storage": [
        "libs/remix-ui/publish-to-storage/src/index.ts"
      ],
      "@remix-ui/plugin-manager": ["libs/remix-ui/plugin-manager/src/index.ts"],
      "@remix-ui/renderer": ["libs/remix-ui/renderer/src/index.ts"],
      "@remix-ui/helper": ["libs/remix-ui/helper/src/index.ts"]
    }
  },
  "exclude": ["node_modules", "tmp"]
}<|MERGE_RESOLUTION|>--- conflicted
+++ resolved
@@ -20,21 +20,10 @@
       "@remix-project/remix-astwalker": ["dist/libs/remix-astwalker/src/index.js"],
       "@remix-project/remix-debug": ["dist/libs/remix-debug/src/index.js"],
       "@remix-project/remix-lib": ["dist/libs/remix-lib/src/index.js"],
-<<<<<<< HEAD
-      "@remix-project/remix-simulator": [
-        "dist/libs/remix-simulator/src/index.js"
-      ],
-      "@remix-project/remix-solidity": ["dist/libs/remix-solidity/index.js"],
-      "@remix-project/remix-tests": ["dist/libs/remix-tests/src/index.js"],
-      "@remix-project/remix-url-resolver": [
-        "dist/libs/remix-url-resolver/index.js"
-      ],
-=======
       "@remix-project/remix-simulator": ["dist/libs/remix-simulator/src/index.js"],
       "@remix-project/remix-solidity": ["dist/libs/remix-solidity/src/index.js"],
       "@remix-project/remix-tests": ["dist/libs/remix-tests/src/index.js"],
       "@remix-project/remix-url-resolver": ["dist/libs/remix-url-resolver/src/index.js"],
->>>>>>> 7928be27
       "@remixproject/debugger-plugin": ["apps/debugger/src/index.ts"],
       "@remixproject/solidity-compiler-plugin": [
         "apps/solidity-compiler/src/index.ts"
