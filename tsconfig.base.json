{
  "compileOnSave": false,
  "compilerOptions": {
    "rootDir": ".",
    "sourceMap": true,
    "declaration": false,
    "moduleResolution": "node",
    "emitDecoratorMetadata": true,
    "experimentalDecorators": true,
    "importHelpers": true,
    "target": "es2015",
    "module": "commonjs",
    "typeRoots": ["node_modules/@types", "dist/libs/**/*.d.ts"],
    "lib": ["es2017", "es2019", "dom"],
    "skipLibCheck": true,
    "skipDefaultLibCheck": true,
    "baseUrl": ".",
    "paths": {
      "@remix-project/remix-analyzer": [
        "dist/libs/remix-analyzer/src/index.js"
      ],
      "@remix-project/remix-astwalker": [
        "dist/libs/remix-astwalker/src/index.js"
      ],
      "@remix-project/remix-debug": ["dist/libs/remix-debug/src/index.js"],
      "@remix-project/remix-lib": ["dist/libs/remix-lib/src/index.js"],
      "@remix-project/remix-simulator": [
        "dist/libs/remix-simulator/src/index.js"
      ],
      "@remix-project/remix-solidity": [
        "dist/libs/remix-solidity/src/index"
      ],
      "@remix-project/remix-tests": ["dist/libs/remix-tests/src/index.js"],
      "@remix-project/remix-url-resolver": [
        "dist/libs/remix-url-resolver/src/index.js"
      ],
      "@remix-project/remix-ws-templates": [
        "dist/libs/remix-ws-templates/src/index.js"
      ],
      "@remixproject/debugger-plugin": ["apps/debugger/src/index.ts"],
      "@remixproject/solidity-compiler-plugin": [
        "apps/solidity-compiler/src/index.ts"
      ],
      "@remix-project/remixd": ["dist/libs/remixd/index.js"],
      "@remix-ui/tree-view": ["libs/remix-ui/tree-view/src/index.ts"],
      "@remix-ui/search": ["libs/remix-ui/search/src/index.ts"],
      "@remix-ui/debugger-ui": ["libs/remix-ui/debugger-ui/src/index.ts"],
      "@remix-ui/utils": ["libs/remix-ui/utils/src/index.ts"],
      "@remix-ui/clipboard": ["libs/remix-ui/clipboard/src/index.ts"],
      "@remix-project/remix-solidity-ts": ["libs/remix-solidity/src/index.ts"],
      "@remix-project/remix-lib-ts": ["libs/remix-lib/src/index.ts"],
      "@remix-ui/modal-dialog": ["libs/remix-ui/modal-dialog/src/index.ts"],
      "@remix-ui/toaster": ["libs/remix-ui/toaster/src/index.ts"],
      "@remix-ui/file-explorer": ["libs/remix-ui/file-explorer/src/index.ts"],
      "@remix-ui/file-decorators": ["libs/remix-ui/file-decorators/src/index.ts"],
      "@remix-ui/workspace": ["libs/remix-ui/workspace/src/index.ts"],
      "@remix-ui/static-analyser": [
        "libs/remix-ui/static-analyser/src/index.ts"
      ],
      "@remix-ui/checkbox": ["libs/remix-ui/checkbox/src/index.ts"],
      "@remix-ui/settings": ["libs/remix-ui/settings/src/index.ts"],
      "@remix-project/core-plugin": ["libs/remix-core-plugin/src/index.ts"],
      "@remix-ui/solidity-compiler": [
        "libs/remix-ui/solidity-compiler/src/index.ts"
      ],
      "@remix-ui/publish-to-storage": [
        "libs/remix-ui/publish-to-storage/src/index.ts"
      ],
      "@remix-ui/renderer": ["libs/remix-ui/renderer/src/index.ts"],
      "@remix-ui/terminal": ["libs/remix-ui/terminal/src/index.ts"],
      "@remix-ui/plugin-manager": ["libs/remix-ui/plugin-manager/src/index.ts"],
      "@remix-ui/home-tab": ["libs/remix-ui/home-tab/src/index.ts"],
      "@remix-ui/editor": ["libs/remix-ui/editor/src/index.ts"],
      "@remix-ui/tabs": ["libs/remix-ui/tabs/src/index.ts"],
      "@remix-ui/helper": ["libs/remix-ui/helper/src/index.ts"],
      "@remix-ui/app": ["libs/remix-ui/app/src/index.ts"],
      "@remix-ui/vertical-icons-panel": [
        "libs/remix-ui/vertical-icons-panel/src/index.ts"
      ],
      "@remix-ui/theme-module": ["libs/remix-ui/theme-module/src/index.ts"],
      "@remix-ui/panel": ["libs/remix-ui/panel/src/index.ts"],
      "@remix-ui/solidity-unit-testing": [
        "libs/remix-ui/solidity-unit-testing/src/index.ts"
      ],
      "@remix-ui/run-tab": ["libs/remix-ui/run-tab/src/index.ts"],
      "@remix-ui/permission-handler": [
        "libs/remix-ui/permission-handler/src/index.ts"
      ],
      "@remix-ui/file-decorators": ["libs/remix-ui/file-decorators/src/index.ts"],
<<<<<<< HEAD
      "@remix-ui/locale-module": ["libs/remix-ui/locale-module/src/index.ts"],
      "@remix-ui/tooltip-popup": ["libs/remix-ui/tooltip-popup/src/index.ts"]
=======
      "@remix-ui/tooltip-popup": ["libs/remix-ui/tooltip-popup/src/index.ts"],
      "@remix-ui/drag-n-drop": ["libs/remix-ui/drag-n-drop/src/index.ts"]
>>>>>>> d7fe4e66
    }
  },
  "exclude": ["node_modules", "tmp"]
}<|MERGE_RESOLUTION|>--- conflicted
+++ resolved
@@ -87,13 +87,9 @@
         "libs/remix-ui/permission-handler/src/index.ts"
       ],
       "@remix-ui/file-decorators": ["libs/remix-ui/file-decorators/src/index.ts"],
-<<<<<<< HEAD
       "@remix-ui/locale-module": ["libs/remix-ui/locale-module/src/index.ts"],
-      "@remix-ui/tooltip-popup": ["libs/remix-ui/tooltip-popup/src/index.ts"]
-=======
       "@remix-ui/tooltip-popup": ["libs/remix-ui/tooltip-popup/src/index.ts"],
       "@remix-ui/drag-n-drop": ["libs/remix-ui/drag-n-drop/src/index.ts"]
->>>>>>> d7fe4e66
     }
   },
   "exclude": ["node_modules", "tmp"]
