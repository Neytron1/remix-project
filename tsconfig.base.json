--- conflicted
+++ resolved
@@ -68,16 +68,11 @@
       "@remix-ui/editor": ["libs/remix-ui/editor/src/index.ts"],
       "@remix-ui/tabs": ["libs/remix-ui/tabs/src/index.ts"],
       "@remix-ui/helper": ["libs/remix-ui/helper/src/index.ts"],
-<<<<<<< HEAD
-      "@remix-ui/vertical-icons-panel": ["libs/remix-ui/vertical-icons-panel/src/index.ts"],
-      "@remix-ui/panel": ["libs/remix-ui/panel/src/index.ts"]
-=======
       "@remix-ui/app": ["libs/remix-ui/app/src/index.ts"],
       "@remix-ui/vertical-icons-panel": [
         "libs/remix-ui/vertical-icons-panel/src/index.ts"
       ],
       "@remix-ui/theme-module": ["libs/remix-ui/theme-module/src/index.ts"]
->>>>>>> 3b500ceb
     }
   },
   "exclude": ["node_modules", "tmp"]
