{
  "compileOnSave": false,
  "compilerOptions": {
    "rootDir": ".",
    "sourceMap": true,
    "declaration": false,
    "moduleResolution": "node",
    "emitDecoratorMetadata": true,
    "experimentalDecorators": true,
    "importHelpers": true,
    "target": "es2015",
    "module": "commonjs",
    "typeRoots": ["node_modules/@types"],
    "lib": ["es2017", "es2019", "dom"],
    "skipLibCheck": true,
    "skipDefaultLibCheck": true,
    "baseUrl": ".",
    "paths": {
      "@remix-project/remix-analyzer": [
        "dist/libs/remix-analyzer/src/index.js"
      ],
      "@remix-project/remix-astwalker": [
        "dist/libs/remix-astwalker/src/index.js"
      ],
      "@remix-project/remix-debug": ["dist/libs/remix-debug/src/index.js"],
      "@remix-project/remix-lib": ["dist/libs/remix-lib/src/index.js"],
      "@remix-project/remix-simulator": [
        "dist/libs/remix-simulator/src/index.js"
      ],
      "@remix-project/remix-solidity": [
        "dist/libs/remix-solidity/src/index.js"
      ],
      "@remix-project/remix-tests": ["dist/libs/remix-tests/src/index.js"],
      "@remix-project/remix-url-resolver": [
        "dist/libs/remix-url-resolver/src/index.js"
      ],
      "@remixproject/debugger-plugin": ["apps/debugger/src/index.ts"],
      "@remixproject/solidity-compiler-plugin": [
        "apps/solidity-compiler/src/index.ts"
      ],
      "@remix-project/remixd": ["dist/libs/remixd/index.js"],
      "@remix-ui/tree-view": ["libs/remix-ui/tree-view/src/index.ts"],
      "@remix-ui/debugger-ui": ["libs/remix-ui/debugger-ui/src/index.ts"],
      "@remix-ui/utils": ["libs/remix-ui/utils/src/index.ts"],
      "@remix-ui/clipboard": ["libs/remix-ui/clipboard/src/index.ts"],
      "@remix-project/remix-solidity-ts": ["libs/remix-solidity/src/index.ts"],
      "@remix-project/remix-lib-ts": ["libs/remix-lib/src/index.ts"],
      "@remix-ui/modal-dialog": ["libs/remix-ui/modal-dialog/src/index.ts"],
      "@remix-ui/toaster": ["libs/remix-ui/toaster/src/index.ts"],
      "@remix-ui/file-explorer": ["libs/remix-ui/file-explorer/src/index.ts"],
      "@remix-ui/workspace": ["libs/remix-ui/workspace/src/index.ts"],
      "@remix-ui/static-analyser": [
        "libs/remix-ui/static-analyser/src/index.ts"
      ],
      "@remix-ui/checkbox": ["libs/remix-ui/checkbox/src/index.ts"],
      "@remix-ui/settings": ["libs/remix-ui/settings/src/index.ts"],
      "@remix-project/core-plugin": ["libs/remix-core-plugin/src/index.ts"],
      "@remix-ui/solidity-compiler": [
        "libs/remix-ui/solidity-compiler/src/index.ts"
      ],
      "@remix-ui/publish-to-storage": [
        "libs/remix-ui/publish-to-storage/src/index.ts"
      ],
      "@remix-ui/renderer": ["libs/remix-ui/renderer/src/index.ts"],
      "@remix-ui/terminal": ["libs/remix-ui/terminal/src/index.ts"],
      "@remix-ui/plugin-manager": ["libs/remix-ui/plugin-manager/src/index.ts"],
      "@remix-ui/editor": ["libs/remix-ui/editor/src/index.ts"],
      "@remix-ui/tabs": ["libs/remix-ui/tabs/src/index.ts"],
      "@remix-ui/helper": ["libs/remix-ui/helper/src/index.ts"],
<<<<<<< HEAD
      "@remix-ui/app": ["libs/remix-ui/app/src/index.ts"]
=======
      "@remix-ui/vertical-icons-panel": [
        "libs/remix-ui/vertical-icons-panel/src/index.ts"
      ]
>>>>>>> 32a322ba
    }
  },
  "exclude": ["node_modules", "tmp"]
}<|MERGE_RESOLUTION|>--- conflicted
+++ resolved
@@ -67,13 +67,10 @@
       "@remix-ui/editor": ["libs/remix-ui/editor/src/index.ts"],
       "@remix-ui/tabs": ["libs/remix-ui/tabs/src/index.ts"],
       "@remix-ui/helper": ["libs/remix-ui/helper/src/index.ts"],
-<<<<<<< HEAD
-      "@remix-ui/app": ["libs/remix-ui/app/src/index.ts"]
-=======
+      "@remix-ui/app": ["libs/remix-ui/app/src/index.ts"],
       "@remix-ui/vertical-icons-panel": [
         "libs/remix-ui/vertical-icons-panel/src/index.ts"
       ]
->>>>>>> 32a322ba
     }
   },
   "exclude": ["node_modules", "tmp"]
