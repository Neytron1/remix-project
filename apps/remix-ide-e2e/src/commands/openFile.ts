--- conflicted
+++ resolved
@@ -23,12 +23,6 @@
         browser.element('css selector', '[data-id="verticalIconsKindfilePanel"] img[data-id="selected"]', (result) => {
           if (result.status === 0) {
               done()
-<<<<<<< HEAD
-          } else browser.clickLaunchIcon('filePanel').perform(done())
-        })
-      } else {
-        browser.clickLaunchIcon('filePanel').perform(done())
-=======
           } else browser.clickLaunchIcon('filePanel').perform(() => {
             done()
           })
@@ -37,7 +31,6 @@
         browser.clickLaunchIcon('filePanel').perform(() => {
           done()
         })
->>>>>>> 74becf0e
       }
       
     })    
