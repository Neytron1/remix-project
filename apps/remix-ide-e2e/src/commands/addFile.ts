import { NightwatchBrowser, NightwatchContractContent } from 'nightwatch'
import EventEmitter from 'events'

class AddFile extends EventEmitter {
  command(this: NightwatchBrowser, name: string, content: NightwatchContractContent): NightwatchBrowser {
    this.api.perform((done) => {
      addFile(this.api, name, content, () => {
        done()
        this.emit('complete')
      })
    })
    return this
  }
}

<<<<<<< HEAD
function addFile(browser: NightwatchBrowser, name: string, content: NightwatchContractContent, done: VoidFunction) {
  browser
=======
function addFile (browser: NightwatchBrowser, name: string, content: NightwatchContractContent, done: VoidFunction) {
  browser
    .saveScreenshot('./reports/screenshots/addFile.png')
>>>>>>> bdf8b8e7
    .isVisible({
      selector: "//*[@data-id='sidePanelSwapitTitle' and contains(.,'File explorer')]",
      locateStrategy: 'xpath',
      suppressNotFoundErrors: true,
<<<<<<< HEAD
      timeout: 1000
    }, (okVisible) => {
      if (!okVisible.value) {
        browser.clickLaunchIcon('filePanel')
      }
    })
=======
      timeout: 1000   
    }, (okVisible) => {
      if (!okVisible.value) {
        browser.clickLaunchIcon('filePanel')
        .saveScreenshot('./reports/screenshots/addFile2.png')
      }
    })
    .scrollInto('li[data-id="treeViewLitreeViewItemREADME.txt"]')
    .saveScreenshot('./reports/screenshots/addFile3.png')
>>>>>>> bdf8b8e7
    .waitForElementVisible('li[data-id="treeViewLitreeViewItemREADME.txt"]')
    .click('li[data-id="treeViewLitreeViewItemREADME.txt"]').pause(1000) // focus on root directory
    .elements('css selector', `li[data-id="treeViewLitreeViewItem${name}"]`, (res) => {
      if (res.value && (res.value as any).length > 0) {
        browser.openFile(name)
          .perform(function () {
            done()
          })
      } else {
        browser.click('[data-id="fileExplorerNewFilecreateNewFile"]')
          .waitForElementContainsText('*[data-id$="/blank"]', '', 60000)
          .sendKeys('*[data-id$="/blank"] .remixui_items', name)
          .sendKeys('*[data-id$="/blank"] .remixui_items', browser.Keys.ENTER)
          .waitForElementVisible(`li[data-id="treeViewLitreeViewItem${name}"]`, 60000)
          //.waitForElementVisible('xpath', `//*[@data-id='tab-active' and contains(.,'${name}')]`, 60000)
          .setEditorValue(content.content)
          .perform(function () {
            done()
          })
      }
    })
}

module.exports = AddFile<|MERGE_RESOLUTION|>--- conflicted
+++ resolved
@@ -13,26 +13,13 @@
   }
 }
 
-<<<<<<< HEAD
-function addFile(browser: NightwatchBrowser, name: string, content: NightwatchContractContent, done: VoidFunction) {
-  browser
-=======
 function addFile (browser: NightwatchBrowser, name: string, content: NightwatchContractContent, done: VoidFunction) {
   browser
     .saveScreenshot('./reports/screenshots/addFile.png')
->>>>>>> bdf8b8e7
     .isVisible({
       selector: "//*[@data-id='sidePanelSwapitTitle' and contains(.,'File explorer')]",
       locateStrategy: 'xpath',
       suppressNotFoundErrors: true,
-<<<<<<< HEAD
-      timeout: 1000
-    }, (okVisible) => {
-      if (!okVisible.value) {
-        browser.clickLaunchIcon('filePanel')
-      }
-    })
-=======
       timeout: 1000   
     }, (okVisible) => {
       if (!okVisible.value) {
@@ -42,7 +29,6 @@
     })
     .scrollInto('li[data-id="treeViewLitreeViewItemREADME.txt"]')
     .saveScreenshot('./reports/screenshots/addFile3.png')
->>>>>>> bdf8b8e7
     .waitForElementVisible('li[data-id="treeViewLitreeViewItemREADME.txt"]')
     .click('li[data-id="treeViewLitreeViewItemREADME.txt"]').pause(1000) // focus on root directory
     .elements('css selector', `li[data-id="treeViewLitreeViewItem${name}"]`, (res) => {
