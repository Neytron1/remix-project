import { NightwatchBrowser, NightwatchContractContent } from 'nightwatch'
import EventEmitter from 'events'

class AddFile extends EventEmitter {
  command(this: NightwatchBrowser, name: string, content: NightwatchContractContent): NightwatchBrowser {
    this.api.perform((done) => {
      addFile(this.api, name, content, () => {
        done()
        this.emit('complete')
      })
    })
    return this
  }
}

<<<<<<< HEAD
function addFile(browser: NightwatchBrowser, name: string, content: NightwatchContractContent, done: VoidFunction) {
=======
function addFile (browser: NightwatchBrowser, name: string, content: NightwatchContractContent, done: VoidFunction) {
>>>>>>> 8935074b
  browser
    .isVisible({
      selector: "//*[@data-id='sidePanelSwapitTitle' and contains(.,'File explorer')]",
      locateStrategy: 'xpath',
      suppressNotFoundErrors: true,
<<<<<<< HEAD
      timeout: 1000
=======
      timeout: 1000   
>>>>>>> 8935074b
    }, (okVisible) => {
      if (!okVisible.value) {
        browser.clickLaunchIcon('filePanel')
      }
    })
    .waitForElementVisible('li[data-id="treeViewLitreeViewItemREADME.txt"]')
    .click('li[data-id="treeViewLitreeViewItemREADME.txt"]').pause(1000) // focus on root directory
    .elements('css selector', `li[data-id="treeViewLitreeViewItem${name}"]`, (res) => {
      if (res.value && (res.value as any).length > 0) {
        browser.openFile(name)
          .perform(function () {
            done()
          })
      } else {
        browser.click('[data-id="fileExplorerNewFilecreateNewFile"]')
          .waitForElementContainsText('*[data-id$="/blank"]', '', 60000)
          .sendKeys('*[data-id$="/blank"] .remixui_items', name)
          .sendKeys('*[data-id$="/blank"] .remixui_items', browser.Keys.ENTER)
          .pause(2000)
          .waitForElementVisible(`li[data-id="treeViewLitreeViewItem${name}"]`, 60000)
          .setEditorValue(content.content)
          .pause(1000)
          .perform(function () {
            done()
          })
      }
    })
}

module.exports = AddFile<|MERGE_RESOLUTION|>--- conflicted
+++ resolved
@@ -13,21 +13,13 @@
   }
 }
 
-<<<<<<< HEAD
-function addFile(browser: NightwatchBrowser, name: string, content: NightwatchContractContent, done: VoidFunction) {
-=======
 function addFile (browser: NightwatchBrowser, name: string, content: NightwatchContractContent, done: VoidFunction) {
->>>>>>> 8935074b
   browser
     .isVisible({
       selector: "//*[@data-id='sidePanelSwapitTitle' and contains(.,'File explorer')]",
       locateStrategy: 'xpath',
       suppressNotFoundErrors: true,
-<<<<<<< HEAD
-      timeout: 1000
-=======
       timeout: 1000   
->>>>>>> 8935074b
     }, (okVisible) => {
       if (!okVisible.value) {
         browser.clickLaunchIcon('filePanel')
