--- conflicted
+++ resolved
@@ -144,11 +144,7 @@
       .clickLaunchIcon('solidityUnitTesting')
       .setValue('*[data-id="uiPathInput"]', 'myTests')
       .click('*[data-id="testTabGenerateTestFolder"]')
-<<<<<<< HEAD
-      .clickElementAtPosition('.singleTest', 0)
-=======
       .clickElementAtPosition('.singleTest', 0, { forceSelectIfUnselected: true })
->>>>>>> 6cbea7c6
       .scrollAndClick('*[data-id="testTabRunTestsTabRunAction"]')
       .waitForElementPresent('*[data-id="testTabSolidityUnitTestsOutputheader"]', 60000)
       .waitForElementPresent('*[data-id="testTabSolidityUnitTestsOutput"]')
