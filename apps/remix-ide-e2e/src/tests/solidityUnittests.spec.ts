--- conflicted
+++ resolved
@@ -294,15 +294,10 @@
       .setValue('*[data-id="slider"]', new Array(1).fill(browser.Keys.RIGHT_ARROW))
       .waitForElementContainsText('*[data-id="functionPanel"]', 'equal(a, b, message)', 60000)
       .waitForElementContainsText('*[data-id="functionPanel"]', 'checkWinningProposalPassed()', 60000)
-<<<<<<< HEAD
+      // remix_test.sol should be opened in editor
+      .getEditorValue((content) => browser.assert.ok(content.indexOf('library Assert {') !== -1))
       .pause(5000)
       .clickLaunchIcon('solidityUnitTesting').pause(2000)
-=======
-      // remix_test.sol should be opened in editor
-      .getEditorValue((content) => browser.assert.ok(content.indexOf('library Assert {') !== -1))
-      .pause(1000)
-      .clickLaunchIcon('solidityUnitTesting')
->>>>>>> 9238ca9d
       .scrollAndClick('#Check_winning_proposal_again')
       .waitForElementContainsText('*[data-id="sidePanelSwapitTitle"]', 'DEBUGGER', 60000)
       .waitForElementContainsText('*[data-id="functionPanel"]', 'checkWinningProposalAgain()', 60000)
