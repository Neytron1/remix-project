--- conflicted
+++ resolved
@@ -22,10 +22,15 @@
             .rightClick('*[data-id="treeViewLitreeViewItemsecondContract.sol"]')
             .click('*[id="menuitemgeneratecustomaction"')
             .waitForElementVisible('*[id="sol-uml-gen"]')
-            .waitForElementVisible('*[data-id="treeViewLitreeViewItemsecondContract_flattened.sol"]')
+            .isVisible('*[data-id="treeViewLitreeViewItemsecondContract_flattened.sol"]')
     },
     'Zoom into uml diagram #group1': function (browser: NightwatchBrowser) {
-        browser
+        browser.addFile('secondContract.sol', sources[1]['secondContract.sol'])
+            .waitForElementVisible('*[data-id="treeViewLitreeViewItemsecondContract.sol"')
+            .pause(3000)
+            .rightClick('*[data-id="treeViewLitreeViewItemsecondContract.sol"]')
+            .click('*[id="menuitemgeneratecustomaction"')
+            .waitForElementVisible('*[id="sol-uml-gen"]')
             .click('*[data-id="umlZoominbtn"]')
     }
 }
@@ -177,51 +182,37 @@
   {
     'secondContract.sol': {
       content: `
-<<<<<<< HEAD
   // SPDX-License-Identifier: MIT
-  pragma solidity ^0.8.20;
+pragma solidity ^0.8.9;
 
 import "@openzeppelin/contracts-upgradeable/token/ERC721/ERC721Upgradeable.sol";
 import "@openzeppelin/contracts-upgradeable/access/OwnableUpgradeable.sol";
 import "@openzeppelin/contracts-upgradeable/proxy/utils/Initializable.sol";
 import "@openzeppelin/contracts-upgradeable/proxy/utils/UUPSUpgradeable.sol";
 
-abstract contract MyToken is Initializable, ERC721Upgradeable, OwnableUpgradeable, UUPSUpgradeable {
-
-=======
-      // SPDX-License-Identifier: GPL-3.0
-
-pragma solidity ^0.5.9;
-
-import "@0x/contracts-erc20/contracts/src/ERC20Token.sol";
-
-/**
- * @title SampleERC20
- * @dev Create a sample ERC20 standard token
- */
-contract SampleERC20 is ERC20Token {
-
-    string public name;
-    string public symbol;
-    uint256 public decimals;
-
-    constructor (
-        string memory _name,
-        string memory _symbol,
-        uint256 _decimals,
-        uint256 _totalSupply
-    )
-        public
-    {
-        name = _name;
-        symbol = _symbol;
-        decimals = _decimals;
-        _totalSupply = _totalSupply;
-        balances[msg.sender] = _totalSupply;
-    }
->>>>>>> db9480d4
-}
-      
+contract MyToken is Initializable, ERC721Upgradeable, OwnableUpgradeable, UUPSUpgradeable {
+    /// @custom:oz-upgrades-unsafe-allow constructor
+    constructor() {
+        _disableInitializers();
+    }
+
+    function initialize() initializer public {
+        __ERC721_init("MyToken", "MTK");
+        __Ownable_init();
+        __UUPSUpgradeable_init();
+    }
+
+    function safeMint(address to, uint256 tokenId) public onlyOwner {
+        _safeMint(to, tokenId);
+        1 + 1;
+    }
+
+    function _authorizeUpgrade(address newImplementation)
+        internal
+        onlyOwner
+        override
+    {}
+}
 `}
 }
 ]