'use strict'
import { NightwatchBrowser } from 'nightwatch'
import init from '../helpers/init'

module.exports = {
  before: function (browser: NightwatchBrowser, done: VoidFunction) {
    init(browser, done, 'http://localhost:8080?plugins=solidity,udapp', false)
  },

  'Should execution a simple console command': function (browser: NightwatchBrowser) {
    browser
      .waitForElementVisible('*[data-id="terminalCli"]', 10000)
      .executeScript('console.log(1 + 1)')
      .pause(2000)
      .waitForElementContainsText('*[data-id="terminalJournal"]', '2', 60000)
  },

  'Should clear console': function (browser: NightwatchBrowser) {
    browser
      .waitForElementVisible('*[data-id="terminalCli"]')
      .journalChildIncludes('Welcome to Remix')
      .click('#clearConsole')
      .waitForElementContainsText('*[data-id="terminalJournal"]', '', 60000)
  },

  'Async/Await Script': function (browser: NightwatchBrowser) {
    browser
      .addFile('asyncAwait.js', { content: asyncAwait })
      .executeScript('remix.execute("asyncAwait.js")')
      .waitForElementContainsText('*[data-id="terminalJournal"]', 'Waiting Promise', 60000)
      .waitForElementContainsText('*[data-id="terminalJournal"]', 'result - ', 60000)
      .waitForElementContainsText('*[data-id="terminalJournal"]', 'Promise Resolved', 60000)
  },

  'Call Remix File Manager from a script': function (browser: NightwatchBrowser) {
    browser
      .addFile('asyncAwaitWithFileManagerAccess.js', { content: asyncAwaitWithFileManagerAccess })
      .executeScript('remix.execute(\'asyncAwaitWithFileManagerAccess.js\')')
      .waitForElementContainsText('*[data-id="terminalJournal"]', 'contract Ballot {', 60000)
  },

  'Call web3.eth.getAccounts() using JavaScript VM': function (browser: NightwatchBrowser) {
    browser
      .executeScript('web3.eth.getAccounts()')
      .waitForElementContainsText('*[data-id="terminalJournal"]', '["0x5B38Da6a701c568545dCfcB03FcB875f56beddC4","0xAb8483F64d9C6d1EcF9b849Ae677dD3315835cb2","0x4B20993Bc481177ec7E8f571ceCaE8A9e22C02db","0x78731D3Ca6b7E34aC0F824c42a7cC18A495cabaB","0x617F2E2fD72FD9D5503197092aC168c91465E7f2","0x17F6AD8Ef982297579C203069C1DbfFE4348c372","0x5c6B0f7Bf3E7ce046039Bd8FABdfD3f9F5021678","0x03C6FcED478cBbC9a4FAB34eF9f40767739D1Ff7","0x1aE0EA34a72D944a8C7603FfB3eC30a6669E454C","0x0A098Eda01Ce92ff4A4CCb7A4fFFb5A43EBC70DC","0xCA35b7d915458EF540aDe6068dFe2F44E8fa733c","0x14723A09ACff6D2A60DcdF7aA4AFf308FDDC160C","0x4B0897b0513fdC7C541B6d9D7E929C4e5364D2dB","0x583031D1113aD414F02576BD6afaBfb302140225","0xdD870fA1b7C4700F2BD7f44238821C26f7392148"]')
  },

  'Call web3.eth.getAccounts() using Web3 Provider': function (browser: NightwatchBrowser) {
    browser
      .click('*[data-id="terminalClearConsole"]') // clear  the terminal
      .clickLaunchIcon('udapp')
      .click('*[data-id="settingsWeb3Mode"]')
      .modalFooterOKClick()
      .executeScript('web3.eth.getAccounts()')
      .waitForElementContainsText('*[data-id="terminalJournal"]', '["', 60000) // we check if an array is present, don't need to check for the content
      .waitForElementContainsText('*[data-id="terminalJournal"]', '"]', 60000)
      .waitForElementContainsText('*[data-id="terminalJournal"]', '","', 60000)
  },

  'Call Remix File Resolver (external URL) from a script': function (browser: NightwatchBrowser) {
    browser
      .click('*[data-id="terminalClearConsole"]') // clear the terminal
      .addFile('resolveExternalUrlAndSave.js', { content: resolveExternalUrlAndSave })
      .openFile('resolveExternalUrlAndSave.js')
      .pause(1000)
      .executeScript('remix.execute(\'resolveExternalUrlAndSave.js\')')
      .waitForElementContainsText('*[data-id="terminalJournal"]', 'Implementation of the {IERC20} interface.', 60000)
      .openFile('.deps/github/OpenZeppelin/openzeppelin-contracts/contracts/token/ERC20/ERC20.sol')
  },

  'Call Remix File Resolver (internal URL) from a script': function (browser: NightwatchBrowser) {
    browser
      .click('*[data-id="terminalClearConsole"]') // clear the terminal
      .addFile('resolveUrl.js', { content: resolveUrl })
      .openFile('resolveUrl.js')
      .pause(1000)
      .executeScript('remix.execute(\'resolveUrl.js\')')
      .waitForElementContainsText('*[data-id="terminalJournal"]', 'contract Ballot {', 60000)
  },

  'Call Remix File Resolver (internal URL) from a script and specify a path': function (browser: NightwatchBrowser) {
    browser
      .click('*[data-id="terminalClearConsole"]') // clear the terminal
      .addFile('resolveExternalUrlAndSaveToaPath.js', { content: resolveExternalUrlAndSaveToaPath })
      .openFile('resolveExternalUrlAndSaveToaPath.js')
      .pause(1000)
      .executeScript('remix.execute(\'resolveExternalUrlAndSaveToaPath.js\')')
      .waitForElementContainsText('*[data-id="terminalJournal"]', 'abstract contract ERC20Burnable', 60000)
      .openFile('.deps/github/newFile.sol')
  },

  'Deploy "Owner" using an ether.js script, listen to event and check event are logged in the terminal': function (browser: NightwatchBrowser) {
    browser
      .clickLaunchIcon('settings')
      .clickLaunchIcon('udapp')
      .click('*[data-id="settingsVMLondonMode"]')
      .click('*[data-id="terminalClearConsole"]') // clear the terminal
      .clickLaunchIcon('filePanel')
      .click('*[data-id="treeViewDivtreeViewItem"]') // make sure we create the file at the root folder
      .addFile('deployWithEthersJs.js', { content: deployWithEthersJs })
      // .openFile('deployWithEthersJs.js')
      .pause(1000)
      .click('[data-id="treeViewDivtreeViewItemcontracts"]')
      .openFile('contracts/2_Owner.sol')
      .clickLaunchIcon('solidity')
      .click('*[data-id="compilerContainerCompileBtn"]').pause(5000) // compile Owner
      .executeScript('remix.execute(\'deployWithEthersJs.js\')')
      .waitForElementContainsText('*[data-id="terminalJournal"]', 'Contract Address:', 60000)
      .waitForElementContainsText('*[data-id="terminalJournal"]', '0xd9145CCE52D386f254917e481eB44e9943F39138', 60000)
      .waitForElementContainsText('*[data-id="terminalJournal"]', 'Deployment successful.', 60000)
      .addAtAddressInstance('0xd9145CCE52D386f254917e481eB44e9943F39138', true, true)
      .click('*[data-id="terminalClearConsole"]') // clear the terminal
      .waitForElementPresent('*[data-id="universalDappUiContractActionWrapper"]', 60000)
      .click('*[data-id="universalDappUiTitleExpander"]')
      .clickFunction('changeOwner - transact (not payable)', { types: 'address newOwner', values: '0xd9145CCE52D386f254917e481eB44e9943F39138' }) // execute the "changeOwner" function
      .waitForElementContainsText('*[data-id="terminalJournal"]', 'previousOwner', 60000) // check that the script is logging the event
      .waitForElementContainsText('*[data-id="terminalJournal"]', '0x5B38Da6a701c568545dCfcB03FcB875f56beddC4', 60000) // check that the script is logging the event
      .waitForElementContainsText('*[data-id="terminalJournal"]', 'newOwner', 60000)
      .waitForElementContainsText('*[data-id="terminalJournal"]', '0xd9145CCE52D386f254917e481eB44e9943F39138', 60000)
  },
<<<<<<< HEAD
  'Should display auto-complete menu': function (browser: NightwatchBrowser) {
    browser
      .waitForElementVisible('*[data-id="terminalCli"]')
      .click('*[data-id="terminalCli"]')
      .sendKeys('*[data-id="terminalCliInput"]', 'remix.')
      .assert.visible('*[data-id="autoCompletePopUpAutoCompleteItem"]').end()
=======

  'Should print hardhat logs': function (browser: NightwatchBrowser) {
    browser
      .click('*[data-id="terminalClearConsole"]') // clear the terminal
      .addFile('printHardhatlog.sol', { content: hardhatLog })
      .clickLaunchIcon('solidity')
      .waitForElementVisible('[for="autoCompile"]')
      .click('[for="autoCompile"]')
      .testContracts('printHardhatlog.sol', { content: hardhatLog }, ['OwnerTest'])
      .clickLaunchIcon('udapp')
      .click('*[data-id="deployAndRunClearInstances"]')
      .selectContract('OwnerTest')
      .createContract('')
      .pause(1000)
      .journalChildIncludes('constructor', { shouldHaveOnlyOneOccurence: true })
      .pause(5000)
      .click('*[data-id="terminalClearConsole"]') // clear the terminal
      .clickInstance(0)
      .clickFunction('changeOwner - transact (not payable)', { types: 'address newOwner', values: '0xd9145CCE52D386f254917e481eB44e9943F39138' })
      .pause(1000)
      .journalChildIncludes('inside changeOwner', { shouldHaveOnlyOneOccurence: true })
      .clickFunction('getOwner - call')
      .pause(1000)
      .journalChildIncludes('inside getOwner', { shouldHaveOnlyOneOccurence: true })
      .end()
>>>>>>> 261cd8a9
  }
}

const asyncAwait = `
  var p = function () {
    return new Promise(function (resolve, reject)  {
        setTimeout(function ()  {
            resolve("Promise Resolved")
        }, 5000)
    })
  } 

  var run = async () => {
    console.log('Waiting Promise')
    var result = await p()
    console.log('result - ', result)
  }

  run()
`

const asyncAwaitWithFileManagerAccess = `
  var p = function () {
    return new Promise(function (resolve, reject)  {
        setTimeout(function ()  {
            resolve("Promise Resolved")
        }, 0)
    })
  }

  var run = async () => {
    console.log('Waiting Promise')
    var result = await p()
    let text = await remix.call('fileManager', 'readFile', 'contracts/3_Ballot.sol')
    console.log('result - ', text)
  }

  run()
`

const resolveExternalUrlAndSave = `
(async () => {
  try {
      console.log('start')
      console.log(await remix.call('contentImport', 'resolveAndSave', 'https://github.com/OpenZeppelin/openzeppelin-contracts/blob/master/contracts/token/ERC20/ERC20.sol'))
  } catch (e) {
      console.log(e.message)
  }
})()  
`

const resolveExternalUrlAndSaveToaPath = `
(async () => {
  try {
      console.log('start')
      console.log(await remix.call('contentImport', 'resolveAndSave', 'https://github.com/OpenZeppelin/openzeppelin-contracts/blob/master/contracts/token/ERC20/extensions/ERC20Burnable.sol', 'github/newFile.sol'))
  } catch (e) {
      console.log(e.message)
  }
})()  
`

const resolveUrl = `
(async () => {
  try {
      console.log('start')
      console.log(await remix.call('contentImport', 'resolveAndSave', 'contracts/3_Ballot.sol'))
  } catch (e) {
      console.log(e.message)
  }
})()  
`

const deployWithEthersJs = `
// Right click on the script name and hit "Run" to execute
(async () => {
    try {
        console.log('Running deployWithEthers script...')
    
        const constructorArgs = []    // Put constructor args (if any) here for your contract

        // Note that the script needs the ABI which is generated from the compilation artifact.
        // Make sure contract is compiled and artifacts are generated
        const artifactsPath = 'contracts/artifacts/Owner.json' // Change this for different path
    
        const metadata = JSON.parse(await remix.call('fileManager', 'getFile', artifactsPath))
        // 'web3Provider' is a remix global variable object
        const signer = (new ethers.providers.Web3Provider(web3Provider)).getSigner()
    
        let factory = new ethers.ContractFactory(metadata.abi, metadata.data.bytecode.object, signer);
    
        let contract = await factory.deploy(...constructorArgs);
    
        console.log('Contract Address: ', contract.address);
    
        // The contract is NOT deployed yet; we must wait until it is mined
        await contract.deployed()
        console.log('Deployment successful.')
        
        contract.on('OwnerSet', (previousOwner, newOwner) => {
            console.log('previousOwner' , previousOwner)
            console.log('newOwner' , newOwner)
        })
       
        console.log('ok')
    } catch (e) {
        console.log(e.message)
    }
})()`

const hardhatLog = `
// SPDX-License-Identifier: GPL-3.0

pragma solidity >=0.7.0 <0.9.0;

import "hardhat/console.sol";

/**
 * @title Owner
 * @dev Set & change owner
 */
contract OwnerTest {

    address private owner;
    
    // event for EVM logging
    event OwnerSet(address indexed oldOwner, address indexed newOwner);
    
    // modifier to check if caller is owner
    modifier isOwner() {
        // If the first argument of 'require' evaluates to 'false', execution terminates and all
        // changes to the state and to Ether balances are reverted.
        // This used to consume all gas in old EVM versions, but not anymore.
        // It is often a good idea to use 'require' to check if functions are called correctly.
        // As a second argument, you can also provide an explanation about what went wrong.
        require(msg.sender == owner, "Caller is not owner");
        _;
    }
    
    /**
     * @dev Set contract deployer as owner
     */
    constructor() {
        console.log("constructor");
        owner = msg.sender; // 'msg.sender' is sender of current call, contract deployer for a constructor
        emit OwnerSet(address(0), owner);
    }

    /**
     * @dev Change owner
     * @param newOwner address of new owner
     */
    function changeOwner(address newOwner) public isOwner {
        console.log("inside changeOwner");
        emit OwnerSet(owner, newOwner);
        owner = newOwner;
    }

    /**
     * @dev Return owner address 
     * @return address of owner
     */
    function getOwner() external view returns (address) {
        console.log("inside getOwner");
        return owner;
    }
}`<|MERGE_RESOLUTION|>--- conflicted
+++ resolved
@@ -118,14 +118,6 @@
       .waitForElementContainsText('*[data-id="terminalJournal"]', 'newOwner', 60000)
       .waitForElementContainsText('*[data-id="terminalJournal"]', '0xd9145CCE52D386f254917e481eB44e9943F39138', 60000)
   },
-<<<<<<< HEAD
-  'Should display auto-complete menu': function (browser: NightwatchBrowser) {
-    browser
-      .waitForElementVisible('*[data-id="terminalCli"]')
-      .click('*[data-id="terminalCli"]')
-      .sendKeys('*[data-id="terminalCliInput"]', 'remix.')
-      .assert.visible('*[data-id="autoCompletePopUpAutoCompleteItem"]').end()
-=======
 
   'Should print hardhat logs': function (browser: NightwatchBrowser) {
     browser
@@ -150,8 +142,14 @@
       .clickFunction('getOwner - call')
       .pause(1000)
       .journalChildIncludes('inside getOwner', { shouldHaveOnlyOneOccurence: true })
-      .end()
->>>>>>> 261cd8a9
+  },
+
+  'Should display auto-complete menu': function (browser: NightwatchBrowser) {
+    browser
+      .waitForElementVisible('*[data-id="terminalCli"]')
+      .click('*[data-id="terminalCli"]')
+      .sendKeys('*[data-id="terminalCliInput"]', 'remix.')
+      .assert.visible('*[data-id="autoCompletePopUpAutoCompleteItem"]').end()
   }
 }
 
