'use strict'
import { NightwatchBrowser } from 'nightwatch'
import init from '../helpers/init'

module.exports = {
  '@disabled': true,
  before: function (browser: NightwatchBrowser, done: VoidFunction) {
    init(browser, done, 'http://127.0.0.1:8080?plugins=solidity,udapp', false)
  },

  'Should execution a simple console command #group1 #group999': function (browser: NightwatchBrowser) {
    browser
      .waitForElementVisible('*[data-id="terminalCli"]', 10000)
      .executeScript('console.log(1 + 1)')
      .pause(2000)
      .waitForElementContainsText('*[data-id="terminalJournal"]', '2', 60000)
  },

  'Should clear console #group1': function (browser: NightwatchBrowser) {
    browser
      .waitForElementVisible('*[data-id="terminalCli"]')
      .journalChildIncludes('Welcome to Remix')
      .click('#clearConsole')
      .waitForElementContainsText('*[data-id="terminalJournal"]', '', 60000)
  },

<<<<<<< HEAD
  'Async/Await Script': function (browser: NightwatchBrowser) {
=======
  'Async/Await Script #group1': function (browser: NightwatchBrowser) {
>>>>>>> 7c17b10b
    browser
      .addFile('asyncAwait.js', { content: asyncAwait })
      .executeScript('remix.execute("asyncAwait.js")')
      .waitForElementContainsText('*[data-id="terminalJournal"]', 'Waiting Promise', 60000)
      .waitForElementContainsText('*[data-id="terminalJournal"]', 'result - ', 60000)
      .waitForElementContainsText('*[data-id="terminalJournal"]', 'Promise Resolved', 60000)
  },

  'Call Remix File Manager from a script #group2': function (browser: NightwatchBrowser) {
    browser
      .addFile('asyncAwaitWithFileManagerAccess.js', { content: asyncAwaitWithFileManagerAccess })
      .executeScript('remix.execute(\'asyncAwaitWithFileManagerAccess.js\')')
      .waitForElementContainsText('*[data-id="terminalJournal"]', 'contract Ballot {', 60000)
  },

  'Call web3.eth.getAccounts() using JavaScript VM #group2': function (browser: NightwatchBrowser) {
    browser
      .executeScript('web3.eth.getAccounts()')
      .waitForElementContainsText('*[data-id="terminalJournal"]', '["0x5B38Da6a701c568545dCfcB03FcB875f56beddC4","0xAb8483F64d9C6d1EcF9b849Ae677dD3315835cb2","0x4B20993Bc481177ec7E8f571ceCaE8A9e22C02db","0x78731D3Ca6b7E34aC0F824c42a7cC18A495cabaB","0x617F2E2fD72FD9D5503197092aC168c91465E7f2","0x17F6AD8Ef982297579C203069C1DbfFE4348c372","0x5c6B0f7Bf3E7ce046039Bd8FABdfD3f9F5021678","0x03C6FcED478cBbC9a4FAB34eF9f40767739D1Ff7","0x1aE0EA34a72D944a8C7603FfB3eC30a6669E454C","0x0A098Eda01Ce92ff4A4CCb7A4fFFb5A43EBC70DC","0xCA35b7d915458EF540aDe6068dFe2F44E8fa733c","0x14723A09ACff6D2A60DcdF7aA4AFf308FDDC160C","0x4B0897b0513fdC7C541B6d9D7E929C4e5364D2dB","0x583031D1113aD414F02576BD6afaBfb302140225","0xdD870fA1b7C4700F2BD7f44238821C26f7392148"]')
  },

  'Call web3.eth.getAccounts() using Web3 Provider #group5': function (browser: NightwatchBrowser) {
    browser
      .click('*[data-id="terminalClearConsole"]') // clear  the terminal
      .clickLaunchIcon('udapp')
      .click('*[data-id="settingsWeb3Mode"]')
      .modalFooterOKClick()
      .executeScript('web3.eth.getAccounts()')
      .waitForElementContainsText('*[data-id="terminalJournal"]', '["', 60000) // we check if an array is present, don't need to check for the content
      .waitForElementContainsText('*[data-id="terminalJournal"]', '"]', 60000)
      .waitForElementContainsText('*[data-id="terminalJournal"]', '","', 60000)
  },

  'Call Remix File Resolver (external URL) from a script #group3': function (browser: NightwatchBrowser) {
    browser
      .click('*[data-id="terminalClearConsole"]') // clear the terminal
      .addFile('resolveExternalUrlAndSave.js', { content: resolveExternalUrlAndSave })
      .openFile('resolveExternalUrlAndSave.js')
      .pause(1000)
      .executeScript('remix.execute(\'resolveExternalUrlAndSave.js\')')
      .waitForElementContainsText('*[data-id="terminalJournal"]', 'Implementation of the {IERC20} interface.', 60000)
      .openFile('.deps/github/OpenZeppelin/openzeppelin-contracts/contracts/token/ERC20/ERC20.sol')
  },

  'Call Remix File Resolver (internal URL) from a script #group3': function (browser: NightwatchBrowser) {
    browser
      .click('*[data-id="terminalClearConsole"]') // clear the terminal
      .addFile('resolveUrl.js', { content: resolveUrl })
      .openFile('resolveUrl.js')
      .pause(1000)
      .executeScript('remix.execute(\'resolveUrl.js\')')
      .waitForElementContainsText('*[data-id="terminalJournal"]', 'contract Ballot {', 60000)
  },

  'Call Remix File Resolver (internal URL) from a script and specify a path #group3': function (browser: NightwatchBrowser) {
    browser
      .click('*[data-id="terminalClearConsole"]') // clear the terminal
      .addFile('resolveExternalUrlAndSaveToaPath.js', { content: resolveExternalUrlAndSaveToaPath })
      .openFile('resolveExternalUrlAndSaveToaPath.js')
      .pause(1000)
      .executeScript('remix.execute(\'resolveExternalUrlAndSaveToaPath.js\')')
      .waitForElementContainsText('*[data-id="terminalJournal"]', 'abstract contract ERC20Burnable', 60000)
      .openFile('.deps/github/newFile.sol')
  },

  'Deploy "Owner" using an ether.js script, listen to event and check event are logged in the terminal #group4': function (browser: NightwatchBrowser) {
    browser
      .clickLaunchIcon('settings')
      .clickLaunchIcon('udapp')
      .click('*[data-id="settingsVMLondonMode"]')
      .click('*[data-id="terminalClearConsole"]') // clear the terminal
      .clickLaunchIcon('filePanel')
      .click('*[data-id="treeViewDivtreeViewItem"]') // make sure we create the file at the root folder
      .addFile('deployWithEthersJs.js', { content: deployWithEthersJs })
      // .openFile('deployWithEthersJs.js')
      .pause(1000)
      .click('[data-id="treeViewDivtreeViewItemcontracts"]')
      .openFile('contracts/2_Owner.sol')
      .clickLaunchIcon('solidity')
      .click('*[data-id="compilerContainerCompileBtn"]').pause(5000) // compile Owner
      .executeScript('remix.execute(\'deployWithEthersJs.js\')')
      .waitForElementContainsText('*[data-id="terminalJournal"]', 'Contract Address:', 60000)
      .waitForElementContainsText('*[data-id="terminalJournal"]', '0xd9145CCE52D386f254917e481eB44e9943F39138', 60000)
      .waitForElementContainsText('*[data-id="terminalJournal"]', 'Deployment successful.', 60000)
      .addAtAddressInstance('0xd9145CCE52D386f254917e481eB44e9943F39138', true, true)
      .click('*[data-id="terminalClearConsole"]') // clear the terminal
      .waitForElementPresent('*[data-id="universalDappUiContractActionWrapper"]', 60000)
      .click('*[data-id="universalDappUiTitleExpander"]')
      .clickFunction('changeOwner - transact (not payable)', { types: 'address newOwner', values: '0xd9145CCE52D386f254917e481eB44e9943F39138' }) // execute the "changeOwner" function
      .waitForElementContainsText('*[data-id="terminalJournal"]', 'previousOwner', 60000) // check that the script is logging the event
      .waitForElementContainsText('*[data-id="terminalJournal"]', '0x5B38Da6a701c568545dCfcB03FcB875f56beddC4', 60000) // check that the script is logging the event
      .waitForElementContainsText('*[data-id="terminalJournal"]', 'newOwner', 60000)
      .waitForElementContainsText('*[data-id="terminalJournal"]', '0xd9145CCE52D386f254917e481eB44e9943F39138', 60000)
  },

  'Should print hardhat logs #group4': function (browser: NightwatchBrowser) {
    browser
      .click('*[data-id="terminalClearConsole"]') // clear the terminal
      .addFile('printHardhatlog.sol', { content: hardhatLog })
      .clickLaunchIcon('solidity')
      .waitForElementVisible('[for="autoCompile"]')
      .click('[for="autoCompile"]')
      .testContracts('printHardhatlog.sol', { content: hardhatLog }, ['OwnerTest'])
      .clickLaunchIcon('udapp')
      .click('*[data-id="deployAndRunClearInstances"]')
      .selectContract('OwnerTest')
      .createContract('')
      .pause(1000)
      .journalChildIncludes('constructor', { shouldHaveOnlyOneOccurence: true })
      .pause(5000)
      .click('*[data-id="terminalClearConsole"]') // clear the terminal
      .clickInstance(0)
      .clickFunction('changeOwner - transact (not payable)', { types: 'address newOwner', values: '0xd9145CCE52D386f254917e481eB44e9943F39138' })
      .pause(1000)
      .journalChildIncludes('inside changeOwner', { shouldHaveOnlyOneOccurence: true })
      .clickFunction('getOwner - call')
      .pause(1000)
      .journalChildIncludes('inside getOwner', { shouldHaveOnlyOneOccurence: true })
  },

<<<<<<< HEAD
  'Should display auto-complete menu': function (browser: NightwatchBrowser) {
=======
  'Should display auto-complete menu #group4': function (browser: NightwatchBrowser) {
>>>>>>> 7c17b10b
    browser
      .waitForElementVisible('*[data-id="terminalCli"]')
      .click('*[data-id="terminalCli"]')
      .sendKeys('*[data-id="terminalCliInput"]', 'remix.')
      .assert.visible('*[data-id="autoCompletePopUpAutoCompleteItem"]').end()
  }
}

const asyncAwait = `
  var p = function () {
    return new Promise(function (resolve, reject)  {
        setTimeout(function ()  {
            resolve("Promise Resolved")
        }, 5000)
    })
  } 

  var run = async () => {
    console.log('Waiting Promise')
    var result = await p()
    console.log('result - ', result)
  }

  run()
`

const asyncAwaitWithFileManagerAccess = `
  var p = function () {
    return new Promise(function (resolve, reject)  {
        setTimeout(function ()  {
            resolve("Promise Resolved")
        }, 0)
    })
  }

  var run = async () => {
    console.log('Waiting Promise')
    var result = await p()
    let text = await remix.call('fileManager', 'readFile', 'contracts/3_Ballot.sol')
    console.log('result - ', text)
  }

  run()
`

const resolveExternalUrlAndSave = `
(async () => {
  try {
      console.log('start')
      console.log(await remix.call('contentImport', 'resolveAndSave', 'https://github.com/OpenZeppelin/openzeppelin-contracts/blob/master/contracts/token/ERC20/ERC20.sol'))
  } catch (e) {
      console.log(e.message)
  }
})()  
`

const resolveExternalUrlAndSaveToaPath = `
(async () => {
  try {
      console.log('start')
      console.log(await remix.call('contentImport', 'resolveAndSave', 'https://github.com/OpenZeppelin/openzeppelin-contracts/blob/master/contracts/token/ERC20/extensions/ERC20Burnable.sol', 'github/newFile.sol'))
  } catch (e) {
      console.log(e.message)
  }
})()  
`

const resolveUrl = `
(async () => {
  try {
      console.log('start')
      console.log(await remix.call('contentImport', 'resolveAndSave', 'contracts/3_Ballot.sol'))
  } catch (e) {
      console.log(e.message)
  }
})()  
`

const deployWithEthersJs = `
// Right click on the script name and hit "Run" to execute
(async () => {
    try {
        console.log('Running deployWithEthers script...')
    
        const constructorArgs = []    // Put constructor args (if any) here for your contract

        // Note that the script needs the ABI which is generated from the compilation artifact.
        // Make sure contract is compiled and artifacts are generated
        const artifactsPath = 'contracts/artifacts/Owner.json' // Change this for different path
    
        const metadata = JSON.parse(await remix.call('fileManager', 'getFile', artifactsPath))
        // 'web3Provider' is a remix global variable object
        const signer = (new ethers.providers.Web3Provider(web3Provider)).getSigner()
    
        let factory = new ethers.ContractFactory(metadata.abi, metadata.data.bytecode.object, signer);
    
        let contract = await factory.deploy(...constructorArgs);
    
        console.log('Contract Address: ', contract.address);
    
        // The contract is NOT deployed yet; we must wait until it is mined
        await contract.deployed()
        console.log('Deployment successful.')
        
        contract.on('OwnerSet', (previousOwner, newOwner) => {
            console.log('previousOwner' , previousOwner)
            console.log('newOwner' , newOwner)
        })
       
        console.log('ok')
    } catch (e) {
        console.log(e.message)
    }
})()`

const hardhatLog = `
// SPDX-License-Identifier: GPL-3.0

pragma solidity >=0.7.0 <0.9.0;

import "hardhat/console.sol";

/**
 * @title Owner
 * @dev Set & change owner
 */
contract OwnerTest {

    address private owner;
    
    // event for EVM logging
    event OwnerSet(address indexed oldOwner, address indexed newOwner);
    
    // modifier to check if caller is owner
    modifier isOwner() {
        // If the first argument of 'require' evaluates to 'false', execution terminates and all
        // changes to the state and to Ether balances are reverted.
        // This used to consume all gas in old EVM versions, but not anymore.
        // It is often a good idea to use 'require' to check if functions are called correctly.
        // As a second argument, you can also provide an explanation about what went wrong.
        require(msg.sender == owner, "Caller is not owner");
        _;
    }
    
    /**
     * @dev Set contract deployer as owner
     */
    constructor() {
        console.log("constructor");
        owner = msg.sender; // 'msg.sender' is sender of current call, contract deployer for a constructor
        emit OwnerSet(address(0), owner);
    }

    /**
     * @dev Change owner
     * @param newOwner address of new owner
     */
    function changeOwner(address newOwner) public isOwner {
        console.log("inside changeOwner");
        emit OwnerSet(owner, newOwner);
        owner = newOwner;
    }

    /**
     * @dev Return owner address 
     * @return address of owner
     */
    function getOwner() external view returns (address) {
        console.log("inside getOwner");
        return owner;
    }
}`<|MERGE_RESOLUTION|>--- conflicted
+++ resolved
@@ -24,11 +24,7 @@
       .waitForElementContainsText('*[data-id="terminalJournal"]', '', 60000)
   },
 
-<<<<<<< HEAD
-  'Async/Await Script': function (browser: NightwatchBrowser) {
-=======
   'Async/Await Script #group1': function (browser: NightwatchBrowser) {
->>>>>>> 7c17b10b
     browser
       .addFile('asyncAwait.js', { content: asyncAwait })
       .executeScript('remix.execute("asyncAwait.js")')
@@ -149,11 +145,7 @@
       .journalChildIncludes('inside getOwner', { shouldHaveOnlyOneOccurence: true })
   },
 
-<<<<<<< HEAD
-  'Should display auto-complete menu': function (browser: NightwatchBrowser) {
-=======
   'Should display auto-complete menu #group4': function (browser: NightwatchBrowser) {
->>>>>>> 7c17b10b
     browser
       .waitForElementVisible('*[data-id="terminalCli"]')
       .click('*[data-id="terminalCli"]')
