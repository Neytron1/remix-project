'use strict'
import { NightwatchBrowser } from 'nightwatch'
import init from '../helpers/init'

module.exports = {
  before: function (browser: NightwatchBrowser, done: VoidFunction) {
    init(browser, done)
  },

  '@sources': function () {
    return sources
  },

  'Test Recorder': function (browser: NightwatchBrowser) {
    let addressRef
    browser.addFile('scenario.json', { content: records })
      .pause(5000)
      .clickLaunchIcon('udapp')
      .selectAccount('0xCA35b7d915458EF540aDe6068dFe2F44E8fa733c') // this account will be used for this test suite
      .click('[data-id="udapp_arrow"]')
      .click('[data-id="runtransaction"]')
      .clickInstance(0)
      .clickInstance(1)
      .clickFunction('getInt - call')
      .clickFunction('getAddress - call')
      .clickFunction('getFromLib - call')
      .waitForElementPresent('[data-id="udapp_value"]')
      .getAddressAtPosition(1, (address) => {
        console.log('Test Recorder ' + address)
        addressRef = address
      })
      .perform((done) => {
        browser.verifyCallReturnValue(addressRef, ['0:uint256: 1', '0:uint256: 3456', '0:address: 0xbBF289D846208c16EDc8474705C748aff07732dB'])
          .perform(() => done())
      })
      .click('*[data-id="deployAndRunClearInstances"]')
      .testContracts('testRecorder.sol', sources[0]['testRecorder.sol'], ['testRecorder'])
      .clickLaunchIcon('udapp')
      .createContract('12')
      .clickInstance(0)
      .clickFunction('set - transact (not payable)', { types: 'uint256 _p', values: '34' })
      .click('i.savetransaction')
<<<<<<< HEAD
      .modalFooterOKClick()
      .pause(2000)
=======
      .waitForElementVisible('[data-id="udappNotify-modal-footer-ok-react"]')
      .execute(function () {
        const modalOk = document.querySelector('[data-id="udappNotify-modal-footer-ok-react"]') as any

        modalOk.click()
      })
>>>>>>> 5acfb14c
      .getEditorValue(function (result) {
        const parsed = JSON.parse(result)
        browser.assert.equal(JSON.stringify(parsed.transactions[0].record.parameters), JSON.stringify(scenario.transactions[0].record.parameters))
        browser.assert.equal(JSON.stringify(parsed.transactions[0].record.name), JSON.stringify(scenario.transactions[0].record.name))
        browser.assert.equal(JSON.stringify(parsed.transactions[0].record.type), JSON.stringify(scenario.transactions[0].record.type))
        browser.assert.equal(JSON.stringify(parsed.transactions[0].record.from), JSON.stringify(scenario.transactions[0].record.from))
        browser.assert.equal(JSON.stringify(parsed.transactions[0].record.contractName), JSON.stringify(scenario.transactions[0].record.contractName))

        browser.assert.equal(JSON.stringify(parsed.transactions[1].record.parameters), JSON.stringify(scenario.transactions[1].record.parameters))
        browser.assert.equal(JSON.stringify(parsed.transactions[1].record.name), JSON.stringify(scenario.transactions[1].record.name))
        browser.assert.equal(JSON.stringify(parsed.transactions[1].record.type), JSON.stringify(scenario.transactions[1].record.type))
        browser.assert.equal(JSON.stringify(parsed.transactions[1].record.from), JSON.stringify(scenario.transactions[1].record.from))
      })
  },

  'Record more than one contract': function (browser: NightwatchBrowser) {
    // deploy 2 contracts (2 different ABIs), save the record, reexecute and test one of the function.
    browser
      .click('*[data-id="deployAndRunClearInstances"]')
      .testContracts('multipleContracts.sol', sources[1]['multipleContracts.sol'], ['t1est', 't2est'])
      .clickLaunchIcon('udapp')
      .selectContract('t1est')
      .pause(1000)
      .createContract('')
      .clickInstance(0)
      .selectContract('t2est')
      .pause(1000)
      .createContract('')
      .click('i.savetransaction')
      .waitForElementVisible('[data-id="udappNotify-modal-footer-ok-react"]')
      .execute(function () {
        const modalOk = document.querySelector('[data-id="udappNotify-modal-footer-ok-react"]') as any

        modalOk.click()
      })
      .click('*[data-id="deployAndRunClearInstances"]') // clear udapp
      .click('*[data-id="terminalClearConsole"]') // clear terminal
      .click('[data-id="runtransaction"]')
      .clickInstance(2)
      .pause(1000)
      .clickFunction('set2 - transact (not payable)', { types: 'uint256 _po', values: '10' })
      .testFunction('last',
        {
          status: 'true Transaction mined and execution succeed',
          'decoded input': { 'uint256 _po': '10' }
        })
      .end()
  }
}

const sources = [{
  'testRecorder.sol': {
    content: `contract testRecorder {
  constructor(uint p) public {
      
  }
  function set (uint _p) public {
          
  }
}`
  }
},
{
  'multipleContracts.sol': {
    content: `contract t1est {
  uint p;
  t2est t;
  constructor () public {
      t = new t2est();
      t.set2(34);
  }
  
  function set(uint _p) public {
      p = _p;
      t.set2(12);
  }
}

contract t2est {
  uint p;
  function set2(uint _po) public {
      p = _po;
  }
}`
  }
}
]

const records = `{
  "accounts": {
    "account{10}": "0xCA35b7d915458EF540aDe6068dFe2F44E8fa733c"
  },
  "linkReferences": {
    "testLib": "created{1512830014773}"
  },
  "transactions": [
    {
      "timestamp": 1512830014773,
      "record": {
        "value": "0",
        "parameters": [],
        "abi": "0xbc36789e7a1e281436464229828f817d6612f7b477d66591ff96a9e064bcc98a",
        "contractName": "testLib",
        "bytecode": "60606040523415600e57600080fd5b60968061001c6000396000f300606060405260043610603f576000357c0100000000000000000000000000000000000000000000000000000000900463ffffffff1680636d4ce63c146044575b600080fd5b604a6060565b6040518082815260200191505060405180910390f35b6000610d809050905600a165627a7a7230582022d123b15248b8176151f8d45c2dc132063bcc9bb8d5cd652aea7efae362c8050029",
        "linkReferences": {},
        "inputs": "()",  
        "type": "constructor",
        "from": "account{10}"
      }
    },
    {
      "timestamp": 1512830015080,
      "record": {
        "value": "100",
        "parameters": [
          11
        ],
        "abi": "0xc41589e7559804ea4a2080dad19d876a024ccb05117835447d72ce08c1d020ec",
        "contractName": "test",
        "bytecode": "60606040526040516020806102b183398101604052808051906020019091905050806000819055505061027a806100376000396000f300606060405260043610610062576000357c0100000000000000000000000000000000000000000000000000000000900463ffffffff1680632f30c6f61461006757806338cc48311461009e57806362738998146100f357806387cc10e11461011c575b600080fd5b61009c600480803590602001909190803573ffffffffffffffffffffffffffffffffffffffff16906020019091905050610145565b005b34156100a957600080fd5b6100b1610191565b604051808273ffffffffffffffffffffffffffffffffffffffff1673ffffffffffffffffffffffffffffffffffffffff16815260200191505060405180910390f35b34156100fe57600080fd5b6101066101bb565b6040518082815260200191505060405180910390f35b341561012757600080fd5b61012f6101c4565b6040518082815260200191505060405180910390f35b8160008190555080600160006101000a81548173ffffffffffffffffffffffffffffffffffffffff021916908373ffffffffffffffffffffffffffffffffffffffff1602179055505050565b6000600160009054906101000a900473ffffffffffffffffffffffffffffffffffffffff16905090565b60008054905090565b600073__browser/ballot.sol:testLib____________636d4ce63c6000604051602001526040518163ffffffff167c010000000000000000000000000000000000000000000000000000000002815260040160206040518083038186803b151561022e57600080fd5b6102c65a03f4151561023f57600080fd5b505050604051805190509050905600a165627a7a72305820e0b2510bb2890a0334bfe5613d96db3e72442e63b514cdeaee8fc2c6bbd19d3a0029",
        "linkReferences": {
          "ballot.sol": {
            "testLib": [
              {
                "length": 20,
                "start": 511
              }
            ]
          }
        },
        "name": "",
        "type": "constructor",
        "inputs": "(uint256)",
        "from": "account{10}"
      }
    },
    {
      "timestamp": 1512830034180,
      "record": {
        "value": "1000000000000000000",
        "parameters": [
          1,
          "created{1512830015080}"
        ],
        "to": "created{1512830015080}",
        "abi": "0xc41589e7559804ea4a2080dad19d876a024ccb05117835447d72ce08c1d020ec",
        "name": "set",
        "inputs": "(uint256,address)",
        "type": "function",
        "from": "account{10}"
      }
    }
  ],
  "abis": {
    "0xbc36789e7a1e281436464229828f817d6612f7b477d66591ff96a9e064bcc98a": [
      {
        "constant": true,
        "inputs": [],
        "name": "get",
        "outputs": [
          {
            "name": "",
            "type": "uint256"
          }
        ],
        "payable": false,
        "stateMutability": "view",
        "type": "function"
      }
    ],
    "0xc41589e7559804ea4a2080dad19d876a024ccb05117835447d72ce08c1d020ec": [
      {
        "constant": true,
        "inputs": [],
        "name": "getInt",
        "outputs": [
          {
            "name": "",
            "type": "uint256"
          }
        ],
        "payable": false,
        "stateMutability": "view",
        "type": "function"
      },
      {
        "constant": true,
        "inputs": [],
        "name": "getFromLib",
        "outputs": [
          {
            "name": "",
            "type": "uint256"
          }
        ],
        "payable": false,
        "stateMutability": "view",
        "type": "function"
      },
      {
        "constant": true,
        "inputs": [],
        "name": "getAddress",
        "outputs": [
          {
            "name": "",
            "type": "address"
          }
        ],
        "payable": false,
        "stateMutability": "view",
        "type": "function"
      },
      {
        "constant": false,
        "inputs": [
          {
            "name": "_t",
            "type": "uint256"
          },
          {
            "name": "_add",
            "type": "address"
          }
        ],
        "name": "set",
        "outputs": [],
        "payable": true,
        "stateMutability": "payable",
        "type": "function"
      },
      {
        "inputs": [
          {
            "name": "_r",
            "type": "uint256"
          }
        ],
        "payable": true,
        "stateMutability": "payable",
        "type": "constructor"
      }
    ]
  }
}`

const scenario = {
  accounts: {
    'account{10}': '0xCA35b7d915458EF540aDe6068dFe2F44E8fa733c'
  },
  linkReferences: {},
  transactions: [
    {
      timestamp: 1512912691086,
      record: {
        value: '0',
        parameters: [
          "12" // eslint-disable-line
        ],
        abi: '0x54a8c0ab653c15bfb48b47fd011ba2b9617af01cb45cab344acd57c924d56798',
        contractName: 'testRecorder',
        bytecode: '6060604052341561000f57600080fd5b6040516020806100cd833981016040528080519060200190919050505060938061003a6000396000f300606060405260043610603f576000357c0100000000000000000000000000000000000000000000000000000000900463ffffffff16806360fe47b1146044575b600080fd5b3415604e57600080fd5b606260048080359060200190919050506064565b005b505600a165627a7a723058204839660366b94f5f3c8c6da233a2c5fe95ad5635b5c8a2bb630a8b845d68ecdd0029',
        linkReferences: {},
        name: '',
        type: 'constructor',
        inputs: '(uint256)',
        from: 'account{10}'
      }
    },
    {
      timestamp: 1512912696128,
      record: {
        value: '0',
        parameters: [
          "34" // eslint-disable-line
        ],
        to: 'created{1512912691086}',
        abi: '0x54a8c0ab653c15bfb48b47fd011ba2b9617af01cb45cab344acd57c924d56798',
        name: 'set',
        inputs: '(uint256)',
        type: 'function',
        from: 'account{10}'
      }
    }
  ],
  abis: {
    '0x54a8c0ab653c15bfb48b47fd011ba2b9617af01cb45cab344acd57c924d56798': [
      {
        constant: false,
        inputs: [
          {
            name: '_p',
            type: 'uint256'
          }
        ],
        name: 'set',
        outputs: [],
        payable: false,
        stateMutability: 'nonpayable',
        type: 'function'
      },
      {
        inputs: [
          {
            name: 'p',
            type: 'uint256'
          }
        ],
        payable: false,
        stateMutability: 'nonpayable',
        type: 'constructor'
      }
    ]
  }
}<|MERGE_RESOLUTION|>--- conflicted
+++ resolved
@@ -40,17 +40,12 @@
       .clickInstance(0)
       .clickFunction('set - transact (not payable)', { types: 'uint256 _p', values: '34' })
       .click('i.savetransaction')
-<<<<<<< HEAD
-      .modalFooterOKClick()
-      .pause(2000)
-=======
       .waitForElementVisible('[data-id="udappNotify-modal-footer-ok-react"]')
       .execute(function () {
         const modalOk = document.querySelector('[data-id="udappNotify-modal-footer-ok-react"]') as any
 
         modalOk.click()
       })
->>>>>>> 5acfb14c
       .getEditorValue(function (result) {
         const parsed = JSON.parse(result)
         browser.assert.equal(JSON.stringify(parsed.transactions[0].record.parameters), JSON.stringify(scenario.transactions[0].record.parameters))
