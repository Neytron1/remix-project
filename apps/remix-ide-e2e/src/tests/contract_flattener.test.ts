'use strict'
import { NightwatchBrowser } from 'nightwatch'
import init from '../helpers/init'

module.exports = {
  before: function (browser: NightwatchBrowser, done: VoidFunction) {
    init(browser, done)
  },
  '@sources': () => sources,
  'Should flatten contract after creation': function (browser: NightwatchBrowser) { 
    browser.addFile('TestContract.sol', sources[0]['TestContract.sol'])
      .pause()
      .waitForElementVisible('*[data-id="treeViewLitreeViewItemTestContract.sol"]')
      .pause(3000)
      .click('*[data-id="treeViewLitreeViewItemTestContract.sol"]')
      .rightClick('*[data-id="treeViewLitreeViewItemTestContract.sol"]')
      .pause()
      .click('*[id="menuitemflattenacontract"]')
      .pause()
      .waitForElementVisible('*[data-id="treeViewLitreeViewItemTestContract_flattened.sol"]')
  },
  'Should not be able to flatten contract without imports': function (browser: NightwatchBrowser) {
    browser.click('*[data-id="treeViewLitreeViewItemcontracts"]')
      .waitForElementVisible('*[data-id="treeViewLitreeViewItemcontracts/3_Ballot.sol"]')
      .pause(1000)
      .click('*[data-id="treeViewLitreeViewItemcontracts/3_Ballot.sol"]')
      .rightClick('*[data-id="treeViewLitreeViewItemcontracts/3_Ballot.sol"]')
      .click('*[id="menuitemflattenacontract"]')
      .waitForElementNotPresent('*[data-id="treeViewLitreeViewItemcontracts/3_Ballot_flattened.sol"]')
  },
  'Should not flatten contract with errors in syntax': function (browser: NightwatchBrowser) {
    browser.addFile('samplecontract.sol', { content })
      .waitForElementVisible('*[data-id="treeViewLitreeViewItemsamplecontract.sol"]')
      .click('*[data-id="treeViewLitreeViewItemsamplecontract.sol"]')
      .pause(1000)
      .rightClick('*[data-id="treeViewLitreeViewItemsamplecontract.sol"]')
      .click('*[id="menuitemflattenacontract"]')
      .waitForElementNotPresent('*[data-id="treeViewLitreeViewItemsamplecontract_flattened.sol"]')
  }
}

const sources = [
  {
    'TestContract.sol': {
      content: `

      // SPDX-License-Identifier: MIT
      pragma solidity ^0.8.20;
<<<<<<< HEAD

      import "@openzeppelin/contracts-upgradeable/token/ERC721/ERC721Upgradeable.sol";
      import "@openzeppelin/contracts-upgradeable/token/ERC721/extensions/ERC721BurnableUpgradeable.sol";
      import "@openzeppelin/contracts-upgradeable/access/OwnableUpgradeable.sol";
      import "@openzeppelin/contracts-upgradeable/proxy/utils/Initializable.sol";
      import "@openzeppelin/contracts-upgradeable/proxy/utils/UUPSUpgradeable.sol";

      abstract contract MyToken is Initializable, ERC721Upgradeable, ERC721BurnableUpgradeable, OwnableUpgradeable, UUPSUpgradeable {
=======
      
      import "@openzeppelin/contracts/token/ERC20/ERC20.sol";
      import "@openzeppelin/contracts/token/ERC20/extensions/ERC20Burnable.sol";
      import "@openzeppelin/contracts/token/ERC20/extensions/ERC20Pausable.sol";
      import "@openzeppelin/contracts/access/Ownable.sol";
      import "@openzeppelin/contracts/token/ERC20/extensions/ERC20Permit.sol";
      
      contract MyToken is ERC20, ERC20Burnable, ERC20Pausable, Ownable, ERC20Permit {
          constructor(address initialOwner)
              ERC20("MyToken", "MTK")
              Ownable(initialOwner)
              ERC20Permit("MyToken")
          {}
      
          function pause() public onlyOwner {
              _pause();
          }
      
          function unpause() public onlyOwner {
              _unpause();
          }
      
          function mint(address to, uint256 amount) public onlyOwner {
              _mint(to, amount);
          }
      
          // The following functions are overrides required by Solidity.
      
          function _update(address from, address to, uint256 value)
              internal
              override(ERC20, ERC20Pausable)
          {
              super._update(from, to, value);
          }
>>>>>>> db9480d4
      }
      
      `
    },
}
]

const content = `
        // SPDX-License-Identifier: GPL-3.0

        pragma solidity >=0.7.0 <0.9.0;

        /** 
         * @title Ballot
         * @dev Implements voting process along with vote delegation
         */
        contract Voting {

            struct Voter {
                uint weight // weight is accumulated by delegation <-- missing semicolon
                bool voted  // if true, that person already voted <-- missing semicolon
                address delegate; // person delegated to
                uint vote;   // index of the voted proposal
            }

            struct Proposal {
                // If you can limit the length to a certain number of bytes, 
                // always use one of bytes1 to bytes32 because they are much cheaper
                bytes32 name;   // short name (up to 32 bytes)
                uint voteCount; // number of accumulated votes
            }

            address public chairperson;

            mapping(address => Voter) public voters;

            Proposal[] public proposals;

            /** 
             * @dev Create a new ballot to choose one of 'proposalNames'.
             * @param proposalNames names of proposals
             */
            constructor(bytes32[] memory proposalNames) {
                chairperson = msg.sender;
                voters[chairperson].weight = 1;

                for (uint i = 0; i < proposalNames.length; i++) {
                    // 'Proposal({...})' creates a temporary
                    // Proposal object and 'proposals.push(...)'
                    // appends it to the end of 'proposals'.
                    proposals.push(Proposal({
                        name: proposalNames[i],
                        voteCount: 0
                    }));
                }
            }

            /** 
             * @dev Give 'voter' the right to vote on this ballot. May only be called by 'chairperson'.
             * @param voter address of voter
             */
            function giveRightToVote(address voter) public {
                require(
                    msg.sender == chairperson,
                    "Only chairperson can give right to vote."
                );
                require(
                    !voters[voter].voted,
                    "The voter already voted."
                );
                require(voters[voter].weight == 0);
                voters[voter].weight = 1;
            }

            /**
             * @dev Delegate your vote to the voter 'to'.
             * @param to address to which vote is delegated
             */
            function delegate(address to) public {
                Voter storage sender = voters[msg.sender];
                require(!sender.voted, "You already voted.");
                require(to != msg.sender, "Self-delegation is disallowed.");

                while (voters[to].delegate != address(0)) {
                    to = voters[to].delegate;

                    // We found a loop in the delegation, not allowed.
                    require(to != msg.sender, "Found loop in delegation.");
                }
                sender.voted = true;
                sender.delegate = to;
                Voter storage delegate_ = voters[to];
                if (delegate_.voted) {
                    // If the delegate already voted,
                    // directly add to the number of votes
                    proposals[delegate_.vote].voteCount += sender.weight;
                } else {
                    // If the delegate did not vote yet,
                    // add to her weight.
                    delegate_.weight += sender.weight;
                }
            }

            /**
             * @dev Give your vote (including votes delegated to you) to proposal 'proposals[proposal].name'.
             * @param proposal index of proposal in the proposals array
             */
            function vote(uint proposal) public {
                Voter storage sender = voters[msg.sender];
                require(sender.weight != 0, "Has no right to vote");
                require(!sender.voted, "Already voted.");
                sender.voted = true;
                sender.vote = proposal;

                // If 'proposal' is out of the range of the array,
                // this will throw automatically and revert all
                // changes.
                proposals[proposal].voteCount += sender.weight;
            }

            /** 
             * @dev Computes the winning proposal taking all previous votes into account.
             * @return winningProposal_ index of winning proposal in the proposals array
             */
            function winningProposal() public view
                    returns (uint winningProposal_)
            {
                uint winningVoteCount = 0;
                for (uint p = 0; p < proposals.length; p++) {
                    if (proposals[p].voteCount > winningVoteCount) {
                        winningVoteCount = proposals[p].voteCount;
                        winningProposal_ = p;
                    }
                }
            }

            /** 
             * @dev Calls winningProposal() function to get the index of the winner contained in the proposals array and then
             * @return winnerName_ the name of the winner
             */
            function winnerName() public view
                    returns (bytes32 winnerName_)
            {
                winnerName_ = proposals[winningProposal()].name;
            }
        }
      `<|MERGE_RESOLUTION|>--- conflicted
+++ resolved
@@ -9,14 +9,12 @@
   '@sources': () => sources,
   'Should flatten contract after creation': function (browser: NightwatchBrowser) { 
     browser.addFile('TestContract.sol', sources[0]['TestContract.sol'])
-      .pause()
+      .pause(10000)
       .waitForElementVisible('*[data-id="treeViewLitreeViewItemTestContract.sol"]')
       .pause(3000)
       .click('*[data-id="treeViewLitreeViewItemTestContract.sol"]')
       .rightClick('*[data-id="treeViewLitreeViewItemTestContract.sol"]')
-      .pause()
       .click('*[id="menuitemflattenacontract"]')
-      .pause()
       .waitForElementVisible('*[data-id="treeViewLitreeViewItemTestContract_flattened.sol"]')
   },
   'Should not be able to flatten contract without imports': function (browser: NightwatchBrowser) {
@@ -43,10 +41,8 @@
   {
     'TestContract.sol': {
       content: `
-
       // SPDX-License-Identifier: MIT
-      pragma solidity ^0.8.20;
-<<<<<<< HEAD
+      pragma solidity ^0.8.9;
 
       import "@openzeppelin/contracts-upgradeable/token/ERC721/ERC721Upgradeable.sol";
       import "@openzeppelin/contracts-upgradeable/token/ERC721/extensions/ERC721BurnableUpgradeable.sol";
@@ -54,45 +50,29 @@
       import "@openzeppelin/contracts-upgradeable/proxy/utils/Initializable.sol";
       import "@openzeppelin/contracts-upgradeable/proxy/utils/UUPSUpgradeable.sol";
 
-      abstract contract MyToken is Initializable, ERC721Upgradeable, ERC721BurnableUpgradeable, OwnableUpgradeable, UUPSUpgradeable {
-=======
-      
-      import "@openzeppelin/contracts/token/ERC20/ERC20.sol";
-      import "@openzeppelin/contracts/token/ERC20/extensions/ERC20Burnable.sol";
-      import "@openzeppelin/contracts/token/ERC20/extensions/ERC20Pausable.sol";
-      import "@openzeppelin/contracts/access/Ownable.sol";
-      import "@openzeppelin/contracts/token/ERC20/extensions/ERC20Permit.sol";
-      
-      contract MyToken is ERC20, ERC20Burnable, ERC20Pausable, Ownable, ERC20Permit {
-          constructor(address initialOwner)
-              ERC20("MyToken", "MTK")
-              Ownable(initialOwner)
-              ERC20Permit("MyToken")
+      contract MyToken is Initializable, ERC721Upgradeable, ERC721BurnableUpgradeable, OwnableUpgradeable, UUPSUpgradeable {
+          /// @custom:oz-upgrades-unsafe-allow constructor
+          constructor() {
+              _disableInitializers();
+          }
+
+          function initialize() initializer public {
+              __ERC721_init("MyToken", "MTK");
+              __ERC721Burnable_init();
+              __Ownable_init();
+              __UUPSUpgradeable_init();
+          }
+
+          function safeMint(address to, uint256 tokenId) public onlyOwner {
+              _safeMint(to, tokenId);
+          }
+
+          function _authorizeUpgrade(address newImplementation)
+              internal
+              onlyOwner
+              override
           {}
-      
-          function pause() public onlyOwner {
-              _pause();
-          }
-      
-          function unpause() public onlyOwner {
-              _unpause();
-          }
-      
-          function mint(address to, uint256 amount) public onlyOwner {
-              _mint(to, amount);
-          }
-      
-          // The following functions are overrides required by Solidity.
-      
-          function _update(address from, address to, uint256 value)
-              internal
-              override(ERC20, ERC20Pausable)
-          {
-              super._update(from, to, value);
-          }
->>>>>>> db9480d4
       }
-      
       `
     },
 }
