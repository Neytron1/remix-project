--- conflicted
+++ resolved
@@ -70,11 +70,8 @@
     switchEnvironment: (provider: string) => NightwatchBrowser
     connectToExternalHttpProvider: (url: string, identifier: string) => NightwatchBrowser
     waitForElementNotContainsText: (id: string, value: string, timeout: number = 10000) => NightwatchBrowser
-<<<<<<< HEAD
     hideToolTips: (this: NightwatchBrowser) => NightwatchBrowser
-=======
     enableClipBoard: () => NightwatchBrowser
->>>>>>> f7c2fd4e
   }
 
   export interface NightwatchBrowser {
