--- conflicted
+++ resolved
@@ -22,14 +22,8 @@
         .perform(done())
     })
     .verifyLoad()
-<<<<<<< HEAD
+    .enableClipBoard()
     .perform((done) => {
-      //if (hideToolTips) {
-=======
-    .enableClipBoard()
-    .perform(() => {
-      if (hideToolTips) {
->>>>>>> f7c2fd4e
         browser.execute(function () { // hide tooltips
           function addStyle(styleString) {
             const style = document.createElement('style');
