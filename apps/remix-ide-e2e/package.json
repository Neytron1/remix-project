--- conflicted
+++ resolved
@@ -12,10 +12,6 @@
     "@openzeppelin/wizard": "^0.4.0",
     "@remix-project/remixd": "../../dist/libs/remixd",
     "deep-equal": "^1.0.1",
-<<<<<<< HEAD
-    "selenium-standalone": "^9.5.0",
-=======
->>>>>>> f8239f19
     "tree-kill": "^1.2.2"
   },
   "devDependencies": {
