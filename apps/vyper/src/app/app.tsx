import React, {useState, useEffect} from 'react'

import {remixClient} from './utils'
import {CompilationResult} from '@remixproject/plugin-api'

// Components
import CompilerButton from './components/CompilerButton'
import WarnRemote from './components/WarnRemote'
import VyperResult from './components/VyperResult'
import LocalUrlInput from './components/LocalUrl'
import ToggleButtonGroup from 'react-bootstrap/ToggleButtonGroup'
import ToggleButton from 'react-bootstrap/ToggleButton'
import Button from 'react-bootstrap/Button'

import './app.css'

interface AppState {
  status: 'idle' | 'inProgress'
  environment: 'remote' | 'local'
  compilationResult?: CompilationResult
  localUrl: string
}

interface OutputMap {
  [fileName: string]: any
}

const App = () => {
  const [contract, setContract] = useState<string>()
  const [output, setOutput] = useState<any>({})
  const [state, setState] = useState<AppState>({
    status: 'idle',
    environment: 'local',
    localUrl: 'http://localhost:8000/'
  })


  useEffect(() => {
    async function start() {
      try {
        await remixClient.loaded()
        remixClient.onFileChange((name) => setContract(name))
        remixClient.onNoFileSelected(() => setContract(''))
      } catch (err) {
        console.log(err)
      }
      try {
        const name = await remixClient.getContractName() // throw if no file are selected
        setContract(name)
      } catch (e) {}
    }
    start()
  }, [])

  /** Update the environment state value */
  function setEnvironment(environment: 'local' | 'remote') {
    setState({...state, environment})
  }

  function setLocalUrl(url: string) {
    setState({...state, localUrl: url})
  }

  function compilerUrl() {
    return state.environment === 'remote' ? 'https://vyper2.remixproject.org/' : state.localUrl
  }

  function resetCompilerResultState() {
    setOutput({})
  }

  return (
    <main id="vyper-plugin">
      <header>
        <div className="title">
          <img src={'assets/logo.svg'} alt="Vyper logo" />
          <h4>yper Compiler</h4>
        </div>
        <a rel="noopener noreferrer" href="https://github.com/ethereum/remix-project/tree/master/apps/vyper" target="_blank">
          <i className="fab fa-github"></i>
        </a>
      </header>
      <section>
        <div className="px-3 w-100">
          <Button data-id="add-repository" className="w-100 text-dark bg-light btn-outline-primary " onClick={() => remixClient.cloneVyperRepo()}>
            Clone Vyper examples repository
          </Button>
        </div>
        <ToggleButtonGroup name="remote" onChange={setEnvironment} type="radio" value={state.environment}>
<<<<<<< HEAD
          <ToggleButton id="remote-compiler" data-id="remote-compiler" variant="secondary" name="remote" value="remote">
            Remote Compiler v0.2.16
=======
          <ToggleButton data-id="remote-compiler" variant="secondary" name="remote" value="remote">
            Remote Compiler v0.3.10
>>>>>>> bc775cb8
          </ToggleButton>
          <ToggleButton id="local-compiler" data-id="local-compiler" variant="secondary" name="local" value="local">
            Local Compiler
          </ToggleButton>
        </ToggleButtonGroup>
        <LocalUrlInput url={state.localUrl} setUrl={setLocalUrl} environment={state.environment} />
        <WarnRemote environment={state.environment} />
        <div className="px-3 w-100" id="compile-btn">
          <CompilerButton
            compilerUrl={compilerUrl()}
            contract={contract}
            setOutput={(name, update) => setOutput({...output, [name]: update})}
            resetCompilerState={resetCompilerResultState}
          />
        </div>

        <article id="result" className="px-2 mx-2 border-top mt-3">
          {
            output && Object.keys(output).length > 0 && output.status !== 'failed' ? (
              <>
                <VyperResult output={output} plugin={remixClient} />
              </>
            ) : null
          }
        </article>
      </section>
    </main>
  )
}

export default App<|MERGE_RESOLUTION|>--- conflicted
+++ resolved
@@ -87,13 +87,8 @@
           </Button>
         </div>
         <ToggleButtonGroup name="remote" onChange={setEnvironment} type="radio" value={state.environment}>
-<<<<<<< HEAD
-          <ToggleButton id="remote-compiler" data-id="remote-compiler" variant="secondary" name="remote" value="remote">
-            Remote Compiler v0.2.16
-=======
           <ToggleButton data-id="remote-compiler" variant="secondary" name="remote" value="remote">
             Remote Compiler v0.3.10
->>>>>>> bc775cb8
           </ToggleButton>
           <ToggleButton id="local-compiler" data-id="local-compiler" variant="secondary" name="local" value="local">
             Local Compiler
