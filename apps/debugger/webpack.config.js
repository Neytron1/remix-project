--- conflicted
+++ resolved
@@ -10,14 +10,11 @@
         ...nxWebpackConfig.resolve.fallback,
         "crypto": require.resolve("crypto-browserify"),
         "stream": require.resolve("stream-browserify"),
-<<<<<<< HEAD
-=======
         "http"  : require.resolve("stream-http"),
         "https" : require.resolve("https-browserify"),
         "path"  : require.resolve("path-browserify"),
         "module": false,
         "fs"    : false
->>>>>>> 06ac9532
       },
     }
   }
