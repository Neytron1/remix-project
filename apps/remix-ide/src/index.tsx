// eslint-disable-next-line no-use-before-define
import React from 'react'
import './index.css'
import {ThemeModule} from './app/tabs/theme-module'
import {Preload} from './app/components/preload'
import Config from './config'
import {Registry} from '@remix-project/remix-lib'
import {Storage} from '@remix-project/remix-lib'

import { createRoot } from 'react-dom/client'

;(async function () {
  try {
    const configStorage = new Storage('config-v0.8:')
    const config = new Config(configStorage)
    Registry.getInstance().put({api: config, name: 'config'})
  } catch (e) {}
  const theme = new ThemeModule()
  theme.initTheme()
  
<<<<<<< HEAD
  render(
      <Preload></Preload>
    ,
    document.getElementById('root')
  )
  
=======
  const container = document.getElementById('root');
  const root = createRoot(container)
  if (container) {    
    root.render(<Preload root={root} />);
  }  
>>>>>>> d695a46d
})()<|MERGE_RESOLUTION|>--- conflicted
+++ resolved
@@ -18,18 +18,9 @@
   const theme = new ThemeModule()
   theme.initTheme()
   
-<<<<<<< HEAD
-  render(
-      <Preload></Preload>
-    ,
-    document.getElementById('root')
-  )
-  
-=======
   const container = document.getElementById('root');
   const root = createRoot(container)
   if (container) {    
     root.render(<Preload root={root} />);
   }  
->>>>>>> d695a46d
 })()