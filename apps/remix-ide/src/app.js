--- conflicted
+++ resolved
@@ -217,7 +217,7 @@
         }
       }
     )
-    
+
     const codeParser = new CodeParser(new AstWalker())
 
 
@@ -358,15 +358,7 @@
   async activate () {
     const queryParams = new QueryParams()
     const params = queryParams.get()
-<<<<<<< HEAD
-
-    if (isElectron()) {
-      this.appManager.activatePlugin('remixd')
-    }
-
-=======
-    
->>>>>>> d7fe4e66
+
     try {
       this.engine.register(await this.appManager.registeredPlugins())
     } catch (e) {
