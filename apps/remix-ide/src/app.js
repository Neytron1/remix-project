--- conflicted
+++ resolved
@@ -224,12 +224,8 @@
       filePanel,
       Registry.getInstance().get('compilersartefacts').api,
       networkModule,
-<<<<<<< HEAD
-      registry.get('fileproviders/browser').api
-=======
       self.mainview,
       Registry.getInstance().get('fileproviders/browser').api
->>>>>>> 2705f7bd
     )
     const analysis = new AnalysisTab()
     const debug = new DebuggerTab()
