--- conflicted
+++ resolved
@@ -10,11 +10,6 @@
 import { VerticalIcons } from './app/components/vertical-icons'
 import { LandingPage } from './app/ui/landing-page/landing-page'
 import { MainPanel } from './app/components/main-panel'
-<<<<<<< HEAD
-=======
-import { FramingService } from './framingService'
-import { ModalPluginTester } from './app/plugins/test'
->>>>>>> e9fa3973
 
 import { WalkthroughService } from './walkthroughService'
 
@@ -30,11 +25,8 @@
 import migrateFileSystem from './migrateFileSystem'
 import Registry from './app/state/registry'
 import { ConfigPlugin } from './app/plugins/config'
-<<<<<<< HEAD
 import { Layout } from './app/panels/layout'
-=======
 import { ModalPlugin } from './app/plugins/modal'
->>>>>>> e9fa3973
 
 const isElectron = require('is-electron')
 
@@ -210,11 +202,8 @@
     self.layout = new Layout()
 
     self.engine.register([
-<<<<<<< HEAD
       self.layout,
-=======
       self.modal,
->>>>>>> e9fa3973
       configPlugin,
       blockchain,
       contentImport,
@@ -299,9 +288,7 @@
       contentImport
     )
 
-    const testplugin = new ModalPluginTester()
     self.engine.register([
-      testplugin,
       compileTab,
       run,
       debug,
@@ -335,26 +322,11 @@
     } catch (e) {
       console.log("couldn't register iframe plugins", e.message)
     }
-
-<<<<<<< HEAD
-    await self.appManager.activatePlugin(['layout', 'editor'])
-    await self.appManager.activatePlugin([
-      'theme',
-      'fileManager',
-      'compilerMetadata',
-      'compilerArtefacts',
-      'network',
-      'web3Provider',
-      'offsetToLineColumnConverter'
-    ])
-    await self.appManager.activatePlugin(['mainPanel'])
-    await self.appManager.activatePlugin(['menuicons', 'tabs'])
-=======
+    await self.appManager.activatePlugin(['modal'])
     await self.appManager.activatePlugin(['modal'])
     await self.appManager.activatePlugin(['editor'])
     await self.appManager.activatePlugin(['theme', 'fileManager', 'compilerMetadata', 'compilerArtefacts', 'network', 'web3Provider', 'offsetToLineColumnConverter'])
     await self.appManager.activatePlugin(['mainPanel', 'menuicons', 'tabs'])
->>>>>>> e9fa3973
     await self.appManager.activatePlugin(['sidePanel']) // activating  host plugin separately
     await self.appManager.activatePlugin(['home'])
     await self.appManager.activatePlugin(['settings', 'config'])
@@ -369,7 +341,6 @@
     ])
     await self.appManager.activatePlugin(['settings'])
     await self.appManager.activatePlugin(['walkthrough'])
-    await self.appManager.activatePlugin(['testerplugin'])
 
     self.appManager.on(
       'filePanel',
