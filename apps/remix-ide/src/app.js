'use strict'
import { basicLogo } from './app/ui/svgLogo'

import { RunTab, makeUdapp } from './app/udapp'

import PanelsResize from './lib/panels-resize'
import { RemixEngine } from './remixEngine'
import { RemixAppManager } from './remixAppManager'
import { FramingService } from './framingService'
import { WalkthroughService } from './walkthroughService'
import { MainView } from './app/panels/main-view'
import { ThemeModule } from './app/tabs/theme-module'
import { NetworkModule } from './app/tabs/network-module'
import { Web3ProviderModule } from './app/tabs/web3-provider'
import { SidePanel } from './app/components/side-panel'
import { HiddenPanel } from './app/components/hidden-panel'
import { VerticalIcons } from './app/components/vertical-icons'
import { LandingPage } from './app/ui/landing-page/landing-page'
import { MainPanel } from './app/components/main-panel'

import { OffsetToLineColumnConverter, CompilerMetadata, CompilerArtefacts, FetchAndCompile, CompilerImports } from '@remix-project/core-plugin'

import migrateFileSystem from './migrateFileSystem'

const isElectron = require('is-electron')
const csjs = require('csjs-inject')
const yo = require('yo-yo')
const remixLib = require('@remix-project/remix-lib')
const registry = require('./global/registry')

const QueryParams = require('./lib/query-params')
const Storage = remixLib.Storage
const RemixDProvider = require('./app/files/remixDProvider')
const HardhatProvider = require('./app/tabs/hardhat-provider')
const Config = require('./config')
const modalDialogCustom = require('./app/ui/modal-dialog-custom')
const modalDialog = require('./app/ui/modaldialog')
const FileManager = require('./app/files/fileManager')
const FileProvider = require('./app/files/fileProvider')
const DGitProvider = require('./app/files/dgitProvider')
const WorkspaceFileProvider = require('./app/files/workspaceFileProvider')
const toolTip = require('./app/ui/tooltip')

const Blockchain = require('./blockchain/blockchain.js')

const PluginManagerComponent = require('./app/components/plugin-manager-component')

const CompileTab = require('./app/tabs/compile-tab')
const SettingsTab = require('./app/tabs/settings-tab')
const AnalysisTab = require('./app/tabs/analysis-tab')
const { DebuggerTab } = require('./app/tabs/debugger-tab')
const TestTab = require('./app/tabs/test-tab')
const FilePanel = require('./app/panels/file-panel')
const Editor = require('./app/editor/editor')
const Terminal = require('./app/panels/terminal')
const ContextualListener = require('./app/editor/contextualListener')
const _paq = window._paq = window._paq || []

const css = csjs`
  html { box-sizing: border-box; }
  *, *:before, *:after { box-sizing: inherit; }
  body                 {
    /* font: 14px/1.5 Lato, "Helvetica Neue", Helvetica, Arial, sans-serif; */
    font-size          : .8rem;
  }
  pre {
    overflow-x: auto;
  }
  .remixIDE            {
    width              : 100vw;
    height             : 100vh;
    overflow           : hidden;
    flex-direction     : row;
    display            : flex;
  }
  .mainpanel           {
    display            : flex;
    flex-direction     : column;
    overflow           : hidden;
    flex               : 1;
  }
  .iconpanel           {
    display            : flex;
    flex-direction     : column;
    overflow           : hidden;
    width              : 50px;
    user-select        : none;
  }
  .sidepanel           {
    display            : flex;
    flex-direction     : row-reverse;
    width              : 320px;
  }
  .highlightcode       {
    position           : absolute;
    z-index            : 20;
    background-color   : var(--info);
  }
  .highlightcode_fullLine {
    position           : absolute;
    z-index            : 20;
    background-color   : var(--info);
    opacity            : 0.5;
  }
  .centered {
    position           : fixed;
    top                : 20%;
    left               : 45%;
    width              : 200px;
    height             : 200px;
  }
  .centered svg path {
    fill: var(--secondary);
  }
  .centered svg polygon {
    fill              : var(--secondary);
  }
  .onboarding {
    color             : var(--text-info);
    background-color  : var(--info);
  }
  .matomoBtn {
    width              : 100px;
  }
`

class App {
  constructor (api = {}, events = {}, opts = {}) {
    var self = this
    self.appManager = new RemixAppManager({})
    self._components = {}
    self._view = {}
    self._view.splashScreen = yo`
      <div class=${css.centered}>
        ${basicLogo()}
        <div class="info-secondary" style="text-align:center">
          REMIX IDE
        </div>
      </div>
    `
    document.body.appendChild(self._view.splashScreen)

    // setup storage
    const configStorage = new Storage('config-v0.8:')

    // load app config
    const config = new Config(configStorage)
    registry.put({ api: config, name: 'config' })

    // load file system
    self._components.filesProviders = {}
    self._components.filesProviders.browser = new FileProvider('browser')
    registry.put({ api: self._components.filesProviders.browser, name: 'fileproviders/browser' })
    self._components.filesProviders.localhost = new RemixDProvider(self.appManager)
    registry.put({ api: self._components.filesProviders.localhost, name: 'fileproviders/localhost' })
    self._components.filesProviders.workspace = new WorkspaceFileProvider()
    registry.put({ api: self._components.filesProviders.workspace, name: 'fileproviders/workspace' })

    registry.put({ api: self._components.filesProviders, name: 'fileproviders' })

    migrateFileSystem(self._components.filesProviders.browser)
  }

  init () {
    this.run().catch(console.error)
  }

  render () {
    var self = this
    if (self._view.el) return self._view.el
    // not resizable
    self._view.iconpanel = yo`
      <div id="icon-panel" data-id="remixIdeIconPanel" class="${css.iconpanel} bg-light">
      ${''}
      </div>
    `

    // center panel, resizable
    self._view.sidepanel = yo`
      <div id="side-panel" data-id="remixIdeSidePanel" style="min-width: 320px;" class="${css.sidepanel} border-right border-left">
        ${''}
      </div>
    `

    // handle the editor + terminal
    self._view.mainpanel = yo`
      <div id="main-panel" data-id="remixIdeMainPanel" class=${css.mainpanel}>
        ${''}
      </div>
    `

    self._components.resizeFeature = new PanelsResize(self._view.sidepanel)

    self._view.el = yo`
      <div style="visibility:hidden" class=${css.remixIDE} data-id="remixIDE">
        ${self._view.iconpanel}
        ${self._view.sidepanel}
        ${self._components.resizeFeature.render()}
        ${self._view.mainpanel}
      </div>
    `
    return self._view.el
  }

  async run () {
    var self = this

    // check the origin and warn message
    if (window.location.hostname === 'yann300.github.io') {
      modalDialogCustom.alert('This UNSTABLE ALPHA branch of Remix has been moved to http://ethereum.github.io/remix-live-alpha.')
    } else if (window.location.hostname === 'remix-alpha.ethereum.org' ||
    (window.location.hostname === 'ethereum.github.io' && window.location.pathname.indexOf('/remix-live-alpha') === 0)) {
      modalDialogCustom.alert('Welcome to the Remix alpha instance. Please use it to try out latest features. But use preferably https://remix.ethereum.org for any production work.')
    } else if (window.location.protocol.indexOf('http') === 0 &&
    window.location.hostname !== 'remix.ethereum.org' &&
    window.location.hostname !== 'localhost' &&
    window.location.hostname !== '127.0.0.1') {
      modalDialogCustom.alert(`The Remix IDE has moved to http://remix.ethereum.org.\n
  This instance of Remix you are visiting WILL NOT BE UPDATED.\n
  Please make a backup of your contracts and start using http://remix.ethereum.org`)
    }
    if (window.location.protocol.indexOf('https') === 0) {
      toolTip('You are using an `https` connection. Please switch to `http` if you are using Remix against an `http Web3 provider` or allow Mixed Content in your browser.')
    }

    const hosts = ['127.0.0.1:8080', '192.168.0.101:8080', 'localhost:8080']
    // workaround for Electron support
    if (!isElectron() && !hosts.includes(window.location.host)) {
      // Oops! Accidentally trigger refresh or bookmark.
      window.onbeforeunload = function () {
        return 'Are you sure you want to leave?'
      }
    }

    // APP_MANAGER
    const appManager = self.appManager
    const pluginLoader = appManager.pluginLoader
    const workspace = pluginLoader.get()
    const engine = new RemixEngine()
    engine.register(appManager)

    // SERVICES
    // ----------------- theme service ---------------------------------
    const themeModule = new ThemeModule(registry)
    registry.put({ api: themeModule, name: 'themeModule' })
    themeModule.initTheme(() => {
      setTimeout(() => {
        document.body.removeChild(self._view.splashScreen)
        self._view.el.style.visibility = 'visible'
      }, 1500)
    })
    // ----------------- editor service ----------------------------
    const editor = new Editor() // wrapper around ace editor
    registry.put({ api: editor, name: 'editor' })
    editor.event.register('requiringToSaveCurrentfile', () => fileManager.saveCurrentFile())

    // ----------------- fileManager service ----------------------------
    const fileManager = new FileManager(editor, appManager)
    registry.put({ api: fileManager, name: 'filemanager' })
    // ----------------- dGit provider ---------------------------------
    const dGitProvider = new DGitProvider()

    // ----------------- import content service ------------------------
    const contentImport = new CompilerImports()

    const blockchain = new Blockchain(registry.get('config').api)

    // ----------------- compilation metadata generation service ---------
    const compilerMetadataGenerator = new CompilerMetadata()
    // ----------------- compilation result service (can keep track of compilation results) ----------------------------
    const compilersArtefacts = new CompilerArtefacts() // store all the compilation results (key represent a compiler name)
    registry.put({ api: compilersArtefacts, name: 'compilersartefacts' })

    // service which fetch contract artifacts from sourve-verify, put artifacts in remix and compile it
    const fetchAndCompile = new FetchAndCompile()
    // ----------------- network service (resolve network id / name) -----
    const networkModule = new NetworkModule(blockchain)
    // ----------------- represent the current selected web3 provider ----
    const web3Provider = new Web3ProviderModule(blockchain)
    const hardhatProvider = new HardhatProvider(blockchain)
    // ----------------- convert offset to line/column service -----------
    const offsetToLineColumnConverter = new OffsetToLineColumnConverter()
    registry.put({ api: offsetToLineColumnConverter, name: 'offsettolinecolumnconverter' })

    // -------------------Terminal----------------------------------------
    makeUdapp(blockchain, compilersArtefacts, (domEl) => terminal.logHtml(domEl))
    const terminal = new Terminal(
      { appManager, blockchain },
      {
        getPosition: (event) => {
          var limitUp = 36
          var limitDown = 20
          var height = window.innerHeight
          var newpos = (event.pageY < limitUp) ? limitUp : event.pageY
          newpos = (newpos < height - limitDown) ? newpos : height - limitDown
          return height - newpos
        }
      }
    )
    const contextualListener = new ContextualListener({ editor })

    engine.register([
      blockchain,
      contentImport,
      themeModule,
      editor,
      fileManager,
      compilerMetadataGenerator,
      compilersArtefacts,
      networkModule,
      offsetToLineColumnConverter,
      contextualListener,
      terminal,
      web3Provider,
      fetchAndCompile,
      dGitProvider,
      hardhatProvider
    ])

    // LAYOUT & SYSTEM VIEWS
    const appPanel = new MainPanel()
    const mainview = new MainView(contextualListener, editor, appPanel, fileManager, appManager, terminal)
    registry.put({ api: mainview, name: 'mainview' })

    engine.register([
      appPanel,
      mainview.tabProxy
    ])

    // those views depend on app_manager
    const menuicons = new VerticalIcons(appManager)
    const sidePanel = new SidePanel(appManager, menuicons)
    const hiddenPanel = new HiddenPanel()
    const pluginManagerComponent = new PluginManagerComponent(appManager, engine)
    const filePanel = new FilePanel(appManager)
    const landingPage = new LandingPage(appManager, menuicons, fileManager, filePanel, contentImport)
    const settings = new SettingsTab(
      registry.get('config').api,
      editor,
      appManager
    )

    // adding Views to the DOM
    self._view.mainpanel.appendChild(mainview.render())
    self._view.iconpanel.appendChild(menuicons.render())
    self._view.sidepanel.appendChild(sidePanel.render())
    document.body.appendChild(hiddenPanel.render()) // Hidden Panel is display none, it can be directly on body

    engine.register([
      menuicons,
      landingPage,
      hiddenPanel,
      sidePanel,
      filePanel,
      pluginManagerComponent,
      settings
    ])

    const queryParams = new QueryParams()
    const params = queryParams.get()

    const onAcceptMatomo = () => {
      _paq.push(['forgetUserOptOut'])
      // @TODO remove next line when https://github.com/matomo-org/matomo/commit/9e10a150585522ca30ecdd275007a882a70c6df5 is used
      document.cookie = 'mtm_consent_removed=; expires=Thu, 01 Jan 1970 00:00:01 GMT;'
      settings.updateMatomoAnalyticsChoice(true)
      const el = document.getElementById('modal-dialog')
      el.parentElement.removeChild(el)
      startWalkthroughService()
    }
    const onDeclineMatomo = () => {
      settings.updateMatomoAnalyticsChoice(false)
      _paq.push(['optUserOut'])
      const el = document.getElementById('modal-dialog')
      el.parentElement.removeChild(el)
      startWalkthroughService()
    }

    const startWalkthroughService = () => {
      const walkthroughService = new WalkthroughService(localStorage)
      if (!params.code && !params.url && !params.minimizeterminal && !params.gist && !params.minimizesidepanel) {
        walkthroughService.start()
      }
    }

    // Ask to opt in to Matomo for remix, remix-alpha and remix-beta
    const matomoDomains = {
      'remix-alpha.ethereum.org': 27,
      'remix-beta.ethereum.org': 25,
      'remix.ethereum.org': 23
    }
    if (matomoDomains[window.location.hostname] && !registry.get('config').api.exists('settings/matomo-analytics')) {
      modalDialog(
        'Help us to improve Remix IDE',
        yo`
        <div>
          <p>An Opt-in version of <a href="https://matomo.org" target="_blank">Matomo</a>, an open source data analytics platform is being used to improve Remix IDE.</p>
          <p>We realize that our users have sensitive information in their code and that their privacy - your privacy - must be protected.</p>
          <p>All data collected through Matomo is stored on our own server - no data is ever given to third parties.  Our analytics reports are public: <a href="https://matomo.ethereum.org/index.php?module=MultiSites&action=index&idSite=23&period=day&date=yesterday" target="_blank">take a look</a>.</p>
          <p>We do not collect nor store any personally identifiable information (PII).</p>
          <p>For more info, see: <a href="https://medium.com/p/66ef69e14931/" target="_blank">Matomo Analyitcs on Remix iDE</a>.</p>
          <p>You can change your choice in the Settings panel anytime.</p>
          <div class="d-flex justify-content-around pt-3 border-top">
            <button class="btn btn-primary ${css.matomoBtn}" onclick=${() => onAcceptMatomo()}>Sure</button>
            <button class="btn btn-secondary ${css.matomoBtn}" onclick=${() => onDeclineMatomo()}>Decline</button>
          </div>
        </div>`,
        {
          label: '',
          fn: null
        },
        {
          label: '',
          fn: null
        }
      )
    } else {
      startWalkthroughService()
    }

    // CONTENT VIEWS & DEFAULT PLUGINS
    const compileTab = new CompileTab(registry.get('config').api, registry.get('filemanager').api)
    const run = new RunTab(
      blockchain,
      registry.get('config').api,
      registry.get('filemanager').api,
      registry.get('editor').api,
      filePanel,
      registry.get('compilersartefacts').api,
      networkModule,
      mainview,
      registry.get('fileproviders/browser').api
    )
    const analysis = new AnalysisTab(registry)
    const debug = new DebuggerTab()
    const test = new TestTab(
      registry.get('filemanager').api,
      registry.get('offsettolinecolumnconverter').api,
      filePanel,
      compileTab,
      appManager,
      contentImport
    )

    engine.register([
      compileTab,
      run,
      debug,
      analysis,
      test,
      filePanel.remixdHandle,
      filePanel.gitHandle,
      filePanel.hardhatHandle,
      filePanel.slitherHandle
    ])

    if (isElectron()) {
      appManager.activatePlugin('remixd')
    }

    try {
      engine.register(await appManager.registeredPlugins())
    } catch (e) {
      console.log('couldn\'t register iframe plugins', e.message)
    }

    await appManager.activatePlugin(['editor'])
    await appManager.activatePlugin(['theme', 'fileManager', 'compilerMetadata', 'compilerArtefacts', 'network', 'web3Provider', 'offsetToLineColumnConverter'])
    await appManager.activatePlugin(['mainPanel', 'menuicons', 'tabs'])
    await appManager.activatePlugin(['sidePanel']) // activating  host plugin separately
    await appManager.activatePlugin(['home'])
    await appManager.activatePlugin(['settings'])
    await appManager.activatePlugin(['hiddenPanel', 'pluginManager', 'contextualListener', 'terminal', 'blockchain', 'fetchAndCompile', 'contentImport'])

<<<<<<< HEAD
=======
    appManager.on('filePanel', 'workspaceInitializationCompleted', async () => {
      await appManager.registerContextMenuItems()
    })
    await appManager.activatePlugin(['filePanel'])
>>>>>>> 3dcc6b40
    // Set workspace after initial activation
    appManager.on('filePanel', 'workspaceInitializationCompleted', async () => {
      appManager.off('filePanel', 'workspaceInitializationCompleted')
      if (Array.isArray(workspace)) {
        await appManager.activatePlugin(workspace).then(async () => {
          try {
            if (params.deactivate) {
              await appManager.deactivatePlugin(params.deactivate.split(','))
            }
          } catch (e) {
            console.log(e)
          }

          if (params.code) {
            // if code is given in url we focus on solidity plugin
            menuicons.select('solidity')
          } else {
            // If plugins are loaded from the URL params, we focus on the last one.
            if (pluginLoader.current === 'queryParams' && workspace.length > 0) menuicons.select(workspace[workspace.length - 1])
          }

          if (params.call) {
            const callDetails = params.call.split('//')
            if (callDetails.length > 1) {
              toolTip(`initiating ${callDetails[0]} ...`)
              // @todo(remove the timeout when activatePlugin is on 0.3.0)
              appManager.call(...callDetails).catch(console.error)
            }
          }
        }).catch(console.error)
      } else {
        // activate solidity plugin
        appManager.activatePlugin(['solidity', 'udapp'])
      }
      await appManager.registerContextMenuItems()
    })

    await appManager.activatePlugin('filePanel')

    // Load and start the service who manager layout and frame
    const framingService = new FramingService(sidePanel, menuicons, mainview, this._components.resizeFeature)

    if (params.embed) framingService.embed()
    framingService.start(params)
  }
}

module.exports = App<|MERGE_RESOLUTION|>--- conflicted
+++ resolved
@@ -472,13 +472,6 @@
     await appManager.activatePlugin(['settings'])
     await appManager.activatePlugin(['hiddenPanel', 'pluginManager', 'contextualListener', 'terminal', 'blockchain', 'fetchAndCompile', 'contentImport'])
 
-<<<<<<< HEAD
-=======
-    appManager.on('filePanel', 'workspaceInitializationCompleted', async () => {
-      await appManager.registerContextMenuItems()
-    })
-    await appManager.activatePlugin(['filePanel'])
->>>>>>> 3dcc6b40
     // Set workspace after initial activation
     appManager.on('filePanel', 'workspaceInitializationCompleted', async () => {
       appManager.off('filePanel', 'workspaceInitializationCompleted')
