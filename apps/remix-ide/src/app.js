'use strict'
import { RunTab, makeUdapp } from './app/udapp'
import { RemixEngine } from './remixEngine'
import { RemixAppManager } from './remixAppManager'
import { ThemeModule } from './app/tabs/theme-module'
import { NetworkModule } from './app/tabs/network-module'
import { Web3ProviderModule } from './app/tabs/web3-provider'
import { SidePanel } from './app/components/side-panel'
import { HiddenPanel } from './app/components/hidden-panel'
import { VerticalIcons } from './app/components/vertical-icons'
import { LandingPage } from './app/ui/landing-page/landing-page'
import { MainPanel } from './app/components/main-panel'
import { PermissionHandlerPlugin } from './app/plugins/permission-handler-plugin'
import { AstWalker } from '@remix-project/remix-astwalker'

import { WalkthroughService } from './walkthroughService'

import { OffsetToLineColumnConverter, CompilerMetadata, CompilerArtefacts, FetchAndCompile, CompilerImports, EditorContextListener, GistHandler } from '@remix-project/core-plugin'

import Registry from './app/state/registry'
import { ConfigPlugin } from './app/plugins/config'
import { StoragePlugin } from './app/plugins/storage'
import { Layout } from './app/panels/layout'
import { NotificationPlugin } from './app/plugins/notification'
import { Blockchain } from './blockchain/blockchain.js'
import { HardhatProvider } from './app/tabs/hardhat-provider'

const isElectron = require('is-electron')

const remixLib = require('@remix-project/remix-lib')

import { QueryParams } from '@remix-project/remix-lib'
const Storage = remixLib.Storage
const RemixDProvider = require('./app/files/remixDProvider')
const Config = require('./config')

const FileManager = require('./app/files/fileManager')
const FileProvider = require('./app/files/fileProvider')
const DGitProvider = require('./app/files/dgitProvider')
const WorkspaceFileProvider = require('./app/files/workspaceFileProvider')

const PluginManagerComponent = require('./app/components/plugin-manager-component')

const CompileTab = require('./app/tabs/compile-tab')
const SettingsTab = require('./app/tabs/settings-tab')
const AnalysisTab = require('./app/tabs/analysis-tab')
const { DebuggerTab } = require('./app/tabs/debugger-tab')
const TestTab = require('./app/tabs/test-tab')
const FilePanel = require('./app/panels/file-panel')
const Editor = require('./app/editor/editor')
const Terminal = require('./app/panels/terminal')
const { TabProxy } = require('./app/panels/tab-proxy.js')

class AppComponent {
  constructor () {
    this.appManager = new RemixAppManager({})
    this.queryParams = new QueryParams()
    this._components = {}
    // setup storage
    const configStorage = new Storage('config-v0.8:')

    // load app config
    const config = new Config(configStorage)
    Registry.getInstance().put({ api: config, name: 'config' })

    // load file system
    this._components.filesProviders = {}
    this._components.filesProviders.browser = new FileProvider('browser')
    Registry.getInstance().put({
      api: this._components.filesProviders.browser,
      name: 'fileproviders/browser'
    })
    this._components.filesProviders.localhost = new RemixDProvider(
      this.appManager
    )
    Registry.getInstance().put({
      api: this._components.filesProviders.localhost,
      name: 'fileproviders/localhost'
    })
    this._components.filesProviders.workspace = new WorkspaceFileProvider()
    Registry.getInstance().put({
      api: this._components.filesProviders.workspace,
      name: 'fileproviders/workspace'
    })

    Registry.getInstance().put({
      api: this._components.filesProviders,
      name: 'fileproviders'
    })
  }

  async run () {
    // APP_MANAGER
    const appManager = this.appManager
    const pluginLoader = this.appManager.pluginLoader
    this.panels = {}
    this.workspace = pluginLoader.get()
    this.engine = new RemixEngine()
    this.engine.register(appManager);



    const matomoDomains = {
      'remix-alpha.ethereum.org': 27,
      'remix-beta.ethereum.org': 25,
      'remix.ethereum.org': 23
    }
    this.showMatamo =
      matomoDomains[window.location.hostname] &&
      !Registry.getInstance()
        .get('config')
        .api.exists('settings/matomo-analytics')
    this.walkthroughService = new WalkthroughService(
      appManager,
      this.showMatamo
    )

    const hosts = ['127.0.0.1:8080', '192.168.0.101:8080', 'localhost:8080']
    // workaround for Electron support
    if (!isElectron() && !hosts.includes(window.location.host)) {
      // Oops! Accidentally trigger refresh or bookmark.
      window.onbeforeunload = function () {
        return 'Are you sure you want to leave?'
      }
    }

    // SERVICES
    // ----------------- gist service ---------------------------------
    this.gistHandler = new GistHandler()
    // ----------------- theme service ---------------------------------
    this.themeModule = new ThemeModule()
    Registry.getInstance().put({ api: this.themeModule, name: 'themeModule' })

    // ----------------- editor service ----------------------------
    const editor = new Editor() // wrapper around ace editor
    Registry.getInstance().put({ api: editor, name: 'editor' })
    editor.event.register('requiringToSaveCurrentfile', () =>
      fileManager.saveCurrentFile()
    )

    // ----------------- fileManager service ----------------------------
    const fileManager = new FileManager(editor, appManager)
    Registry.getInstance().put({ api: fileManager, name: 'filemanager' })
    // ----------------- dGit provider ---------------------------------
    const dGitProvider = new DGitProvider()

    // ----------------- Storage plugin ---------------------------------
    const storagePlugin = new StoragePlugin()

    // ----------------- import content service ------------------------
    const contentImport = new CompilerImports()

    const blockchain = new Blockchain(Registry.getInstance().get('config').api)

    // ----------------- compilation metadata generation service ---------
    const compilerMetadataGenerator = new CompilerMetadata()
    // ----------------- compilation result service (can keep track of compilation results) ----------------------------
    const compilersArtefacts = new CompilerArtefacts() // store all the compilation results (key represent a compiler name)
    Registry.getInstance().put({
      api: compilersArtefacts,
      name: 'compilersartefacts'
    })

    // service which fetch contract artifacts from sourve-verify, put artifacts in remix and compile it
    const fetchAndCompile = new FetchAndCompile()
    // ----------------- network service (resolve network id / name) -----
    const networkModule = new NetworkModule(blockchain)
    // ----------------- represent the current selected web3 provider ----
    const web3Provider = new Web3ProviderModule(blockchain)
    const hardhatProvider = new HardhatProvider(blockchain)
    // ----------------- convert offset to line/column service -----------
    const offsetToLineColumnConverter = new OffsetToLineColumnConverter()
    Registry.getInstance().put({
      api: offsetToLineColumnConverter,
      name: 'offsettolinecolumnconverter'
    })

    // -------------------Terminal----------------------------------------
    makeUdapp(blockchain, compilersArtefacts, domEl => terminal.logHtml(domEl))
    const terminal = new Terminal(
      { appManager, blockchain },
      {
        getPosition: event => {
          const limitUp = 36
          const limitDown = 20
          const height = window.innerHeight
          let newpos = event.pageY < limitUp ? limitUp : event.pageY
          newpos = newpos < height - limitDown ? newpos : height - limitDown
          return height - newpos
        }
      }
    )
    const contextualListener = new EditorContextListener(new AstWalker())

    this.notification = new NotificationPlugin()

    const configPlugin = new ConfigPlugin()
    this.layout = new Layout()
    
    const permissionHandler = new PermissionHandlerPlugin()

    this.engine.register([
      permissionHandler,
      this.layout,
      this.notification,
      this.gistHandler,
      configPlugin,
      blockchain,
      contentImport,
      this.themeModule,
      editor,
      fileManager,
      compilerMetadataGenerator,
      compilersArtefacts,
      networkModule,
      offsetToLineColumnConverter,
      contextualListener,
      terminal,
      web3Provider,
      fetchAndCompile,
      dGitProvider,
      storagePlugin,
      hardhatProvider,
      this.walkthroughService
    ])

    // LAYOUT & SYSTEM VIEWS
    const appPanel = new MainPanel()
    Registry.getInstance().put({ api: this.mainview, name: 'mainview' })
    const tabProxy = new TabProxy(fileManager, editor)
    this.engine.register([appPanel, tabProxy])

    // those views depend on app_manager
    this.menuicons = new VerticalIcons()
    this.sidePanel = new SidePanel()
    this.hiddenPanel = new HiddenPanel()

    const pluginManagerComponent = new PluginManagerComponent(
      appManager,
      this.engine
    )
    const filePanel = new FilePanel(appManager)
    const landingPage = new LandingPage(
      appManager,
      this.menuicons,
      fileManager,
      filePanel,
      contentImport
    )
    this.settings = new SettingsTab(
      Registry.getInstance().get('config').api,
      editor,
      appManager
    )

    this.engine.register([
      this.menuicons,
      landingPage,
      this.hiddenPanel,
      this.sidePanel,
      filePanel,
      pluginManagerComponent,
      this.settings
    ])

    // CONTENT VIEWS & DEFAULT PLUGINS
    const compileTab = new CompileTab(
      Registry.getInstance().get('config').api,
      Registry.getInstance().get('filemanager').api
    )
    const run = new RunTab(
      blockchain,
      Registry.getInstance().get('config').api,
      Registry.getInstance().get('filemanager').api,
      Registry.getInstance().get('editor').api,
      filePanel,
      Registry.getInstance().get('compilersartefacts').api,
      networkModule,
      Registry.getInstance().get('fileproviders/browser').api
    )
    const analysis = new AnalysisTab()
    const debug = new DebuggerTab()
    const test = new TestTab(
      Registry.getInstance().get('filemanager').api,
      Registry.getInstance().get('offsettolinecolumnconverter').api,
      filePanel,
      compileTab,
      appManager,
      contentImport
    )

    this.engine.register([
      compileTab,
      run,
      debug,
      analysis,
      test,
      filePanel.remixdHandle,
      filePanel.gitHandle,
      filePanel.hardhatHandle,
      filePanel.slitherHandle
    ])

    this.layout.panels = {
      tabs: { plugin: tabProxy, active: true },
      editor: { plugin: editor, active: true },
      main: { plugin: appPanel, active: false },
      terminal: { plugin: terminal, active: true, minimized: false }
    }
  }

  async activate () {
    const queryParams = new QueryParams()
    const params = queryParams.get()
    
    if (isElectron()) {
      this.appManager.activatePlugin('remixd')
    }

    try {
      this.engine.register(await this.appManager.registeredPlugins())
    } catch (e) {
      console.log("couldn't register iframe plugins", e.message)
    }
<<<<<<< HEAD
    await self.appManager.activatePlugin(['layout'])
    await self.appManager.activatePlugin(['notification'])
    await self.appManager.activatePlugin(['editor'])
    await self.appManager.activatePlugin(['permissionhandler', 'theme', 'fileManager', 'compilerMetadata', 'compilerArtefacts', 'network', 'web3Provider', 'offsetToLineColumnConverter'])
    await self.appManager.activatePlugin(['mainPanel', 'menuicons', 'tabs'])
    await self.appManager.activatePlugin(['sidePanel']) // activating  host plugin separately
    await self.appManager.activatePlugin(['home'])
    await self.appManager.activatePlugin(['settings', 'config'])
    await self.appManager.activatePlugin(['hiddenPanel', 'pluginManager', 'contextualListener', 'terminal', 'blockchain', 'fetchAndCompile', 'contentImport', 'gistHandler'])
    await self.appManager.activatePlugin(['settings'])
    await self.appManager.activatePlugin(['walkthrough','storage'])

    self.appManager.on(
=======
    await this.appManager.activatePlugin(['layout'])
    await this.appManager.activatePlugin(['notification'])
    await this.appManager.activatePlugin(['editor'])
    await this.appManager.activatePlugin(['permissionhandler', 'theme', 'fileManager', 'compilerMetadata', 'compilerArtefacts', 'network', 'web3Provider', 'offsetToLineColumnConverter'])
    await this.appManager.activatePlugin(['mainPanel', 'menuicons', 'tabs'])
    await this.appManager.activatePlugin(['sidePanel']) // activating  host plugin separately
    await this.appManager.activatePlugin(['home'])
    await this.appManager.activatePlugin(['settings', 'config'])
    await this.appManager.activatePlugin(['hiddenPanel', 'pluginManager', 'contextualListener', 'terminal', 'blockchain', 'fetchAndCompile', 'contentImport', 'gistHandler'])
    await this.appManager.activatePlugin(['settings'])
    await this.appManager.activatePlugin(['walkthrough'])

    this.appManager.on(
>>>>>>> c133a1df
      'filePanel',
      'workspaceInitializationCompleted',
      async () => {
        await this.appManager.registerContextMenuItems()
      }
    )

    await this.appManager.activatePlugin(['filePanel'])
    // Set workspace after initial activation
    this.appManager.on('editor', 'editorMounted', () => {
      if (Array.isArray(this.workspace)) {
        this.appManager
          .activatePlugin(this.workspace)
          .then(async () => {
            try {
              if (params.deactivate) {
                await this.appManager.deactivatePlugin(
                  params.deactivate.split(',')
                )
              }
            } catch (e) {
              console.log(e)
            }
            if (params.code) {
              // if code is given in url we focus on solidity plugin
              this.menuicons.select('solidity')
            } else {
              // If plugins are loaded from the URL params, we focus on the last one.
              if (
                this.appManager.pluginLoader.current === 'queryParams' &&
                this.workspace.length > 0
              ) { this.menuicons.select(this.workspace[this.workspace.length - 1]) }
            }

            if (params.call) {
              const callDetails = params.call.split('//')
              if (callDetails.length > 1) {
                this.appManager.call('notification', 'toast', `initiating ${callDetails[0]} ...`)
                // @todo(remove the timeout when activatePlugin is on 0.3.0)
                this.appManager.call(...callDetails).catch(console.error)
              }
            }
          })
          .catch(console.error)
      }
    })
    // activate solidity plugin
    this.appManager.activatePlugin(['solidity', 'udapp'])
    // Load and start the service who manager layout and frame
  }
}

export default AppComponent<|MERGE_RESOLUTION|>--- conflicted
+++ resolved
@@ -322,7 +322,6 @@
     } catch (e) {
       console.log("couldn't register iframe plugins", e.message)
     }
-<<<<<<< HEAD
     await self.appManager.activatePlugin(['layout'])
     await self.appManager.activatePlugin(['notification'])
     await self.appManager.activatePlugin(['editor'])
@@ -336,21 +335,6 @@
     await self.appManager.activatePlugin(['walkthrough','storage'])
 
     self.appManager.on(
-=======
-    await this.appManager.activatePlugin(['layout'])
-    await this.appManager.activatePlugin(['notification'])
-    await this.appManager.activatePlugin(['editor'])
-    await this.appManager.activatePlugin(['permissionhandler', 'theme', 'fileManager', 'compilerMetadata', 'compilerArtefacts', 'network', 'web3Provider', 'offsetToLineColumnConverter'])
-    await this.appManager.activatePlugin(['mainPanel', 'menuicons', 'tabs'])
-    await this.appManager.activatePlugin(['sidePanel']) // activating  host plugin separately
-    await this.appManager.activatePlugin(['home'])
-    await this.appManager.activatePlugin(['settings', 'config'])
-    await this.appManager.activatePlugin(['hiddenPanel', 'pluginManager', 'contextualListener', 'terminal', 'blockchain', 'fetchAndCompile', 'contentImport', 'gistHandler'])
-    await this.appManager.activatePlugin(['settings'])
-    await this.appManager.activatePlugin(['walkthrough'])
-
-    this.appManager.on(
->>>>>>> c133a1df
       'filePanel',
       'workspaceInitializationCompleted',
       async () => {
