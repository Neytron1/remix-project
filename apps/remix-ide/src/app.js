--- conflicted
+++ resolved
@@ -16,11 +16,8 @@
 import { AstWalker } from '@remix-project/remix-astwalker'
 import { LinkLibraries, DeployLibraries, OpenZeppelinProxy } from '@remix-project/core-plugin'
 import { CodeParser } from './app/plugins/parser/code-parser'
-<<<<<<< HEAD
 import { GitPlugin } from './app/plugins/git'
-=======
 import { SolidityScript } from './app/plugins/solidity-script'
->>>>>>> 6f57f0f2
 
 import { WalkthroughService } from './walkthroughService'
 
@@ -185,16 +182,13 @@
     //----- search
     const search = new SearchPlugin()
 
-<<<<<<< HEAD
     //---- git
     const git = new GitPlugin()
-=======
     //---------------- Solidity UML Generator -------------------------
     const solidityumlgen = new SolidityUmlGen(appManager)
 
     // ----------------- ContractFlattener ----------------------------
     const contractFlattener = new ContractFlattener()
->>>>>>> 6f57f0f2
 
     // ----------------- import content service ------------------------
     const contentImport = new CompilerImports()
@@ -307,13 +301,10 @@
       injectedArbitrumOneProvider,
       this.walkthroughService,
       search,
-<<<<<<< HEAD
-      git
-=======
+      git,
       solidityumlgen,
       contractFlattener,
       solidityScript
->>>>>>> 6f57f0f2
     ])
 
     // LAYOUT & SYSTEM VIEWS
@@ -428,12 +419,8 @@
     await this.appManager.activatePlugin(['settings', 'config'])
     await this.appManager.activatePlugin(['hiddenPanel', 'pluginManager', 'codeParser', 'codeFormatter', 'fileDecorator', 'terminal', 'blockchain', 'fetchAndCompile', 'contentImport', 'gistHandler'])
     await this.appManager.activatePlugin(['settings'])
-<<<<<<< HEAD
     await this.appManager.activatePlugin(['walkthrough', 'storage', 'search', 'compileAndRun', 'recorder', 'dgit'])
-=======
-    await this.appManager.activatePlugin(['walkthrough', 'storage', 'search', 'compileAndRun', 'recorder'])
     await this.appManager.activatePlugin(['solidity-script'])
->>>>>>> 6f57f0f2
 
     this.appManager.on(
       'filePanel',
