'use strict'
import {RunTab, makeUdapp} from './app/udapp'
import {RemixEngine} from './remixEngine'
import {RemixAppManager} from './remixAppManager'
import {ThemeModule} from './app/tabs/theme-module'
import {LocaleModule} from './app/tabs/locale-module'
import {NetworkModule} from './app/tabs/network-module'
import {Web3ProviderModule} from './app/tabs/web3-provider'
import {CompileAndRun} from './app/tabs/compile-and-run'
import {SidePanel} from './app/components/side-panel'
import {HiddenPanel} from './app/components/hidden-panel'
import {VerticalIcons} from './app/components/vertical-icons'
import {LandingPage} from './app/ui/landing-page/landing-page'
import {MainPanel} from './app/components/main-panel'
import {PermissionHandlerPlugin} from './app/plugins/permission-handler-plugin'
import {AstWalker} from '@remix-project/remix-astwalker'
import {LinkLibraries, DeployLibraries, OpenZeppelinProxy} from '@remix-project/core-plugin'
import {CodeParser} from './app/plugins/parser/code-parser'
import {SolidityScript} from './app/plugins/solidity-script'

import {WalkthroughService} from './walkthroughService'

import {OffsetToLineColumnConverter, CompilerMetadata, CompilerArtefacts, FetchAndCompile, CompilerImports, GistHandler} from '@remix-project/core-plugin'

import Registry from './app/state/registry'
<<<<<<< HEAD
import { ConfigPlugin } from './app/plugins/config'
import { StoragePlugin } from './app/plugins/storage'
import { Layout } from './app/panels/layout'
import { NotificationPlugin } from './app/plugins/notification'
import { Blockchain } from './blockchain/blockchain'
import { MergeVMProvider, LondonVMProvider, BerlinVMProvider, ShanghaiVMProvider } from './app/providers/vm-provider'
import { MainnetForkVMProvider } from './app/providers/mainnet-vm-fork-provider'
import { SepoliaForkVMProvider } from './app/providers/sepolia-vm-fork-provider'
import { GoerliForkVMProvider } from './app/providers/goerli-vm-fork-provider'
import { CustomForkVMProvider } from './app/providers/custom-vm-fork-provider'
import { HardhatProvider } from './app/providers/hardhat-provider'
import { GanacheProvider } from './app/providers/ganache-provider'
import { FoundryProvider } from './app/providers/foundry-provider'
import { ExternalHttpProvider } from './app/providers/external-http-provider'
=======
import {ConfigPlugin} from './app/plugins/config'
import {StoragePlugin} from './app/plugins/storage'
import {Layout} from './app/panels/layout'
import {NotificationPlugin} from './app/plugins/notification'
import {Blockchain} from './blockchain/blockchain'
import {MergeVMProvider, LondonVMProvider, BerlinVMProvider, ShanghaiVMProvider} from './app/providers/vm-provider'
import {MainnetForkVMProvider} from './app/providers/mainnet-vm-fork-provider'
import {SepoliaForkVMProvider} from './app/providers/sepolia-vm-fork-provider'
import {GoerliForkVMProvider} from './app/providers/goerli-vm-fork-provider'
import {CustomForkVMProvider} from './app/providers/custom-vm-fork-provider'
import {HardhatProvider} from './app/providers/hardhat-provider'
import {GanacheProvider} from './app/providers/ganache-provider'
import {FoundryProvider} from './app/providers/foundry-provider'
import {ExternalHttpProvider} from './app/providers/external-http-provider'
>>>>>>> 3ee974da
import {InjectedProviderDefault} from './app/providers/injected-provider-default'
import {InjectedProviderTrustWallet} from './app/providers/injected-provider-trustwallet'
import {Injected0ptimismProvider} from './app/providers/injected-optimism-provider'
import {InjectedArbitrumOneProvider} from './app/providers/injected-arbitrum-one-provider'
import {InjectedEphemeryTestnetProvider} from './app/providers/injected-ephemery-testnet-provider'
import {InjectedSKALEChaosTestnetProvider} from './app/providers/injected-skale-chaos-testnet-provider'
<<<<<<< HEAD
import { FileDecorator } from './app/plugins/file-decorator'
import { CodeFormat } from './app/plugins/code-format'
import { SolidityUmlGen } from './app/plugins/solidity-umlgen'
import { ContractFlattener } from './app/plugins/contractFlattener'
import { TemplatesPlugin } from './app/plugins/remix-templates'
import { fsPlugin } from './app/plugins/electron/fsPlugin'
import { isoGitPlugin } from './app/plugins/electron/isoGitPlugin'
import { electronConfig } from './app/plugins/electron/electronConfigPlugin'
import { electronTemplates } from './app/plugins/electron/templatesPlugin'
import { xtermPlugin } from './app/plugins/electron/xtermPlugin'
import { ripgrepPlugin } from './app/plugins/electron/ripgrepPlugin'
=======
import {FileDecorator} from './app/plugins/file-decorator'
import {CodeFormat} from './app/plugins/code-format'
import {SolidityUmlGen} from './app/plugins/solidity-umlgen'
import {ContractFlattener} from './app/plugins/contractFlattener'
>>>>>>> 3ee974da
import {OpenAIGpt} from './app/plugins/openaigpt'

const isElectron = require('is-electron')

const remixLib = require('@remix-project/remix-lib')

<<<<<<< HEAD
import { QueryParams } from '@remix-project/remix-lib'
import { SearchPlugin } from './app/tabs/search'
import { ElectronProvider } from './app/files/electronProvider'
=======
import {QueryParams} from '@remix-project/remix-lib'
import {SearchPlugin} from './app/tabs/search'
>>>>>>> 3ee974da

const Storage = remixLib.Storage
const RemixDProvider = require('./app/files/remixDProvider')
const Config = require('./config')

const FileManager = require('./app/files/fileManager')
import FileProvider from "./app/files/fileProvider"
const DGitProvider = require('./app/files/dgitProvider')
const WorkspaceFileProvider = require('./app/files/workspaceFileProvider')

const PluginManagerComponent = require('./app/components/plugin-manager-component')

const CompileTab = require('./app/tabs/compile-tab')
const SettingsTab = require('./app/tabs/settings-tab')
const AnalysisTab = require('./app/tabs/analysis-tab')
const {DebuggerTab} = require('./app/tabs/debugger-tab')
const TestTab = require('./app/tabs/test-tab')
const FilePanel = require('./app/panels/file-panel')
const Editor = require('./app/editor/editor')
const Terminal = require('./app/panels/terminal')
const {TabProxy} = require('./app/panels/tab-proxy.js')
<<<<<<< HEAD


=======
>>>>>>> 3ee974da

class AppComponent {
  constructor() {

    this.appManager = new RemixAppManager({})
    this.queryParams = new QueryParams()
    this._components = {}
    // setup storage
    const configStorage = new Storage('config-v0.8:')

    // load app config
    const config = new Config(configStorage)
    Registry.getInstance().put({api: config, name: 'config'})

    // load file system
    this._components.filesProviders = {}
    this._components.filesProviders.browser = new FileProvider('browser')
    Registry.getInstance().put({
      api: this._components.filesProviders.browser,
      name: 'fileproviders/browser'
    })
    this._components.filesProviders.localhost = new RemixDProvider(this.appManager)
    Registry.getInstance().put({
      api: this._components.filesProviders.localhost,
      name: 'fileproviders/localhost'
    })
    this._components.filesProviders.workspace = new WorkspaceFileProvider()
    Registry.getInstance().put({
      api: this._components.filesProviders.workspace,
      name: 'fileproviders/workspace'
    })

    this._components.filesProviders.electron = new ElectronProvider(this.appManager)
    Registry.getInstance().put({
      api: this._components.filesProviders.electron,
      name: 'fileproviders/electron'
    })

    Registry.getInstance().put({
      api: this._components.filesProviders,
      name: 'fileproviders'
    })
  }

  async run() {
    // APP_MANAGER
    const appManager = this.appManager
    const pluginLoader = this.appManager.pluginLoader
    this.panels = {}
    this.workspace = pluginLoader.get()
    this.engine = new RemixEngine()
    this.engine.register(appManager)

    const matomoDomains = {
      'remix-alpha.ethereum.org': 27,
      'remix-beta.ethereum.org': 25,
      'remix.ethereum.org': 23,
      '6fd22d6fe5549ad4c4d8fd3ca0b7816b.mod': 35 // remix desktop
    }
    this.showMatamo = matomoDomains[window.location.hostname] && !Registry.getInstance().get('config').api.exists('settings/matomo-analytics')
    this.walkthroughService = new WalkthroughService(appManager, this.showMatamo)

    const hosts = ['127.0.0.1:8080', '192.168.0.101:8080', 'localhost:8080']
    // workaround for Electron support
    if (!isElectron() && !hosts.includes(window.location.host)) {
      // Oops! Accidentally trigger refresh or bookmark.
      window.onbeforeunload = function () {
        return 'Are you sure you want to leave?'
      }
    }

    // SERVICES
    // ----------------- gist service ---------------------------------
    this.gistHandler = new GistHandler()
    // ----------------- theme service ---------------------------------
    this.themeModule = new ThemeModule()
    // ----------------- locale service ---------------------------------
    this.localeModule = new LocaleModule()
    Registry.getInstance().put({api: this.themeModule, name: 'themeModule'})
    Registry.getInstance().put({api: this.localeModule, name: 'localeModule'})

    // ----------------- editor service ----------------------------
    const editor = new Editor() // wrapper around ace editor
    Registry.getInstance().put({api: editor, name: 'editor'})
    editor.event.register('requiringToSaveCurrentfile', (currentFile) => {
      fileManager.saveCurrentFile()
      if (currentFile.endsWith('.circom')) this.appManager.activatePlugin(['circuit-compiler'])
    })

    // ----------------- fileManager service ----------------------------
    const fileManager = new FileManager(editor, appManager)
    Registry.getInstance().put({api: fileManager, name: 'filemanager'})
    // ----------------- dGit provider ---------------------------------
    const dGitProvider = new DGitProvider()

    // ----------------- Storage plugin ---------------------------------
    const storagePlugin = new StoragePlugin()

    // ------- FILE DECORATOR PLUGIN ------------------
    const fileDecorator = new FileDecorator()

    // ------- CODE FORMAT PLUGIN ------------------
    const codeFormat = new CodeFormat()

    //----- search
    const search = new SearchPlugin()

    //---- templates
    const templates = new TemplatesPlugin()

    //---------------- Solidity UML Generator -------------------------
    const solidityumlgen = new SolidityUmlGen(appManager)

    // ----------------- ContractFlattener ----------------------------
    const contractFlattener = new ContractFlattener()

    // ----------------- Open AI --------------------------------------
    const openaigpt = new OpenAIGpt()

    // ----------------- import content service ------------------------
    const contentImport = new CompilerImports()

    const blockchain = new Blockchain(Registry.getInstance().get('config').api)

    // ----------------- compilation metadata generation service ---------
    const compilerMetadataGenerator = new CompilerMetadata()
    // ----------------- compilation result service (can keep track of compilation results) ----------------------------
    const compilersArtefacts = new CompilerArtefacts() // store all the compilation results (key represent a compiler name)
    Registry.getInstance().put({
      api: compilersArtefacts,
      name: 'compilersartefacts'
    })

    // service which fetch contract artifacts from sourve-verify, put artifacts in remix and compile it
    const fetchAndCompile = new FetchAndCompile()
    // ----------------- network service (resolve network id / name) -----
    const networkModule = new NetworkModule(blockchain)
    // ----------------- represent the current selected web3 provider ----
    const web3Provider = new Web3ProviderModule(blockchain)
    const vmProviderCustomFork = new CustomForkVMProvider(blockchain)
    const vmProviderMainnetFork = new MainnetForkVMProvider(blockchain)
    const vmProviderSepoliaFork = new SepoliaForkVMProvider(blockchain)
    const vmProviderGoerliFork = new GoerliForkVMProvider(blockchain)
    const vmProviderShanghai = new ShanghaiVMProvider(blockchain)
    const vmProviderMerge = new MergeVMProvider(blockchain)
    const vmProviderBerlin = new BerlinVMProvider(blockchain)
    const vmProviderLondon = new LondonVMProvider(blockchain)
    const hardhatProvider = new HardhatProvider(blockchain)
    const ganacheProvider = new GanacheProvider(blockchain)
    const foundryProvider = new FoundryProvider(blockchain)
    const externalHttpProvider = new ExternalHttpProvider(blockchain)
    const trustWalletInjectedProvider = new InjectedProviderTrustWallet()
    const defaultInjectedProvider = new InjectedProviderDefault()
    const injected0ptimismProvider = new Injected0ptimismProvider()
    const injectedArbitrumOneProvider = new InjectedArbitrumOneProvider()
    const injectedEphemeryTestnetProvider = new InjectedEphemeryTestnetProvider()
    const injectedSKALEChaosTestnetProvider = new InjectedSKALEChaosTestnetProvider()
    // ----------------- convert offset to line/column service -----------
    const offsetToLineColumnConverter = new OffsetToLineColumnConverter()
    Registry.getInstance().put({
      api: offsetToLineColumnConverter,
      name: 'offsettolinecolumnconverter'
    })
    // ----------------- run script after each compilation results -----------
    const compileAndRun = new CompileAndRun()
    // -------------------Terminal----------------------------------------
    makeUdapp(blockchain, compilersArtefacts, (domEl) => terminal.logHtml(domEl))
    const terminal = new Terminal(
      {appManager, blockchain},
      {
        getPosition: (event) => {
          const limitUp = 36
          const limitDown = 20
          const height = window.innerHeight
          let newpos = event.pageY < limitUp ? limitUp : event.pageY
          newpos = newpos < height - limitDown ? newpos : height - limitDown
          return height - newpos
        }
      }
    )

    const codeParser = new CodeParser(new AstWalker())
    const solidityScript = new SolidityScript()

    this.notification = new NotificationPlugin()

    const configPlugin = new ConfigPlugin()
    this.layout = new Layout()

    const permissionHandler = new PermissionHandlerPlugin()

    
    this.engine.register([
      permissionHandler,
      this.layout,
      this.notification,
      this.gistHandler,
      configPlugin,
      blockchain,
      contentImport,
      this.themeModule,
      this.localeModule,
      editor,
      fileManager,
      compilerMetadataGenerator,
      compilersArtefacts,
      networkModule,
      offsetToLineColumnConverter,
      codeParser,
      fileDecorator,
      codeFormat,
      terminal,
      web3Provider,
      compileAndRun,
      fetchAndCompile,
      dGitProvider,
      storagePlugin,
      vmProviderShanghai,
      vmProviderMerge,
      vmProviderBerlin,
      vmProviderLondon,
      vmProviderSepoliaFork,
      vmProviderGoerliFork,
      vmProviderMainnetFork,
      vmProviderCustomFork,
      hardhatProvider,
      ganacheProvider,
      foundryProvider,
      externalHttpProvider,
      defaultInjectedProvider,
      trustWalletInjectedProvider,
      injected0ptimismProvider,
      injectedArbitrumOneProvider,
      injectedEphemeryTestnetProvider,
      injectedSKALEChaosTestnetProvider,
      this.walkthroughService,
      search,
      solidityumlgen,
      contractFlattener,
      solidityScript,
<<<<<<< HEAD
      templates,
=======
>>>>>>> 3ee974da
      openaigpt
    ])

    //---- fs plugin
    if (isElectron()) {
      const FSPlugin = new fsPlugin()
      this.engine.register([FSPlugin])
      const isoGit = new isoGitPlugin()
      this.engine.register([isoGit])
      const electronConfigPlugin = new electronConfig()
      this.engine.register([electronConfigPlugin])
      const templatesPlugin = new electronTemplates()
      this.engine.register([templatesPlugin])
      const xterm = new xtermPlugin()
      this.engine.register([xterm])
      const ripgrep = new ripgrepPlugin()
      this.engine.register([ripgrep])
    }

    // LAYOUT & SYSTEM VIEWS
    const appPanel = new MainPanel()
    Registry.getInstance().put({api: this.mainview, name: 'mainview'})
    const tabProxy = new TabProxy(fileManager, editor)
    this.engine.register([appPanel, tabProxy])

    // those views depend on app_manager
    this.menuicons = new VerticalIcons()
    this.sidePanel = new SidePanel()
    this.hiddenPanel = new HiddenPanel()

    const pluginManagerComponent = new PluginManagerComponent(appManager, this.engine)
    const filePanel = new FilePanel(appManager)
    const landingPage = new LandingPage(appManager, this.menuicons, fileManager, filePanel, contentImport)
    this.settings = new SettingsTab(Registry.getInstance().get('config').api, editor, appManager)

    this.engine.register([this.menuicons, landingPage, this.hiddenPanel, this.sidePanel, filePanel, pluginManagerComponent, this.settings])

    // CONTENT VIEWS & DEFAULT PLUGINS
    const openZeppelinProxy = new OpenZeppelinProxy(blockchain)
    const linkLibraries = new LinkLibraries(blockchain)
    const deployLibraries = new DeployLibraries(blockchain)
    const compileTab = new CompileTab(Registry.getInstance().get('config').api, Registry.getInstance().get('filemanager').api)
    const run = new RunTab(
      blockchain,
      Registry.getInstance().get('config').api,
      Registry.getInstance().get('filemanager').api,
      Registry.getInstance().get('editor').api,
      filePanel,
      Registry.getInstance().get('compilersartefacts').api,
      networkModule,
      Registry.getInstance().get('fileproviders/browser').api
    )
    const analysis = new AnalysisTab()
    const debug = new DebuggerTab()
    const test = new TestTab(
      Registry.getInstance().get('filemanager').api,
      Registry.getInstance().get('offsettolinecolumnconverter').api,
      filePanel,
      compileTab,
      appManager,
      contentImport
    )

    this.engine.register([
      compileTab,
      run,
      debug,
      analysis,
      test,
      filePanel.remixdHandle,
      filePanel.hardhatHandle,
      filePanel.foundryHandle,
      filePanel.truffleHandle,
      filePanel.slitherHandle,
      linkLibraries,
      deployLibraries,
      openZeppelinProxy,
      run.recorder
    ])

    this.layout.panels = {
      tabs: {plugin: tabProxy, active: true},
      editor: {plugin: editor, active: true},
      main: {plugin: appPanel, active: false},
      terminal: {plugin: terminal, active: true, minimized: false}
    }
  }

  async activate() {
    const queryParams = new QueryParams()
    const params = queryParams.get()

    try {
      this.engine.register(await this.appManager.registeredPlugins())
    } catch (e) {
      console.log("couldn't register iframe plugins", e.message)
    }
    if(isElectron()){
      await this.appManager.activatePlugin(['fs'])
    }
    await this.appManager.activatePlugin(['layout'])
    await this.appManager.activatePlugin(['notification'])
    await this.appManager.activatePlugin(['editor'])
    await this.appManager.activatePlugin([
      'permissionhandler',
      'theme',
      'locale',
      'fileManager',
      'compilerMetadata',
      'compilerArtefacts',
      'network',
      'web3Provider',
      'offsetToLineColumnConverter'
    ])
    await this.appManager.activatePlugin(['mainPanel', 'menuicons', 'tabs'])
    await this.appManager.activatePlugin(['sidePanel']) // activating  host plugin separately
    await this.appManager.activatePlugin(['home'])
    await this.appManager.activatePlugin(['settings', 'config'])
    await this.appManager.activatePlugin([
      'hiddenPanel',
      'pluginManager',
      'codeParser',
      'codeFormatter',
      'fileDecorator',
      'terminal',
      'blockchain',
      'fetchAndCompile',
      'contentImport',
      'gistHandler'
    ])
    await this.appManager.activatePlugin(['settings'])

    await this.appManager.activatePlugin(['walkthrough', 'storage', 'search', 'compileAndRun', 'recorder'])
<<<<<<< HEAD
    await this.appManager.activatePlugin(['solidity-script', 'remix-templates'])

    if(isElectron()){
      await this.appManager.activatePlugin(['isogit', 'electronconfig', 'electronTemplates', 'xterm', 'ripgrep'])
    }

    this.appManager.on(
      'filePanel',
      'workspaceInitializationCompleted',
      async () => {
        // for e2e tests
        const loadedElement = document.createElement('span')
        loadedElement.setAttribute('data-id', 'workspaceloaded')
        document.body.appendChild(loadedElement)
        await this.appManager.registerContextMenuItems()
      }
    )
    await this.appManager.activatePlugin(['solidity-script', 'openaigpt'])

=======
    await this.appManager.activatePlugin(['solidity-script', 'openaigpt'])

    this.appManager.on('filePanel', 'workspaceInitializationCompleted', async () => {
      // for e2e tests
      const loadedElement = document.createElement('span')
      loadedElement.setAttribute('data-id', 'workspaceloaded')
      document.body.appendChild(loadedElement)
      await this.appManager.registerContextMenuItems()
    })
>>>>>>> 3ee974da

    await this.appManager.activatePlugin(['filePanel'])
    // Set workspace after initial activation
    this.appManager.on('editor', 'editorMounted', () => {
      if (Array.isArray(this.workspace)) {
        this.appManager
          .activatePlugin(this.workspace)
          .then(async () => {
            try {
              if (params.deactivate) {
                await this.appManager.deactivatePlugin(params.deactivate.split(','))
              }
            } catch (e) {
              console.log(e)
            }
            if (params.code && (!params.activate || params.activate.split(',').includes('solidity'))) {
              // if code is given in url we focus on solidity plugin
              this.menuicons.select('solidity')
            } else {
              // If plugins are loaded from the URL params, we focus on the last one.
              if (this.appManager.pluginLoader.current === 'queryParams' && this.workspace.length > 0) {
                this.menuicons.select(this.workspace[this.workspace.length - 1])
              } else {
                this.appManager.call('tabs', 'focus', 'home')
              }
            }

            if (params.call) {
              const callDetails = params.call.split('//')
              if (callDetails.length > 1) {
                this.appManager.call('notification', 'toast', `initiating ${callDetails[0]} and calling "${callDetails[1]}" ...`)
                // @todo(remove the timeout when activatePlugin is on 0.3.0)
                await this.appManager.call(...callDetails).catch(console.error)
              }
            }

            if (params.calls) {
              const calls = params.calls.split('///')

              // call all functions in the list, one after the other
              for (const call of calls) {
                const callDetails = call.split('//')
                if (callDetails.length > 1) {
                  this.appManager.call('notification', 'toast', `initiating ${callDetails[0]} and calling "${callDetails[1]}" ...`)

                  // @todo(remove the timeout when activatePlugin is on 0.3.0)
                  try {
                    await this.appManager.call(...callDetails)
                  } catch (e) {
                    console.error(e)
                  }
                }
              }
            }
          })
          .catch(console.error)
      }
      const loadedElement = document.createElement('span')
      loadedElement.setAttribute('data-id', 'apploaded')
      document.body.appendChild(loadedElement)
    })

    // activate solidity plugin
    this.appManager.activatePlugin(['solidity', 'udapp', 'deploy-libraries', 'link-libraries', 'openzeppelin-proxy'])
  }
}

export default AppComponent<|MERGE_RESOLUTION|>--- conflicted
+++ resolved
@@ -23,22 +23,6 @@
 import {OffsetToLineColumnConverter, CompilerMetadata, CompilerArtefacts, FetchAndCompile, CompilerImports, GistHandler} from '@remix-project/core-plugin'
 
 import Registry from './app/state/registry'
-<<<<<<< HEAD
-import { ConfigPlugin } from './app/plugins/config'
-import { StoragePlugin } from './app/plugins/storage'
-import { Layout } from './app/panels/layout'
-import { NotificationPlugin } from './app/plugins/notification'
-import { Blockchain } from './blockchain/blockchain'
-import { MergeVMProvider, LondonVMProvider, BerlinVMProvider, ShanghaiVMProvider } from './app/providers/vm-provider'
-import { MainnetForkVMProvider } from './app/providers/mainnet-vm-fork-provider'
-import { SepoliaForkVMProvider } from './app/providers/sepolia-vm-fork-provider'
-import { GoerliForkVMProvider } from './app/providers/goerli-vm-fork-provider'
-import { CustomForkVMProvider } from './app/providers/custom-vm-fork-provider'
-import { HardhatProvider } from './app/providers/hardhat-provider'
-import { GanacheProvider } from './app/providers/ganache-provider'
-import { FoundryProvider } from './app/providers/foundry-provider'
-import { ExternalHttpProvider } from './app/providers/external-http-provider'
-=======
 import {ConfigPlugin} from './app/plugins/config'
 import {StoragePlugin} from './app/plugins/storage'
 import {Layout} from './app/panels/layout'
@@ -53,14 +37,12 @@
 import {GanacheProvider} from './app/providers/ganache-provider'
 import {FoundryProvider} from './app/providers/foundry-provider'
 import {ExternalHttpProvider} from './app/providers/external-http-provider'
->>>>>>> 3ee974da
 import {InjectedProviderDefault} from './app/providers/injected-provider-default'
 import {InjectedProviderTrustWallet} from './app/providers/injected-provider-trustwallet'
 import {Injected0ptimismProvider} from './app/providers/injected-optimism-provider'
 import {InjectedArbitrumOneProvider} from './app/providers/injected-arbitrum-one-provider'
 import {InjectedEphemeryTestnetProvider} from './app/providers/injected-ephemery-testnet-provider'
 import {InjectedSKALEChaosTestnetProvider} from './app/providers/injected-skale-chaos-testnet-provider'
-<<<<<<< HEAD
 import { FileDecorator } from './app/plugins/file-decorator'
 import { CodeFormat } from './app/plugins/code-format'
 import { SolidityUmlGen } from './app/plugins/solidity-umlgen'
@@ -72,26 +54,15 @@
 import { electronTemplates } from './app/plugins/electron/templatesPlugin'
 import { xtermPlugin } from './app/plugins/electron/xtermPlugin'
 import { ripgrepPlugin } from './app/plugins/electron/ripgrepPlugin'
-=======
-import {FileDecorator} from './app/plugins/file-decorator'
-import {CodeFormat} from './app/plugins/code-format'
-import {SolidityUmlGen} from './app/plugins/solidity-umlgen'
-import {ContractFlattener} from './app/plugins/contractFlattener'
->>>>>>> 3ee974da
 import {OpenAIGpt} from './app/plugins/openaigpt'
 
 const isElectron = require('is-electron')
 
 const remixLib = require('@remix-project/remix-lib')
 
-<<<<<<< HEAD
 import { QueryParams } from '@remix-project/remix-lib'
 import { SearchPlugin } from './app/tabs/search'
 import { ElectronProvider } from './app/files/electronProvider'
-=======
-import {QueryParams} from '@remix-project/remix-lib'
-import {SearchPlugin} from './app/tabs/search'
->>>>>>> 3ee974da
 
 const Storage = remixLib.Storage
 const RemixDProvider = require('./app/files/remixDProvider')
@@ -113,11 +84,8 @@
 const Editor = require('./app/editor/editor')
 const Terminal = require('./app/panels/terminal')
 const {TabProxy} = require('./app/panels/tab-proxy.js')
-<<<<<<< HEAD
-
-
-=======
->>>>>>> 3ee974da
+
+
 
 class AppComponent {
   constructor() {
@@ -358,10 +326,7 @@
       solidityumlgen,
       contractFlattener,
       solidityScript,
-<<<<<<< HEAD
       templates,
-=======
->>>>>>> 3ee974da
       openaigpt
     ])
 
@@ -495,7 +460,6 @@
     await this.appManager.activatePlugin(['settings'])
 
     await this.appManager.activatePlugin(['walkthrough', 'storage', 'search', 'compileAndRun', 'recorder'])
-<<<<<<< HEAD
     await this.appManager.activatePlugin(['solidity-script', 'remix-templates'])
 
     if(isElectron()){
@@ -515,17 +479,6 @@
     )
     await this.appManager.activatePlugin(['solidity-script', 'openaigpt'])
 
-=======
-    await this.appManager.activatePlugin(['solidity-script', 'openaigpt'])
-
-    this.appManager.on('filePanel', 'workspaceInitializationCompleted', async () => {
-      // for e2e tests
-      const loadedElement = document.createElement('span')
-      loadedElement.setAttribute('data-id', 'workspaceloaded')
-      document.body.appendChild(loadedElement)
-      await this.appManager.registerContextMenuItems()
-    })
->>>>>>> 3ee974da
 
     await this.appManager.activatePlugin(['filePanel'])
     // Set workspace after initial activation
