--- conflicted
+++ resolved
@@ -510,18 +510,15 @@
   await appManager.activatePlugin(['sidePanel']) // activating  host plugin separately
   await appManager.activatePlugin(['home'])
   await appManager.activatePlugin(['settings'])
-<<<<<<< HEAD
-  appManager.on('filePanel', 'workspaceInit', () => { setWorkSpace() })
-  await appManager.activatePlugin(['hiddenPanel', 'filePanel', 'pluginManager', 'contextualListener', 'terminal', 'blockchain', 'fetchAndCompile', 'contentImport'])
-  await appManager.registerContextMenuItems()
-=======
+  // appManager.on('filePanel', 'workspaceInit', () => { setWorkSpace() })
+  // await appManager.activatePlugin(['hiddenPanel', 'filePanel', 'pluginManager', 'contextualListener', 'terminal', 'blockchain', 'fetchAndCompile', 'contentImport'])
+  // await appManager.registerContextMenuItems()
   await appManager.activatePlugin(['hiddenPanel', 'pluginManager', 'contextualListener', 'terminal', 'blockchain', 'fetchAndCompile', 'contentImport'])
 
   appManager.on('filePanel', 'workspaceInitializationCompleted', async () => {
     await appManager.registerContextMenuItems()
   })
   await appManager.activatePlugin(['filePanel'])
->>>>>>> 86bfef90
   // Set workspace after initial activation
 
   // Load and start the service who manager layout and frame
