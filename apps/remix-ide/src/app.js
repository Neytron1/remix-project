--- conflicted
+++ resolved
@@ -10,25 +10,10 @@
 import { VerticalIcons } from './app/components/vertical-icons'
 import { LandingPage } from './app/ui/landing-page/landing-page'
 import { MainPanel } from './app/components/main-panel'
-<<<<<<< HEAD
 
 import { WalkthroughService } from './walkthroughService'
 
-import {
-  OffsetToLineColumnConverter,
-  CompilerMetadata,
-  CompilerArtefacts,
-  FetchAndCompile,
-  CompilerImports,
-  EditorContextListener
-} from '@remix-project/core-plugin'
-=======
-import { FramingService } from './framingService'
-
-import { WalkthroughService } from './walkthroughService'
-
 import { OffsetToLineColumnConverter, CompilerMetadata, CompilerArtefacts, FetchAndCompile, CompilerImports, EditorContextListener, GistHandler } from '@remix-project/core-plugin'
->>>>>>> 55913750
 
 import migrateFileSystem from './migrateFileSystem'
 import Registry from './app/state/registry'
@@ -341,19 +326,7 @@
     await self.appManager.activatePlugin(['sidePanel']) // activating  host plugin separately
     await self.appManager.activatePlugin(['home'])
     await self.appManager.activatePlugin(['settings', 'config'])
-<<<<<<< HEAD
-    await self.appManager.activatePlugin([
-      'hiddenPanel',
-      'pluginManager',
-      'contextualListener',
-      'terminal',
-      'blockchain',
-      'fetchAndCompile',
-      'contentImport'
-    ])
-=======
     await self.appManager.activatePlugin(['hiddenPanel', 'pluginManager', 'contextualListener', 'terminal', 'blockchain', 'fetchAndCompile', 'contentImport', 'gistHandler'])
->>>>>>> 55913750
     await self.appManager.activatePlugin(['settings'])
     await self.appManager.activatePlugin(['walkthrough'])
 
