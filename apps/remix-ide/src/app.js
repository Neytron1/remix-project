--- conflicted
+++ resolved
@@ -10,9 +10,6 @@
 import { VerticalIcons } from './app/components/vertical-icons'
 import { LandingPage } from './app/ui/landing-page/landing-page'
 import { MainPanel } from './app/components/main-panel'
-<<<<<<< HEAD
-import { OffsetToLineColumnConverter, CompilerMetadata, CompilerArtefacts, FetchAndCompile, CompilerImports } from '@remix-project/core-plugin'
-=======
 import { PermissionHandlerPlugin } from './app/plugins/permission-handler-plugin'
 
 import { WalkthroughService } from './walkthroughService'
@@ -26,7 +23,6 @@
 import { Blockchain } from './blockchain/blockchain.js'
 import { HardhatProvider } from './app/tabs/hardhat-provider'
 
->>>>>>> 5acfb14c
 const isElectron = require('is-electron')
 
 const remixLib = require('@remix-project/remix-lib')
@@ -81,20 +77,10 @@
       name: 'fileproviders/localhost'
     })
     self._components.filesProviders.workspace = new WorkspaceFileProvider()
-<<<<<<< HEAD
-    registry.put({ api: self._components.filesProviders.workspace, name: 'fileproviders/workspace' })
-    registry.put({ api: self._components.filesProviders, name: 'fileproviders' })
-  }
-
-  init () {
-    this.run().catch(console.error)
-  }
-=======
     Registry.getInstance().put({
       api: self._components.filesProviders.workspace,
       name: 'fileproviders/workspace'
     })
->>>>>>> 5acfb14c
 
     Registry.getInstance().put({
       api: self._components.filesProviders,
