import { Plugin } from '@remixproject/engine'
import * as packageJson from '../../../package.json'
const introJs = require('intro.js')

const profile = {
  name: 'walkthrough',
  displayName: 'Walkthrough',
  description: 'Remix walkthrough for beginner',
  version: packageJson.version,
  methods: ['start', 'startRecorderW']
}

export class WalkthroughService extends Plugin {
  constructor (appManager) {
    super(profile)
  }

  startRecorderW () {
    introJs().setOptions({
      steps: [{
        title: 'Transactions Recorder',
        intro: 'Save transactions (deployed contracts and function executions) and replay them in another environment e.g Transactions created in Remix VM can be replayed in the Injected Provider. Click to launch the Home tab that contains links, tips, and shortcuts.',
        element: document.querySelector('#udappRecorderCard'),
        tooltipClass: 'bg-light text-dark',
        position: 'right',
        highlightClass: 'bg-light border border-warning'
      },
      {
        element: document.querySelector('#udappRecorderUseLatest'),
        title: 'Transactions Recorder',
        intro: 'If selected the recorder will run transactions using the latest compilation result.',
        tooltipClass: 'bg-light text-dark',
        position: 'right',
        highlightClass: 'bg-light border border-warning'
      },
      {
        element: document.querySelector('#udappRecorderSave'),
        title: 'Transactions Recorder',
<<<<<<< HEAD
        intro: 'Once one or more transactions have been executed from Remix, click this button to save these transactions as a scenario file.',
=======
        intro: 'Once there is a one or a few transactions have been executed from Remix, click this button to save these transactions as a scenario file.',
>>>>>>> e4154d28
        tooltipClass: 'bg-light text-dark',
        position: 'right',
        highlightClass: 'bg-light border border-warning'
      },
      {
        element: document.querySelector('#udappRecorderRun'),
        title: 'Transactions Recorder',
        intro: 'Open a scenario file and click this button to run it against the current selected provider.',
        tooltipClass: 'bg-light text-dark',
        position: 'right',
        highlightClass: 'bg-light border border-warning'
      }
      ]
    }).onafterchange((targetElement) => {
      const header = document.getElementsByClassName('introjs-tooltip-header')[0]
      if (header) {
        header.classList.add('d-flex')
        header.classList.add('justify-content-between')
        header.classList.add('text-nowrap')
        header.classList.add('pr-0')
        header.id="remixRecorderWalkthrowTitle"
      }
      const skipbutton = document.getElementsByClassName('introjs-skipbutton')[0]
      if (skipbutton) {
        skipbutton.classList.add('ml-3')
        skipbutton.classList.add('text-decoration-none')
        skipbutton.id = 'remixTourSkipbtn'
      }
    }).start()
  }

  start () {
    if (!localStorage.getItem('hadTour_initial')) {
      introJs().setOptions({
        steps: [{
          title: 'Welcome to Remix IDE',
          intro: 'Click to launch the Home tab that contains links, tips, and shortcuts..',
          element: document.querySelector('#verticalIconsHomeIcon'),
          tooltipClass: 'bg-light text-dark',
          position: 'right',
          highlightClass: 'bg-light border border-warning'
        },
        {
          element: document.querySelector('#verticalIconsKindsolidity'),
          title: 'Solidity Compiler',
          intro: 'Having selected a .sol file in the File Explorer (the icon above), compile it with the Solidity Compiler.',
          tooltipClass: 'bg-light text-dark',
          position: 'right',
          highlightClass: 'bg-light border border-warning'
        },
        {
          title: 'Deploy your contract',
          element: document.querySelector('#verticalIconsKindudapp'),
          intro: 'Choose a chain, deploy a contract and play with your functions.',
          tooltipClass: 'bg-light text-dark',
          position: 'right',
          highlightClass: 'bg-light border border-warning'
        }
        ]
      }).onafterchange((targetElement) => {
        const header = document.getElementsByClassName('introjs-tooltip-header')[0]
        if (header) {
          header.classList.add('d-flex')
          header.classList.add('justify-content-between')
          header.classList.add('text-nowrap')
          header.classList.add('pr-0')
        }
        const skipbutton = document.getElementsByClassName('introjs-skipbutton')[0]
        if (skipbutton) {
          skipbutton.classList.add('ml-3')
          skipbutton.classList.add('text-decoration-none')
          skipbutton.id = 'remixTourSkipbtn'
        }
      }).start()
      localStorage.setItem('hadTour_initial', true)
    }
  }
}<|MERGE_RESOLUTION|>--- conflicted
+++ resolved
@@ -36,11 +36,7 @@
       {
         element: document.querySelector('#udappRecorderSave'),
         title: 'Transactions Recorder',
-<<<<<<< HEAD
         intro: 'Once one or more transactions have been executed from Remix, click this button to save these transactions as a scenario file.',
-=======
-        intro: 'Once there is a one or a few transactions have been executed from Remix, click this button to save these transactions as a scenario file.',
->>>>>>> e4154d28
         tooltipClass: 'bg-light text-dark',
         position: 'right',
         highlightClass: 'bg-light border border-warning'
