import React from 'react' // eslint-disable-line
<<<<<<< HEAD
import { fromWei, toBigInt, toWei } from 'web3-utils'
import { Plugin } from '@remixproject/engine'
import { toBuffer, addHexPrefix } from '@ethereumjs/util'
import { EventEmitter } from 'events'
import { format } from 'util'
import { ExecutionContext } from './execution-context'
=======
import Web3 from 'web3'
import {Plugin} from '@remixproject/engine'
import {toBuffer, addHexPrefix} from '@ethereumjs/util'
import {EventEmitter} from 'events'
import {format} from 'util'
import {ExecutionContext} from './execution-context'
>>>>>>> e3f01682
import Config from '../config'
import {VMProvider} from './providers/vm'
import {InjectedProvider} from './providers/injected'
import {NodeProvider} from './providers/node'
import {execution, EventManager, helpers} from '@remix-project/remix-lib'
import {etherScanLink} from './helper'
import {logBuilder, cancelUpgradeMsg, cancelProxyMsg, addressToString} from '@remix-ui/helper'
const {txFormat, txExecution, typeConversion, txListener: Txlistener, TxRunner, TxRunnerWeb3, txHelper} = execution
const {txResultHelper} = helpers
const {resultToRemixTx} = txResultHelper
import * as packageJson from '../../../../package.json'

const _paq = (window._paq = window._paq || []) //eslint-disable-line

const profile = {
  name: 'blockchain',
  displayName: 'Blockchain',
  description: 'Blockchain - Logic',
  methods: ['getCode', 'getTransactionReceipt', 'addProvider', 'removeProvider', 'getCurrentFork', 'getAccounts', 'web3VM', 'getProvider'],
  version: packageJson.version
}

export type TransactionContextAPI = {
  getAddress: (cb: (error: Error, result: string) => void) => void
  getValue: (cb: (error: Error, result: string) => void) => void
  getGasLimit: (cb: (error: Error, result: string) => void) => void
}

// see TxRunner.ts in remix-lib
export type Transaction = {
  from: string
  to: string
  value: string
  data: string
  gasLimit: number
  useCall: boolean
  timestamp?: number
}

export class Blockchain extends Plugin {
  active: boolean
  event: EventManager
  events: EventEmitter
  executionContext: ExecutionContext
  config: Config
  txRunner: any // TxRunner
  networkcallid: number
  networkStatus: {
    network: {
<<<<<<< HEAD
      name: string,
=======
      name: string
>>>>>>> e3f01682
      id: string
    }
    error?: string
  }
  providers: {[key: string]: VMProvider | InjectedProvider | NodeProvider}
  transactionContextAPI: TransactionContextAPI

  // NOTE: the config object will need to be refactored out in remix-lib
  constructor(config: Config) {
    super(profile)
    this.active = false
    this.event = new EventManager()
    this.executionContext = new ExecutionContext()

    this.events = new EventEmitter()
    this.config = config
    const web3Runner = new TxRunnerWeb3(
      {
        config: this.config,
        detectNetwork: (cb) => {
          this.executionContext.detectNetwork(cb)
        },
        isVM: () => {
          return this.executionContext.isVM()
        },
        personalMode: () => {
          return this.getProvider() === 'web3' ? this.config.get('settings/personal-mode') : false
        }
      },
      (_) => this.executionContext.web3(),
      (_) => this.executionContext.currentblockGasLimit()
    )
    this.txRunner = new TxRunner(web3Runner, {})

    this.networkcallid = 0
    this.networkStatus = {network: {name: ' - ', id: ' - '}}
    this.setupEvents()
    this.setupProviders()
  }

  _triggerEvent(name, args) {
    if (!this.active) return
    this.event.trigger(name, args)
    this.emit(name, ...args)
  }

  onActivation() {
    this.active = true
    this.on('injected', 'chainChanged', () => {
      this.detectNetwork((error, network) => {
        this.networkStatus = {network, error}
        this._triggerEvent('networkStatus', [this.networkStatus])
      })
    })

    this.on('injected-trustwallet', 'chainChanged', () => {
      this.detectNetwork((error, network) => {
        this.networkStatus = {network, error}
        this._triggerEvent('networkStatus', [this.networkStatus])
      })
    })

    this.on('walletconnect', 'chainChanged', () => {
      this.detectNetwork((error, network) => {
        this.networkStatus = {network, error}
        this._triggerEvent('networkStatus', [this.networkStatus])
      })
    })
  }

  onDeactivation() {
    this.active = false
    this.off('injected', 'chainChanged')
    this.off('injected-trustwallet', 'chainChanged')
    this.off('walletconnect', 'chainChanged')
    this.off('walletconnect', 'accountsChanged')
  }

  setupEvents() {
    this.executionContext.event.register('contextChanged', async (context) => {
      await this.resetEnvironment()
      this._triggerEvent('contextChanged', [context])
      this.detectNetwork((error, network) => {
        this.networkStatus = {network, error}
        this._triggerEvent('networkStatus', [this.networkStatus])
      })
    })

    this.executionContext.event.register('addProvider', (network) => {
      this._triggerEvent('addProvider', [network])
    })

    this.executionContext.event.register('removeProvider', (name) => {
      this._triggerEvent('removeProvider', [name])
    })

    setInterval(() => {
      this.detectNetwork((error, network) => {
        this.networkStatus = {network, error}
        this._triggerEvent('networkStatus', [this.networkStatus])
      })
    }, 30000)
  }

  getCurrentNetworkStatus() {
    return this.networkStatus
  }

  setupProviders() {
    const vmProvider = new VMProvider(this.executionContext)
    this.providers = {}
    this.providers['vm'] = vmProvider
    this.providers.injected = new InjectedProvider(this.executionContext)
    this.providers.web3 = new NodeProvider(this.executionContext, this.config)
  }

  getCurrentProvider() {
    const provider = this.getProvider()
    if (provider && provider.startsWith('vm')) return this.providers['vm']
    if (this.providers[provider]) return this.providers[provider]
    return this.providers.web3 // default to the common type of provider
  }

  /** Return the list of accounts */
  // note: the dual promise/callback is kept for now as it was before
<<<<<<< HEAD
  getAccounts (cb) {
    console.log('getAccounts')
=======
  getAccounts(cb) {
>>>>>>> e3f01682
    return new Promise((resolve, reject) => {
      this.getCurrentProvider().getAccounts((error, accounts) => {
        console.log('get accounts res',error, accounts)
        if (cb) {
          return cb(error, accounts)
        }
        if (error) {
          reject(error)
        }
        resolve(accounts)
      })
    })
  }

  deployContractAndLibraries(selectedContract, args, contractMetadata, compilerContracts, callbacks, confirmationCb) {
    const {continueCb, promptCb, statusCb, finalCb} = callbacks
    const constructor = selectedContract.getConstructorInterface()
    txFormat.buildData(
      selectedContract.name,
      selectedContract.object,
      compilerContracts,
      true,
      constructor,
      args,
      (error, data) => {
        if (error) {
          return statusCb(`creation of ${selectedContract.name} errored: ${error.message ? error.message : error}`)
        }

        statusCb(`creation of ${selectedContract.name} pending...`)
        this.createContract(selectedContract, data, continueCb, promptCb, confirmationCb, finalCb)
      },
      statusCb,
      (data, runTxCallback) => {
        // called for libraries deployment
        this.runTx(data, confirmationCb, continueCb, promptCb, runTxCallback)
      }
    )
  }

  deployContractWithLibrary(selectedContract, args, contractMetadata, compilerContracts, callbacks, confirmationCb) {
    const {continueCb, promptCb, statusCb, finalCb} = callbacks
    const constructor = selectedContract.getConstructorInterface()
    txFormat.encodeConstructorCallAndLinkLibraries(
      selectedContract.object,
      args,
      constructor,
      contractMetadata.linkReferences,
      selectedContract.bytecodeLinkReferences,
      (error, data) => {
        if (error) {
          return statusCb(`creation of ${selectedContract.name} errored: ${error.message ? error.message : error}`)
        }

        statusCb(`creation of ${selectedContract.name} pending...`)
        this.createContract(selectedContract, data, continueCb, promptCb, confirmationCb, finalCb)
      }
    )
  }

  async deployProxy(proxyData, implementationContractObject) {
    const proxyModal = {
      id: 'confirmProxyDeployment',
      title: 'Confirm Deploy Proxy (ERC1967)',
      message: `Confirm you want to deploy an ERC1967 proxy contract that is connected to your implementation.
      For more info on ERC1967, see: https://docs.openzeppelin.com/contracts/4.x/api/proxy#ERC1967Proxy`,
      modalType: 'modal',
      okLabel: 'OK',
      cancelLabel: 'Cancel',
      okFn: () => {
        this.runProxyTx(proxyData, implementationContractObject)
        _paq.push(['trackEvent', 'blockchain', 'Deploy With Proxy', 'modal ok confirmation'])
      },
      cancelFn: () => {
        this.call('notification', 'toast', cancelProxyMsg())
        _paq.push(['trackEvent', 'blockchain', 'Deploy With Proxy', 'cancel proxy deployment'])
      },
      hideFn: () => null
    }
    this.call('notification', 'modal', proxyModal)
  }

  async runProxyTx(proxyData, implementationContractObject) {
    const args = {useCall: false, data: proxyData}
    let networkInfo
    const confirmationCb = (network, tx, gasEstimation, continueTxExecution, cancelCb) => {
      networkInfo = network
      // continue using original authorization given by user
      continueTxExecution(null)
    }
    const continueCb = (error, continueTxExecution, cancelCb) => {
      continueTxExecution()
    }
    const promptCb = (okCb, cancelCb) => {
      okCb()
    }
    const finalCb = async (error, txResult, address, returnValue) => {
      if (error) {
        const log = logBuilder(error)

        _paq.push(['trackEvent', 'blockchain', 'Deploy With Proxy', 'Proxy deployment failed: ' + error])
        return this.call('terminal', 'logHtml', log)
      }
      await this.saveDeployedContractStorageLayout(implementationContractObject, address, networkInfo)
      this.events.emit('newProxyDeployment', address, new Date().toISOString(), implementationContractObject.contractName)
      _paq.push(['trackEvent', 'blockchain', 'Deploy With Proxy', 'Proxy deployment successful'])
      this.call('udapp', 'addInstance', addressToString(address), implementationContractObject.abi, implementationContractObject.name)
    }

    this.runTx(args, confirmationCb, continueCb, promptCb, finalCb)
  }

  async upgradeProxy(proxyAddress, newImplAddress, data, newImplementationContractObject) {
    const upgradeModal = {
      id: 'confirmProxyDeployment',
      title: 'Confirm Update Proxy (ERC1967)',
      message: `Confirm you want to update your proxy contract with the new implementation contract's address:  ${newImplAddress}.`,
      modalType: 'modal',
      okLabel: 'OK',
      cancelLabel: 'Cancel',
      okFn: () => {
        this.runUpgradeTx(proxyAddress, data, newImplementationContractObject)
        _paq.push(['trackEvent', 'blockchain', 'Upgrade With Proxy', 'proxy upgrade confirmation click'])
      },
      cancelFn: () => {
        this.call('notification', 'toast', cancelUpgradeMsg())
        _paq.push(['trackEvent', 'blockchain', 'Upgrade With Proxy', 'proxy upgrade cancel click'])
      },
      hideFn: () => null
    }
    this.call('notification', 'modal', upgradeModal)
  }

  async runUpgradeTx(proxyAddress, data, newImplementationContractObject) {
    const args = {useCall: false, data, to: proxyAddress}
    let networkInfo
    const confirmationCb = (network, tx, gasEstimation, continueTxExecution, cancelCb) => {
      // continue using original authorization given by user
      networkInfo = network
      continueTxExecution(null)
    }
    const continueCb = (error, continueTxExecution, cancelCb) => {
      continueTxExecution()
    }
    const promptCb = (okCb, cancelCb) => {
      okCb()
    }
    const finalCb = async (error, txResult, address, returnValue) => {
      if (error) {
        const log = logBuilder(error)

        _paq.push(['trackEvent', 'blockchain', 'Upgrade With Proxy', 'Upgrade failed'])
        return this.call('terminal', 'logHtml', log)
      }
      await this.saveDeployedContractStorageLayout(newImplementationContractObject, proxyAddress, networkInfo)
      _paq.push(['trackEvent', 'blockchain', 'Upgrade With Proxy', 'Upgrade Successful'])
      this.call('udapp', 'addInstance', addressToString(proxyAddress), newImplementationContractObject.abi, newImplementationContractObject.name)
    }
    this.runTx(args, confirmationCb, continueCb, promptCb, finalCb)
  }

  async saveDeployedContractStorageLayout(contractObject, proxyAddress, networkInfo) {
    const {contractName, implementationAddress} = contractObject
    const networkName = networkInfo.name === 'custom' ? networkInfo.name + '-' + networkInfo.id : networkInfo.name
    const hasPreviousDeploys = await this.call('fileManager', 'exists', `.deploys/upgradeable-contracts/${networkName}/UUPS.json`)
    // TODO: make deploys folder read only.
    if (hasPreviousDeploys) {
      const deployments = await this.call('fileManager', 'readFile', `.deploys/upgradeable-contracts/${networkName}/UUPS.json`)
      const parsedDeployments = JSON.parse(deployments)
      const proxyDeployment = parsedDeployments.deployments[proxyAddress]

      if (proxyDeployment) {
        const oldImplementationAddress = proxyDeployment.implementationAddress
        const hasPreviousBuild = await this.call('fileManager', 'exists', `.deploys/upgradeable-contracts/${networkName}/solc-${oldImplementationAddress}.json`)

        if (hasPreviousBuild) await this.call('fileManager', 'remove', `.deploys/upgradeable-contracts/${networkName}/solc-${oldImplementationAddress}.json`)
      }
      parsedDeployments.deployments[proxyAddress] = {
        date: new Date().toISOString(),
        contractName: contractName,
        fork: networkInfo.currentFork,
        implementationAddress: implementationAddress,
        solcOutput: contractObject.compiler.data,
        solcInput: contractObject.compiler.source
      }
      await this.call(
        'fileManager',
        'writeFile',
        `.deploys/upgradeable-contracts/${networkName}/solc-${implementationAddress}.json`,
        JSON.stringify(
          {
            solcInput: contractObject.compiler.source,
            solcOutput: contractObject.compiler.data
          },
          null,
          2
        )
      )
      await this.call('fileManager', 'writeFile', `.deploys/upgradeable-contracts/${networkName}/UUPS.json`, JSON.stringify(parsedDeployments, null, 2))
    } else {
      await this.call(
        'fileManager',
        'writeFile',
        `.deploys/upgradeable-contracts/${networkName}/solc-${implementationAddress}.json`,
        JSON.stringify(
          {
            solcInput: contractObject.compiler.source,
            solcOutput: contractObject.compiler.data
          },
          null,
          2
        )
      )
      await this.call(
        'fileManager',
        'writeFile',
        `.deploys/upgradeable-contracts/${networkName}/UUPS.json`,
        JSON.stringify(
          {
            id: networkInfo.id,
            network: networkInfo.name,
            deployments: {
              [proxyAddress]: {
                date: new Date().toISOString(),
                contractName: contractName,
                fork: networkInfo.currentFork,
                implementationAddress: implementationAddress
              }
            }
          },
          null,
          2
        )
      )
    }
  }

  async getEncodedFunctionHex(args, funABI) {
    return new Promise((resolve, reject) => {
      txFormat.encodeFunctionCall(args, funABI, (error, data) => {
        if (error) return reject(error)
        resolve(data.dataHex)
      })
    })
  }

  async getEncodedParams(args, funABI) {
    return new Promise((resolve, reject) => {
      txFormat.encodeParams(args, funABI, (error, encodedParams) => {
        if (error) return reject(error)
        return resolve(encodedParams.dataHex)
      })
    })
  }

  createContract(selectedContract, data, continueCb, promptCb, confirmationCb, finalCb) {
    if (data) {
      data.contractName = selectedContract.name
      data.linkReferences = selectedContract.bytecodeLinkReferences
      data.contractABI = selectedContract.abi
    }

    this.runTx({data: data, useCall: false}, confirmationCb, continueCb, promptCb, (error, txResult, address) => {
      if (error) {
        return finalCb(`creation of ${selectedContract.name} errored: ${error.message ? error.message : error}`)
      }
      if (txResult.receipt.status === false || txResult.receipt.status === '0x0' || txResult.receipt.status === 0) {
        return finalCb(`creation of ${selectedContract.name} errored: transaction execution failed`)
      }
      finalCb(null, selectedContract, address)
    })
  }

  determineGasPrice(cb) {
    this.getCurrentProvider().getGasPrice((error, gasPrice) => {
      const warnMessage = ' Please fix this issue before sending any transaction. '
      if (error) {
        return cb('Unable to retrieve the current network gas price.' + warnMessage + error)
      }
      try {
        const gasPriceValue = this.fromWei(gasPrice, false, 'gwei')
        cb(null, gasPriceValue)
      } catch (e) {
        cb(warnMessage + e.message, null, false)
      }
    })
  }

  getInputs(funABI) {
    if (!funABI.inputs) {
      return ''
    }
    return txHelper.inputParametersDeclarationToString(funABI.inputs)
  }

  fromWei(value, doTypeConversion, unit) {
    if (doTypeConversion) {
      return fromWei(typeConversion.toInt(value), unit || 'ether')
    }
    return fromWei(value.toString(10), unit || 'ether')
  }

<<<<<<< HEAD
  toWei (value, unit) {
    return toWei(value, unit || 'gwei')
  }

  calculateFee (gas, gasPrice, unit?) {
    return toBigInt(gas) * toBigInt(toWei(gasPrice.toString(10) as string, unit || 'gwei'))
=======
  toWei(value, unit) {
    return Web3.utils.toWei(value, unit || 'gwei')
  }

  calculateFee(gas, gasPrice, unit?) {
    return Web3.utils.toBN(gas).mul(Web3.utils.toBN(Web3.utils.toWei(gasPrice.toString(10) as string, unit || 'gwei')))
>>>>>>> e3f01682
  }

  determineGasFees(tx) {
    const determineGasFeesCb = (gasPrice, cb) => {
      let txFeeText, priceStatus
      // TODO: this try catch feels like an anti pattern, can/should be
      // removed, but for now keeping the original logic
      try {
        const fee = this.calculateFee(tx.gas, gasPrice)
        txFeeText = ' ' + this.fromWei(fee, false, 'ether') + ' Ether'
        priceStatus = true
      } catch (e) {
        txFeeText = ' Please fix this issue before sending any transaction. ' + e.message
        priceStatus = false
      }
      cb(txFeeText, priceStatus)
    }

    return determineGasFeesCb
  }

  changeExecutionContext(context, confirmCb, infoCb, cb) {
    return this.executionContext.executionContextChange(context, null, confirmCb, infoCb, cb)
  }

  detectNetwork(cb) {
    return this.executionContext.detectNetwork(cb)
  }

  getProvider() {
    return this.executionContext.getProvider()
  }

  getInjectedWeb3Address() {
    return this.executionContext.getSelectedAddress()
  }

  /**
   * return the fork name applied to the current envionment
   * @return {String} - fork name
   */
  getCurrentFork() {
    return this.executionContext.getCurrentFork()
  }

  isWeb3Provider() {
    const isVM = this.executionContext.isVM()
    const isInjected = this.getProvider() === 'injected'
    return !isVM && !isInjected
  }

  isInjectedWeb3() {
    return this.getProvider() === 'injected'
  }

  signMessage(message, account, passphrase, cb) {
    this.getCurrentProvider().signMessage(message, account, passphrase, cb)
  }

  web3VM() {
    return (this.providers.vm as VMProvider).web3
  }

  web3() {
    // @todo(https://github.com/ethereum/remix-project/issues/431)
    const isVM = this.executionContext.isVM()
    if (isVM) {
      return (this.providers.vm as VMProvider).web3
    }
    return this.executionContext.web3()
  }

  getTxListener(opts) {
    opts.event = {
      // udapp: this.udapp.event
      udapp: this.event
    }
    const txlistener = new Txlistener(opts, this.executionContext)
    return txlistener
  }

  runOrCallContractMethod(contractName, contractAbi, funABI, contract, value, address, callType, lookupOnly, logMsg, logCallback, outputCb, confirmationCb, continueCb, promptCb) {
    // contractsDetails is used to resolve libraries
    txFormat.buildData(
      contractName,
      contractAbi,
      {},
      false,
      funABI,
      callType,
      (error, data) => {
        if (error) {
          return logCallback(`${logMsg} errored: ${error.message ? error.message : error}`)
        }
        if (!lookupOnly) {
          logCallback(`${logMsg} pending ... `)
        } else {
          logCallback(`${logMsg}`)
        }
        if (funABI.type === 'fallback') data.dataHex = value

        if (data) {
          data.contractName = contractName
          data.contractABI = contractAbi
          data.contract = contract
        }
        const useCall = funABI.stateMutability === 'view' || funABI.stateMutability === 'pure'
        this.runTx({to: address, data, useCall}, confirmationCb, continueCb, promptCb, (error, txResult, _address, returnValue) => {
          if (error) {
            return logCallback(`${logMsg} errored: ${error.message ? error.message : error}`)
          }
          if (lookupOnly) {
            outputCb(returnValue)
          }
        })
      },
      (msg) => {
        logCallback(msg)
      },
      (data, runTxCallback) => {
        // called for libraries deployment
        this.runTx(data, confirmationCb, runTxCallback, promptCb, () => {
          /* Do nothing. */
        })
      }
    )
  }

  context() {
    return this.executionContext.isVM() ? 'memory' : 'blockchain'
  }

  // NOTE: the config is only needed because exectuionContext.init does
  async resetAndInit(config: Config, transactionContextAPI: TransactionContextAPI) {
    this.transactionContextAPI = transactionContextAPI
    this.executionContext.init(config)
    this.executionContext.stopListenOnLastBlock()
    this.executionContext.listenOnLastBlock()
  }

  addProvider(provider) {
    this.executionContext.addProvider(provider)
  }

  removeProvider(name) {
    this.executionContext.removeProvider(name)
  }

  // TODO : event should be triggered by Udapp instead of TxListener
  /** Listen on New Transaction. (Cannot be done inside constructor because txlistener doesn't exist yet) */
  startListening(txlistener) {
    txlistener.event.register('newTransaction', (tx, receipt) => {
      this.events.emit('newTransaction', tx, receipt)
    })
  }

  async resetEnvironment() {
    await this.getCurrentProvider().resetEnvironment()
    // TODO: most params here can be refactored away in txRunner
    const web3Runner = new TxRunnerWeb3(
      {
        config: this.config,
        detectNetwork: (cb) => {
          this.executionContext.detectNetwork(cb)
        },
        isVM: () => {
          return this.executionContext.isVM()
        },
        personalMode: () => {
          return this.getProvider() === 'web3' ? this.config.get('settings/personal-mode') : false
        }
      },
<<<<<<< HEAD
      isVM: () => { return this.executionContext.isVM() },
      personalMode: () => {
        return this.getProvider() === 'web3' ? this.config.get('settings/personal-mode') : false
      }
    }, _ => this.executionContext.web3(), _ => this.executionContext.currentblockGasLimit())
=======
      (_) => this.executionContext.web3(),
      (_) => this.executionContext.currentblockGasLimit()
    )
>>>>>>> e3f01682

    web3Runner.event.register('transactionBroadcasted', (txhash) => {
      this.executionContext.detectNetwork((error, network) => {
        if (error || !network) return
        if (network.name === 'VM') return
        const viewEtherScanLink = etherScanLink(network.name, txhash)

        if (viewEtherScanLink) {
<<<<<<< HEAD
          this.call('terminal', 'logHtml',
            (<a href={etherScanLink(network.name, txhash)} target="_blank">
            view on etherscan
            </a>))
=======
          this.call(
            'terminal',
            'logHtml',
            <a href={etherScanLink(network.name, txhash)} target="_blank">
              view on etherscan
            </a>
          )
>>>>>>> e3f01682
        }
      })
    })
    this.txRunner = new TxRunner(web3Runner, {})
  }

  /**
   * Create a VM Account
   * @param {{privateKey: string, balance: string}} newAccount The new account to create
   */
  createVMAccount(newAccount) {
    if (!this.executionContext.isVM()) {
      throw new Error('plugin API does not allow creating a new account through web3 connection. Only vm mode is allowed')
    }
    return (this.providers.vm as VMProvider).createVMAccount(newAccount)
  }

  newAccount(_password, passwordPromptCb, cb) {
    return this.getCurrentProvider().newAccount(passwordPromptCb, cb)
  }

  /** Get the balance of an address, and convert wei to ether */
  getBalanceInEther(address) {
    return this.getCurrentProvider().getBalanceInEther(address)
  }

  pendingTransactionsCount() {
    return Object.keys(this.txRunner.pendingTxs).length
  }

  async getCode(address) {
    return await this.web3().eth.getCode(address)
  }

  async getTransactionReceipt(hash) {
    return await this.web3().eth.getTransactionReceipt(hash)
  }

  /**
   * This function send a tx only to Remix VM or testnet, will return an error for the mainnet
   * SHOULD BE TAKEN CAREFULLY!
   *
   * @param {Object} tx    - transaction.
   */
  sendTransaction(tx: Transaction) {
    return new Promise((resolve, reject) => {
      this.executionContext.detectNetwork((error, network) => {
        if (error) return reject(error)
        if (network.name === 'Main' && network.id === '1') {
          return reject(new Error('It is not allowed to make this action against mainnet'))
        }

        this.txRunner.rawRun(
          tx,
          (network, tx, gasEstimation, continueTxExecution, cancelCb) => {
            continueTxExecution()
          },
          (error, continueTxExecution, cancelCb) => {
            if (error) {
              reject(error)
            } else {
              continueTxExecution()
            }
          },
          (okCb, cancelCb) => {
            okCb()
          },
          async (error, result) => {
            if (error) return reject(error)
            try {
              if (this.executionContext.isVM()) {
                const execResult = await this.web3().testPlugin.getExecutionResultFromSimulator(result.transactionHash)
                resolve(resultToRemixTx(result, execResult))
<<<<<<< HEAD
              } else
                resolve(resultToRemixTx(result))
=======
              } else resolve(resultToRemixTx(result))
>>>>>>> e3f01682
            } catch (e) {
              reject(e)
            }
          }
        )
      })
    })
  }

  async runTx(args, confirmationCb, continueCb, promptCb, cb) {
    const getGasLimit = () => {
      return new Promise((resolve, reject) => {
        if (this.transactionContextAPI.getGasLimit) {
          return this.transactionContextAPI.getGasLimit((err, value) => {
            if (err) return reject(err)
            return resolve(value)
          })
        }
        return resolve(3000000)
      })
    }
    const queryValue = () => {
      return new Promise((resolve, reject) => {
        if (args.value) {
          return resolve(args.value)
        }
        if (args.useCall || !this.transactionContextAPI.getValue) {
          return resolve(0)
        }
        this.transactionContextAPI.getValue((err, value) => {
          if (err) return reject(err)
          return resolve(value)
        })
      })
    }
    const getAccount = () => {
      return new Promise((resolve, reject) => {
        if (args.from) {
          return resolve(args.from)
        }
        if (this.transactionContextAPI.getAddress) {
          return this.transactionContextAPI.getAddress(function (err, address) {
            if (err) return reject(err)
            if (!address)
              return reject(
                '"from" is not defined. Please make sure an account is selected. If you are using a public node, it is likely that no account will be provided. In that case, add the public node to your injected provider (type Metamask) and use injected provider in Remix.'
              )
            return resolve(address)
          })
        }
        this.getAccounts(function (err, accounts) {
          if (err) return reject(err)
          const address = accounts[0]

          if (!address) return reject('No accounts available')
          if (this.executionContext.isVM() && !this.providers.vm.RemixSimulatorProvider.Accounts.accounts[address]) {
            return reject('Invalid account selected')
          }
          return resolve(address)
        })
      })
    }
    const runTransaction = async () => {
      // eslint-disable-next-line no-async-promise-executor
      return new Promise(async (resolve, reject) => {
        let fromAddress
        let value
        let gasLimit
        try {
          fromAddress = await getAccount()
          value = await queryValue()
          gasLimit = await getGasLimit()
        } catch (e) {
          reject(e)
          return
        }

        const tx = {
          to: args.to,
          data: args.data.dataHex,
          useCall: args.useCall,
          from: fromAddress,
          value: value,
          gasLimit: gasLimit,
          timestamp: args.data.timestamp
        }
        const payLoad = {
          funAbi: args.data.funAbi,
          funArgs: args.data.funArgs,
          contractBytecode: args.data.contractBytecode,
          contractName: args.data.contractName,
          contractABI: args.data.contractABI,
          linkReferences: args.data.linkReferences
        }

        if (!tx.timestamp) tx.timestamp = Date.now()
        const timestamp = tx.timestamp

        this._triggerEvent('initiatingTransaction', [timestamp, tx, payLoad])
        try {
          this.txRunner.rawRun(tx, confirmationCb, continueCb, promptCb, async (error, result) => {
            if (error) {
              if (typeof error !== 'string') {
                if (error.message) error = error.message
                else {
                  try {
                    error = 'error: ' + JSON.stringify(error)
                  } catch (e) {
                    console.log(e)
                  }
                }
<<<<<<< HEAD
                return reject(error)
              }

              const isVM = this.executionContext.isVM()
              if (isVM && tx.useCall) {
                try {
                  result.transactionHash = await this.web3().testPlugin.getHashFromTagBySimulator(timestamp)
                } catch (e) {
                  console.log('unable to retrieve back the "call" hash', e)
                }
=======
>>>>>>> e3f01682
              }
              return reject(error)
            }

            const isVM = this.executionContext.isVM()
            if (isVM && tx.useCall) {
              try {
                result.transactionHash = await this.web3().eth.getHashFromTagBySimulator(timestamp)
              } catch (e) {
                console.log('unable to retrieve back the "call" hash', e)
              }
            }
            const eventName = tx.useCall ? 'callExecuted' : 'transactionExecuted'

            this._triggerEvent(eventName, [error, tx.from, tx.to, tx.data, tx.useCall, result, timestamp, payLoad])
            return resolve({result, tx})
          })
        } catch (err) {
          let error = err
          if (error && typeof error !== 'string') {
            if (error.message) error = error.message
            else {
              try {
                error = 'error: ' + JSON.stringify(error)
              } catch (e) {
                console.log(e)
              }
            }
          }
          return reject(error)
        }
      })
    }
    try {
      const transaction = await runTransaction()
      const txResult = (transaction as any).result
      const tx = (transaction as any).tx
      /*
      value of txResult is inconsistent:
          - transact to contract:
            {"receipt": { ... }, "tx":{ ... }, "transactionHash":"0x7ba4c05075210fdbcf4e6660258379db5cc559e15703f9ac6f970a320c2dee09"}
          - call to contract:
            {"result":"0x0000000000000000000000000000000000000000000000000000000000000000","transactionHash":"0x5236a76152054a8aad0c7135bcc151f03bccb773be88fbf4823184e47fc76247"}
      */
      const isVM = this.executionContext.isVM()
      let execResult
      let returnValue = null
      if (isVM) {
        const hhlogs = await this.web3().testPlugin.getHHLogsForTx(txResult.transactionHash)

        if (hhlogs && hhlogs.length) {
          const finalLogs = (
            <div>
              <div>
                <b>console.log:</b>
              </div>
              {hhlogs.map((log) => {
                let formattedLog
                // Hardhat implements the same formatting options that can be found in Node.js' console.log,
                // which in turn uses util.format: https://nodejs.org/dist/latest-v12.x/docs/api/util.html#util_util_format_format_args
                // For example: console.log("Name: %s, Age: %d", remix, 6) will log 'Name: remix, Age: 6'
                // We check first arg to determine if 'util.format' is needed
                if (typeof log[0] === 'string' && (log[0].includes('%s') || log[0].includes('%d'))) {
                  formattedLog = format(log[0], ...log.slice(1))
                } else {
                  formattedLog = log.join(' ')
                }
                return <div>{formattedLog}</div>
              })}
<<<<<<< HEAD
          </div>
=======
            </div>
          )
>>>>>>> e3f01682
          _paq.push(['trackEvent', 'udapp', 'hardhat', 'console.log'])
          this.call('terminal', 'logHtml', finalLogs)
        }
        execResult = await this.web3().testPlugin.getExecutionResultFromSimulator(txResult.transactionHash)
        if (execResult) {
          // if it's not the VM, we don't have return value. We only have the transaction, and it does not contain the return value.
          returnValue = execResult
            ? toBuffer(execResult.returnValue)
            : toBuffer(addHexPrefix(txResult.result) || '0x0000000000000000000000000000000000000000000000000000000000000000')
          const compiledContracts = await this.call('compilerArtefacts', 'getAllContractDatas')
          const vmError = txExecution.checkVMError(execResult, compiledContracts)
          if (vmError.error) {
            return cb(vmError.message)
          }
        }
      }

      if (!isVM && tx && tx.useCall) {
        returnValue = toBuffer(addHexPrefix(txResult.result))
      }

      let address = null
      if (txResult && txResult.receipt) {
        address = txResult.receipt.contractAddress
      }

      cb(null, txResult, address, returnValue)
    } catch (error) {
      cb(error)
    }
  }
}<|MERGE_RESOLUTION|>--- conflicted
+++ resolved
@@ -1,19 +1,10 @@
 import React from 'react' // eslint-disable-line
-<<<<<<< HEAD
-import { fromWei, toBigInt, toWei } from 'web3-utils'
-import { Plugin } from '@remixproject/engine'
-import { toBuffer, addHexPrefix } from '@ethereumjs/util'
-import { EventEmitter } from 'events'
-import { format } from 'util'
-import { ExecutionContext } from './execution-context'
-=======
-import Web3 from 'web3'
+import {fromWei, toBigInt, toWei} from 'web3-utils'
 import {Plugin} from '@remixproject/engine'
 import {toBuffer, addHexPrefix} from '@ethereumjs/util'
 import {EventEmitter} from 'events'
 import {format} from 'util'
 import {ExecutionContext} from './execution-context'
->>>>>>> e3f01682
 import Config from '../config'
 import {VMProvider} from './providers/vm'
 import {InjectedProvider} from './providers/injected'
@@ -63,11 +54,7 @@
   networkcallid: number
   networkStatus: {
     network: {
-<<<<<<< HEAD
-      name: string,
-=======
       name: string
->>>>>>> e3f01682
       id: string
     }
     error?: string
@@ -193,15 +180,11 @@
 
   /** Return the list of accounts */
   // note: the dual promise/callback is kept for now as it was before
-<<<<<<< HEAD
-  getAccounts (cb) {
+  getAccounts(cb) {
     console.log('getAccounts')
-=======
-  getAccounts(cb) {
->>>>>>> e3f01682
     return new Promise((resolve, reject) => {
       this.getCurrentProvider().getAccounts((error, accounts) => {
-        console.log('get accounts res',error, accounts)
+        console.log('get accounts res', error, accounts)
         if (cb) {
           return cb(error, accounts)
         }
@@ -501,21 +484,12 @@
     return fromWei(value.toString(10), unit || 'ether')
   }
 
-<<<<<<< HEAD
-  toWei (value, unit) {
+  toWei(value, unit) {
     return toWei(value, unit || 'gwei')
   }
 
-  calculateFee (gas, gasPrice, unit?) {
+  calculateFee(gas, gasPrice, unit?) {
     return toBigInt(gas) * toBigInt(toWei(gasPrice.toString(10) as string, unit || 'gwei'))
-=======
-  toWei(value, unit) {
-    return Web3.utils.toWei(value, unit || 'gwei')
-  }
-
-  calculateFee(gas, gasPrice, unit?) {
-    return Web3.utils.toBN(gas).mul(Web3.utils.toBN(Web3.utils.toWei(gasPrice.toString(10) as string, unit || 'gwei')))
->>>>>>> e3f01682
   }
 
   determineGasFees(tx) {
@@ -688,17 +662,16 @@
           return this.getProvider() === 'web3' ? this.config.get('settings/personal-mode') : false
         }
       },
-<<<<<<< HEAD
-      isVM: () => { return this.executionContext.isVM() },
-      personalMode: () => {
-        return this.getProvider() === 'web3' ? this.config.get('settings/personal-mode') : false
-      }
-    }, _ => this.executionContext.web3(), _ => this.executionContext.currentblockGasLimit())
-=======
+
+      //   isVM: () => { return this.executionContext.isVM() },
+      //   personalMode: () => {
+      //     return this.getProvider() === 'web3' ? this.config.get('settings/personal-mode') : false
+      //   }
+      // }, _ => this.executionContext.web3(), _ => this.executionContext.currentblockGasLimit())
+
       (_) => this.executionContext.web3(),
       (_) => this.executionContext.currentblockGasLimit()
     )
->>>>>>> e3f01682
 
     web3Runner.event.register('transactionBroadcasted', (txhash) => {
       this.executionContext.detectNetwork((error, network) => {
@@ -707,12 +680,6 @@
         const viewEtherScanLink = etherScanLink(network.name, txhash)
 
         if (viewEtherScanLink) {
-<<<<<<< HEAD
-          this.call('terminal', 'logHtml',
-            (<a href={etherScanLink(network.name, txhash)} target="_blank">
-            view on etherscan
-            </a>))
-=======
           this.call(
             'terminal',
             'logHtml',
@@ -720,7 +687,6 @@
               view on etherscan
             </a>
           )
->>>>>>> e3f01682
         }
       })
     })
@@ -794,12 +760,7 @@
               if (this.executionContext.isVM()) {
                 const execResult = await this.web3().testPlugin.getExecutionResultFromSimulator(result.transactionHash)
                 resolve(resultToRemixTx(result, execResult))
-<<<<<<< HEAD
-              } else
-                resolve(resultToRemixTx(result))
-=======
               } else resolve(resultToRemixTx(result))
->>>>>>> e3f01682
             } catch (e) {
               reject(e)
             }
@@ -911,19 +872,6 @@
                     console.log(e)
                   }
                 }
-<<<<<<< HEAD
-                return reject(error)
-              }
-
-              const isVM = this.executionContext.isVM()
-              if (isVM && tx.useCall) {
-                try {
-                  result.transactionHash = await this.web3().testPlugin.getHashFromTagBySimulator(timestamp)
-                } catch (e) {
-                  console.log('unable to retrieve back the "call" hash', e)
-                }
-=======
->>>>>>> e3f01682
               }
               return reject(error)
             }
@@ -993,12 +941,8 @@
                 }
                 return <div>{formattedLog}</div>
               })}
-<<<<<<< HEAD
-          </div>
-=======
             </div>
           )
->>>>>>> e3f01682
           _paq.push(['trackEvent', 'udapp', 'hardhat', 'console.log'])
           this.call('terminal', 'logHtml', finalLogs)
         }
