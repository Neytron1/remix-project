/* global ethereum */
'use strict'
import Web3 from 'web3'
import { execution } from '@remix-project/remix-lib'
import EventManager from '../lib/events'

let web3

if (typeof window !== 'undefined' && typeof window.ethereum !== 'undefined') {
  var injectedProvider = window.ethereum
  web3 = new Web3(injectedProvider)
} else {
  web3 = new Web3(new Web3.providers.HttpProvider('http://localhost:8545'))
}

/*
  trigger contextChanged, web3EndpointChanged
*/
export class ExecutionContext {
  constructor () {
    this.event = new EventManager()
    this.executionContext = null
    this.lastBlock = null
    this.blockGasLimitDefault = 4300000
    this.blockGasLimit = this.blockGasLimitDefault
<<<<<<< HEAD
    this.currentFork = 'berlin'
=======
    this.currentFork = 'london'
>>>>>>> 1f46c590
    this.mainNetGenesisHash = '0xd4e56740f876aef8c010b86a40d5f56745a118d0906a34e69aec8c0db1cb8fa3'
    this.customNetWorks = {}
    this.blocks = {}
    this.latestBlockNumber = 0
    this.txs = {}
    this.customWeb3 = {} // mapping between a context name and a web3.js instance
  }

  init (config) {
    if (config.get('settings/always-use-vm')) {
      this.executionContext = 'vm'
    } else {
      this.executionContext = injectedProvider ? 'injected' : 'vm'
      if (this.executionContext === 'injected') this.askPermission()
    }
  }

  askPermission () {
    // metamask
    if (ethereum && typeof ethereum.enable === 'function') ethereum.enable()
  }

  getProvider () {
    return this.executionContext
  }

  getCurrentFork () {
    return this.currentFork
  }

  isVM () {
    return this.executionContext === 'vm'
  }

  setWeb3 (context, web3) {
    this.customWeb3[context] = web3
  }

  web3 () {
    if (this.customWeb3[this.executionContext]) return this.customWeb3[this.executionContext]
    return web3
  }

  detectNetwork (callback) {
    if (this.isVM()) {
      callback(null, { id: '-', name: 'VM' })
    } else {
      web3.eth.net.getId((err, id) => {
        let name = null
        if (err) name = 'Unknown'
        // https://github.com/ethereum/EIPs/blob/master/EIPS/eip-155.md
        else if (id === 1) name = 'Main'
        else if (id === 2) name = 'Morden (deprecated)'
        else if (id === 3) name = 'Ropsten'
        else if (id === 4) name = 'Rinkeby'
        else if (id === 5) name = 'Goerli'
        else if (id === 42) name = 'Kovan'
        else name = 'Custom'

        if (id === '1') {
          web3.eth.getBlock(0, (error, block) => {
            if (error) console.log('cant query first block')
            if (block && block.hash !== this.mainNetGenesisHash) name = 'Custom'
            callback(err, { id, name, lastBlock: this.lastBlock, currentFork: this.currentFork })
          })
        } else {
          callback(err, { id, name, lastBlock: this.lastBlock, currentFork: this.currentFork })
        }
      })
    }
  }

  removeProvider (name) {
    if (name && this.customNetWorks[name]) {
      if (this.executionContext === name) this.setContext('vm', null, null, null)
      delete this.customNetWorks[name]
      this.event.trigger('removeProvider', [name])
    }
  }

  addProvider (network) {
    if (network && network.name && !this.customNetWorks[network.name]) {
      this.customNetWorks[network.name] = network
      this.event.trigger('addProvider', [network])
    }
  }

  internalWeb3 () {
    return web3
  }

  blankWeb3 () {
    return new Web3()
  }

  setContext (context, endPointUrl, confirmCb, infoCb) {
    this.executionContext = context
    this.executionContextChange(context, endPointUrl, confirmCb, infoCb, null)
  }

  async executionContextChange (value, endPointUrl, confirmCb, infoCb, cb) {
    const context = value.context
    if (!cb) cb = () => {}
    if (!confirmCb) confirmCb = () => {}
    if (!infoCb) infoCb = () => {}
    if (context === 'vm') {
      this.executionContext = context
      this.currentFork = value.fork
      this.event.trigger('contextChanged', ['vm'])
      return cb()
    }

    if (context === 'injected') {
      if (injectedProvider === undefined) {
        infoCb('No injected Web3 provider found. Make sure your provider (e.g. MetaMask) is active and running (when recently activated you may have to reload the page).')
        return cb()
      } else {
        this.askPermission()
        this.executionContext = context
        web3.setProvider(injectedProvider)
        await this._updateChainContext()
        this.event.trigger('contextChanged', ['injected'])
        return cb()
      }
    }

    if (context === 'web3') {
      confirmCb(cb)
    }
    if (this.customNetWorks[context]) {
      var network = this.customNetWorks[context]
      this.setProviderFromEndpoint(network.provider, { context: network.name }, (error) => {
        if (error) infoCb(error)
        cb()
      })
    }
  }

  currentblockGasLimit () {
    return this.blockGasLimit
  }

  stopListenOnLastBlock () {
    if (this.listenOnLastBlockId) clearInterval(this.listenOnLastBlockId)
    this.listenOnLastBlockId = null
  }

  async _updateChainContext () {
    if (this.getProvider() !== 'vm') {
      try {
        const block = await web3.eth.getBlock('latest')
        // we can't use the blockGasLimit cause the next blocks could have a lower limit : https://github.com/ethereum/remix/issues/506
        this.blockGasLimit = (block && block.gasLimit) ? Math.floor(block.gasLimit - (5 * block.gasLimit) / 1024) : this.blockGasLimitDefault
<<<<<<< HEAD
        try {
          this.currentFork = execution.forkAt(await web3.eth.net.getId(), block.number)
        } catch (e) {
          this.currentFork = 'berlin'
=======
        this.lastBlock = block
        try {
          this.currentFork = execution.forkAt(await web3.eth.net.getId(), block.number)
        } catch (e) {
          this.currentFork = 'london'
>>>>>>> 1f46c590
          console.log(`unable to detect fork, defaulting to ${this.currentFork}..`)
          console.error(e)
        }
      } catch (e) {
        console.error(e)
        this.blockGasLimit = this.blockGasLimitDefault
      }
    }
  }

  listenOnLastBlock () {
    this.listenOnLastBlockId = setInterval(() => {
      this._updateChainContext()
    }, 15000)
  }

  // TODO: remove this when this function is moved

  setProviderFromEndpoint (endpoint, value, cb) {
    const oldProvider = web3.currentProvider
    const context = value.context

    web3.setProvider(endpoint)
    web3.eth.net.isListening((err, isConnected) => {
      if (!err && isConnected === true) {
        this.executionContext = context
        this._updateChainContext()
        this.event.trigger('contextChanged', [context])
        this.event.trigger('web3EndpointChanged')
        cb()
      } else if (isConnected === 'canceled') {
        web3.setProvider(oldProvider)
        cb()
      } else {
        web3.setProvider(oldProvider)
        cb('Not possible to connect to the Web3 provider. Make sure the provider is running, a connection is open (via IPC or RPC) or that the provider plugin is properly configured.')
      }
    })
  }

  txDetailsLink (network, hash) {
    const transactionDetailsLinks = {
      Main: 'https://www.etherscan.io/tx/',
      Rinkeby: 'https://rinkeby.etherscan.io/tx/',
      Ropsten: 'https://ropsten.etherscan.io/tx/',
      Kovan: 'https://kovan.etherscan.io/tx/',
      Goerli: 'https://goerli.etherscan.io/tx/'
    }

    if (transactionDetailsLinks[network]) {
      return transactionDetailsLinks[network] + hash
    }
  }
}<|MERGE_RESOLUTION|>--- conflicted
+++ resolved
@@ -23,11 +23,7 @@
     this.lastBlock = null
     this.blockGasLimitDefault = 4300000
     this.blockGasLimit = this.blockGasLimitDefault
-<<<<<<< HEAD
-    this.currentFork = 'berlin'
-=======
     this.currentFork = 'london'
->>>>>>> 1f46c590
     this.mainNetGenesisHash = '0xd4e56740f876aef8c010b86a40d5f56745a118d0906a34e69aec8c0db1cb8fa3'
     this.customNetWorks = {}
     this.blocks = {}
@@ -181,18 +177,11 @@
         const block = await web3.eth.getBlock('latest')
         // we can't use the blockGasLimit cause the next blocks could have a lower limit : https://github.com/ethereum/remix/issues/506
         this.blockGasLimit = (block && block.gasLimit) ? Math.floor(block.gasLimit - (5 * block.gasLimit) / 1024) : this.blockGasLimitDefault
-<<<<<<< HEAD
-        try {
-          this.currentFork = execution.forkAt(await web3.eth.net.getId(), block.number)
-        } catch (e) {
-          this.currentFork = 'berlin'
-=======
         this.lastBlock = block
         try {
           this.currentFork = execution.forkAt(await web3.eth.net.getId(), block.number)
         } catch (e) {
           this.currentFork = 'london'
->>>>>>> 1f46c590
           console.log(`unable to detect fork, defaulting to ${this.currentFork}..`)
           console.error(e)
         }
