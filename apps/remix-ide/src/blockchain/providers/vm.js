const Web3 = require('web3')
import { privateToAddress, hashPersonalMessage } from '@ethereumjs/util'
import BN from 'bn.js'
const { extend } = require('@remix-project/remix-simulator')
class VMProvider {
  constructor (executionContext) {
    this.executionContext = executionContext
    this.worker = null
    this.provider = null
    this.newAccountCallback = {}
  }

  getAccounts (cb) {
    this.web3.eth.getAccounts((err, accounts) => {
      if (err) {
        return cb('No accounts?')
      }
      return cb(null, accounts)
    })
  }

  async resetEnvironment () {
    if (this.worker) this.worker.terminate()
    this.accounts = {}
    this.worker = new Worker(new URL('./worker-vm', import.meta.url))
    const provider = this.executionContext.getProviderObject()

    let incr = 0
    const stamps = {}
    
    return new Promise((resolve, reject) => { 
      this.worker.addEventListener('message', (msg) => {
        if (msg.data.cmd === 'sendAsyncResult' && stamps[msg.data.stamp]) {
          stamps[msg.data.stamp](msg.data.error, msg.data.result)
        } else if (msg.data.cmd === 'initiateResult') {
          if (!msg.data.error) {
            this.provider = {
              sendAsync: (query, callback) => {
                const stamp = Date.now() + incr
                incr++
                stamps[stamp] = callback
                this.worker.postMessage({ cmd: 'sendAsync', query, stamp })
              }
            }
            this.web3 = new Web3(this.provider)
            extend(this.web3)
            this.accounts = {}
            this.executionContext.setWeb3(this.executionContext.getProvider(), this.web3)
            resolve({})
          } else {
            reject(new Error(msg.data.error))
          }
        }
<<<<<<< HEAD
      } else if (msg.data.cmd === 'newAccountResult') {
        if (this.newAccountCallback[msg.data.stamp]) {
          this.newAccountCallback[msg.data.stamp](msg.data.error, msg.data.result)
          delete this.newAccountCallback[msg.data.stamp]
        }
      }
    })

    this.worker.postMessage({ cmd: 'init', fork: this.executionContext.getCurrentFork(), nodeUrl: provider?.options['nodeUrl'], blockNumber: provider?.options['blockNumber']})
=======
      })
      this.worker.postMessage({ cmd: 'init', fork: this.executionContext.getCurrentFork(), nodeUrl: provider?.options['nodeUrl'], blockNumber: provider?.options['blockNumber']})
    })    
>>>>>>> 5d341962
  }

  // TODO: is still here because of the plugin API
  // can be removed later when we update the API
  createVMAccount (newAccount) {
    const { privateKey, balance } = newAccount
    this.worker.postMessage({ cmd: 'addAccount', privateKey: privateKey, balance })
    const privKey = Buffer.from(privateKey, 'hex')
    return '0x' + privateToAddress(privKey).toString('hex')
  }

  newAccount (_passwordPromptCb, cb) {
    const stamp = Date.now()
    this.newAccountCallback[stamp] = cb
    this.worker.postMessage({ cmd: 'newAccount', stamp })
  }

  async getBalanceInEther (address) {
    const balance = await this.web3.eth.getBalance(address)
    return Web3.utils.fromWei(new BN(balance).toString(10), 'ether')
  }

  getGasPrice (cb) {
    this.web3.eth.getGasPrice(cb)
  }

  signMessage (message, account, _passphrase, cb) {
    const messageHash = hashPersonalMessage(Buffer.from(message))
    this.web3.eth.sign(message, account, (error, signedData) => {
      if (error) {
        return cb(error)
      }
      cb(null, '0x' + messageHash.toString('hex'), signedData)
    })
  }

  getProvider () {
    return this.executionContext.getProvider()
  }
}

module.exports = VMProvider<|MERGE_RESOLUTION|>--- conflicted
+++ resolved
@@ -51,7 +51,6 @@
             reject(new Error(msg.data.error))
           }
         }
-<<<<<<< HEAD
       } else if (msg.data.cmd === 'newAccountResult') {
         if (this.newAccountCallback[msg.data.stamp]) {
           this.newAccountCallback[msg.data.stamp](msg.data.error, msg.data.result)
@@ -59,13 +58,7 @@
         }
       }
     })
-
     this.worker.postMessage({ cmd: 'init', fork: this.executionContext.getCurrentFork(), nodeUrl: provider?.options['nodeUrl'], blockNumber: provider?.options['blockNumber']})
-=======
-      })
-      this.worker.postMessage({ cmd: 'init', fork: this.executionContext.getCurrentFork(), nodeUrl: provider?.options['nodeUrl'], blockNumber: provider?.options['blockNumber']})
-    })    
->>>>>>> 5d341962
   }
 
   // TODO: is still here because of the plugin API
