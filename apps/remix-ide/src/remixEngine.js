import { Engine } from '@remixproject/engine'
import { EventEmitter } from 'events'

export class RemixEngine extends Engine {
  constructor () {
    super()
    this.event = new EventEmitter()
  }

  setPluginOption ({ name, kind }) {
    if (kind === 'provider') return { queueTimeout: 60000 * 2 }
    if (name === 'LearnEth') return { queueTimeout: 60000 }
    if (name === 'dGitProvider') return { queueTimeout: 60000 * 4 }
    if (name === 'slither') return { queueTimeout: 60000 * 4 } // Requires when a solc version is installed
    if (name === 'hardhat') return { queueTimeout: 60000 * 4 }
    if (name === 'truffle') return { queueTimeout: 60000 * 4 }
    if (name === 'localPlugin') return { queueTimeout: 60000 * 4 }
    if (name === 'notification') return { queueTimeout: 60000 * 10 }
    if (name === 'sourcify') return { queueTimeout: 60000 * 4 }
    if (name === 'fetchAndCompile') return { queueTimeout: 60000 * 4 }
    if (name === 'walletconnect') return { queueTimeout: 60000 * 4 }
    if (name === 'udapp') return { queueTimeout: 60000 * 4 }
    if (name === 'fs') return { queueTimeout: 60000 * 4 }
    if (name === 'isogit') return { queueTimeout: 60000 * 4 }
    if (name === 'circuit-compiler') return { queueTimeout: 60000 * 4 }
    if (name === 'compilerloader') return { queueTimeout: 60000 * 4 }
    if (name === 'filePanel') return { queueTimeout: 60000 * 20 }
    if (name === 'fileManager') return { queueTimeout: 60000 * 20 }
    if (name === 'openaigpt') return { queueTimeout: 60000 * 2 }
<<<<<<< HEAD
    if (name === 'solcoder') return { queueTimeout: 60000 * 2 }
    if (name === 'cookbookdev') return { queueTimeout: 60000 * 2 }
=======
    if (name === 'cookbookdev') return { queueTimeout: 60000 * 3 }
>>>>>>> 928db026
    return { queueTimeout: 10000 }
  }

  onRegistration (plugin) {
    this.event.emit('onRegistration', plugin)
  }
}<|MERGE_RESOLUTION|>--- conflicted
+++ resolved
@@ -27,12 +27,8 @@
     if (name === 'filePanel') return { queueTimeout: 60000 * 20 }
     if (name === 'fileManager') return { queueTimeout: 60000 * 20 }
     if (name === 'openaigpt') return { queueTimeout: 60000 * 2 }
-<<<<<<< HEAD
     if (name === 'solcoder') return { queueTimeout: 60000 * 2 }
-    if (name === 'cookbookdev') return { queueTimeout: 60000 * 2 }
-=======
     if (name === 'cookbookdev') return { queueTimeout: 60000 * 3 }
->>>>>>> 928db026
     return { queueTimeout: 10000 }
   }
 
