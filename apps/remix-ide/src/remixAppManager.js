import { PluginManager } from '@remixproject/engine'
import { EventEmitter } from 'events'
import { QueryParams } from '@remix-project/remix-lib'
import { IframePlugin } from '@remixproject/engine-web'
const _paq = window._paq = window._paq || []

// requiredModule removes the plugin from the plugin manager list on UI
const requiredModules = [ // services + layout views + system views
  'manager', 'config', 'compilerArtefacts', 'compilerMetadata', 'contextualListener', 'editor', 'offsetToLineColumnConverter', 'network', 'theme', 'locale',
  'fileManager', 'contentImport', 'blockchain', 'web3Provider', 'scriptRunner', 'fetchAndCompile', 'mainPanel', 'hiddenPanel', 'sidePanel', 'menuicons',
  'filePanel', 'terminal', 'settings', 'pluginManager', 'tabs', 'udapp', 'dGitProvider', 'solidity', 'solidity-logic', 'gistHandler', 'layout',
  'notification', 'permissionhandler', 'walkthrough', 'storage', 'restorebackupzip', 'link-libraries', 'deploy-libraries', 'openzeppelin-proxy',
<<<<<<< HEAD
  'hardhat-provider', 'ganache-provider', 'foundry-provider', 'basic-http-provider', 'injected-optimism-provider', 'injected-arbitrum-one-provider',
  'compileAndRun', 'search', 'recorder', 'fileDecorator', 'codeParser', 'codeFormatter']

// dependentModules shouldn't be manually activated (e.g hardhat is activated by remixd)
const dependentModules = ['foundry', 'hardhat', 'truffle', 'slither']
=======
  'hardhat-provider', 'ganache-provider', 'foundry-provider', 'basic-http-provider', 'injected', 'injected-trustwallet', 'injected-optimism-provider', 'injected-arbitrum-one-provider', 'vm-custom-fork', 'vm-goerli-fork', 'vm-mainnet-fork', 'vm-sepolia-fork', 'vm-merge', 'vm-london', 'vm-berlin',
  'compileAndRun', 'search', 'recorder', 'fileDecorator', 'codeParser', 'codeFormatter', 'solidityumlgen', 'contractflattener', 'solidity-script']

// dependentModules shouldn't be manually activated (e.g hardhat is activated by remixd)
const dependentModules = ['foundry', 'hardhat', 'truffle', 'slither']

const loadLocalPlugins = ["doc-gen", "doc-viewer", "etherscan", "vyper"]
>>>>>>> 6f57f0f2

const sensitiveCalls = {
  'fileManager': ['writeFile', 'copyFile', 'rename', 'copyDir'],
  'contentImport': ['resolveAndSave'],
  'web3Provider': ['sendAsync'],
}

export function isNative(name) {
  // nativePlugin allows to bypass the permission request
  const nativePlugins = ['vyper', 'workshops', 'debugger', 'remixd', 'menuicons', 'solidity', 'solidity-logic', 'solidityStaticAnalysis', 'solidityUnitTesting',
    'layout', 'notification', 'hardhat-provider', 'ganache-provider', 'foundry-provider', 'basic-http-provider', 'injected-optimism-provider',
    'tabs', 'injected-arbitrum-one-provider', 'injected', 'doc-gen', 'doc-viewer']
  return nativePlugins.includes(name) || requiredModules.includes(name)
}

/**
 * Checks if plugin caller 'from' is allowed to activate plugin 'to'
 * The caller can have 'canActivate' as a optional property in the plugin profile.
 * This is an array containing the 'name' property of the plugin it wants to call.
 * canActivate = ['plugin1-to-call','plugin2-to-call',....]
 * or the plugin is allowed by default because it is native
 *
 * @param {any, any}
 * @returns {boolean}
 */
export function canActivate(from, to) {
  return ['ethdoc'].includes(from.name) ||
    isNative(from.name) ||
    (to && from && from.canActivate && from.canActivate.includes(to.name))
}

export class RemixAppManager extends PluginManager {
  constructor() {
    super()
    this.event = new EventEmitter()
    this.pluginsDirectory = 'https://raw.githubusercontent.com/ethereum/remix-plugins-directory/master/build/metadata.json'
    this.pluginLoader = new PluginLoader()
  }

  async canActivatePlugin(from, to) {
    return canActivate(from, to)
  }

  async canDeactivatePlugin(from, to) {
    if (requiredModules.includes(to.name)) return false
    return isNative(from.name)
  }

  async canDeactivate(from, to) {
    return this.canDeactivatePlugin(from, to)
  }

  async deactivatePlugin(name) {
    const [to, from] = [
      await this.getProfile(name),
      await this.getProfile(this.requestFrom)
    ]
    if (this.canDeactivatePlugin(from, to)) {
      await this.toggleActive(name)
    }
  }

  async canCall(from, to, method, message) {
    const isSensitiveCall = sensitiveCalls[to] && sensitiveCalls[to].includes(method)
    // Make sure the caller of this methods is the target plugin
    if (to !== this.currentRequest.from) {
      return false
    }
    // skipping native plugins' requests
    if (isNative(from)) {
      return true
    }

    // ask the user for permission
    return await this.call('permissionhandler', 'askPermission', this.profiles[from], this.profiles[to], method, message, isSensitiveCall)
  }

  onPluginActivated(plugin) {
    this.pluginLoader.set(plugin, this.actives.filter((plugin) => !this.isDependent(plugin)))
    this.event.emit('activate', plugin)
    this.emit('activate', plugin)
    if (!requiredModules.includes(plugin.name)) _paq.push(['trackEvent', 'pluginManager', 'activate', plugin.name])
  }

  getAll() {
    return Object.keys(this.profiles).map((p) => {
      return this.profiles[p]
    })
  }

  getIds() {
    return Object.keys(this.profiles)
  }

  onPluginDeactivated(plugin) {
    this.pluginLoader.set(plugin, this.actives.filter((plugin) => !this.isDependent(plugin)))
    this.event.emit('deactivate', plugin)
    _paq.push(['trackEvent', 'pluginManager', 'deactivate', plugin.name])
  }

  isDependent(name) {
    return dependentModules.includes(name)
  }

  isRequired(name) {
    // excluding internal use plugins
    return requiredModules.includes(name)
  }

  async registeredPlugins() {
    let plugins
    try {
      const res = await fetch(this.pluginsDirectory)
      plugins = await res.json()
      plugins = plugins.filter((plugin) => {
        if (plugin.name === 'dgit') return false
        if (plugin.targets && Array.isArray(plugin.targets) && plugin.targets.length > 0) {
          return (plugin.targets.includes('remix'))
        }
        return true
      })
      localStorage.setItem('plugins-directory', JSON.stringify(plugins))
    } catch (e) {
      console.log('getting plugins list from localstorage...')
      const savedPlugins = localStorage.getItem('plugins-directory')
      if (savedPlugins) {
        try {
          plugins = JSON.parse(savedPlugins)
        } catch (e) {
          console.error(e)
        }
      }
    }
    const testPluginName = localStorage.getItem('test-plugin-name')
    const testPluginUrl = localStorage.getItem('test-plugin-url')
<<<<<<< HEAD
=======

    for (let plugin of loadLocalPlugins) {
      // fetch the profile from the local plugin
      try {
        const profile = await fetch(`plugins/${plugin}/profile.json`)
        const profileJson = await profile.json()
        // remove duplicates
        plugins = plugins.filter((p) => p.name !== profileJson.name && p.displayName !== profileJson.displayName)
        // change url
        profileJson.url = `plugins/${plugin}/index.html`
        // add the local plugin
        plugins.push(profileJson)
      } catch (e) {
        console.log(e)
      }
    }

>>>>>>> 6f57f0f2
    return plugins.map(plugin => {
      if (plugin.name === testPluginName) plugin.url = testPluginUrl
      return new IframePlugin(plugin)
    })
  }

  async registerContextMenuItems() {
    await this.call('filePanel', 'registerContextMenuItem', {
      id: 'contractflattener',
      name: 'flattenAContract',
      label: 'Flatten',
      type: [],
      extension: ['.sol'],
      path: [],
      pattern: [],
      sticky: true
    })
    await this.call('filePanel', 'registerContextMenuItem', {
      id: 'nahmii-compiler',
      name: 'compileCustomAction',
      label: 'Compile for Nahmii',
      type: [],
      extension: ['.sol'],
      path: [],
      pattern: [],
      sticky: true
    })
    await this.call('filePanel', 'registerContextMenuItem', {
      id: 'solidityumlgen',
      name: 'generateCustomAction',
      label: 'Generate UML',
      type: [],
      extension: ['.sol'],
      path: [],
      pattern: [],
      sticky: true
    })
  }
}

/** @class Reference loaders.
 *  A loader is a get,set based object which load a workspace from a defined sources.
 *  (localStorage, queryParams)
 **/
class PluginLoader {
  get currentLoader() {
    return this.loaders[this.current]
  }

  constructor() {
    const queryParams = new QueryParams()
    this.donotAutoReload = ['remixd'] // that would be a bad practice to force loading some plugins at page load.
    this.loaders = {}
    this.loaders.localStorage = {
      set: (plugin, actives) => {
        const saved = actives.filter((name) => !this.donotAutoReload.includes(name))
        localStorage.setItem('workspace', JSON.stringify(saved))
      },
      get: () => { return JSON.parse(localStorage.getItem('workspace')) }
    }

    this.loaders.queryParams = {
      set: () => {  /* Do nothing. */ },
      get: () => {
        const { activate } = queryParams.get()
        if (!activate) return []
        return activate.split(',')
      }
    }

    this.current = queryParams.get().activate ? 'queryParams' : 'localStorage'
  }

  set(plugin, actives) {
    this.currentLoader.set(plugin, actives)
  }

  get() {
    return this.currentLoader.get()
  }
}<|MERGE_RESOLUTION|>--- conflicted
+++ resolved
@@ -10,21 +10,13 @@
   'fileManager', 'contentImport', 'blockchain', 'web3Provider', 'scriptRunner', 'fetchAndCompile', 'mainPanel', 'hiddenPanel', 'sidePanel', 'menuicons',
   'filePanel', 'terminal', 'settings', 'pluginManager', 'tabs', 'udapp', 'dGitProvider', 'solidity', 'solidity-logic', 'gistHandler', 'layout',
   'notification', 'permissionhandler', 'walkthrough', 'storage', 'restorebackupzip', 'link-libraries', 'deploy-libraries', 'openzeppelin-proxy',
-<<<<<<< HEAD
-  'hardhat-provider', 'ganache-provider', 'foundry-provider', 'basic-http-provider', 'injected-optimism-provider', 'injected-arbitrum-one-provider',
-  'compileAndRun', 'search', 'recorder', 'fileDecorator', 'codeParser', 'codeFormatter']
+  'hardhat-provider', 'ganache-provider', 'foundry-provider', 'basic-http-provider', 'injected', 'injected-trustwallet', 'injected-optimism-provider', 'injected-arbitrum-one-provider', 'vm-custom-fork', 'vm-goerli-fork', 'vm-mainnet-fork', 'vm-sepolia-fork', 'vm-merge', 'vm-london', 'vm-berlin',
+  'compileAndRun', 'search', 'recorder', 'fileDecorator', 'codeParser', 'codeFormatter', 'solidityumlgen', 'contractflattener', 'solidity-script']
 
 // dependentModules shouldn't be manually activated (e.g hardhat is activated by remixd)
 const dependentModules = ['foundry', 'hardhat', 'truffle', 'slither']
-=======
-  'hardhat-provider', 'ganache-provider', 'foundry-provider', 'basic-http-provider', 'injected', 'injected-trustwallet', 'injected-optimism-provider', 'injected-arbitrum-one-provider', 'vm-custom-fork', 'vm-goerli-fork', 'vm-mainnet-fork', 'vm-sepolia-fork', 'vm-merge', 'vm-london', 'vm-berlin',
-  'compileAndRun', 'search', 'recorder', 'fileDecorator', 'codeParser', 'codeFormatter', 'solidityumlgen', 'contractflattener', 'solidity-script']
-
-// dependentModules shouldn't be manually activated (e.g hardhat is activated by remixd)
-const dependentModules = ['foundry', 'hardhat', 'truffle', 'slither']
 
 const loadLocalPlugins = ["doc-gen", "doc-viewer", "etherscan", "vyper"]
->>>>>>> 6f57f0f2
 
 const sensitiveCalls = {
   'fileManager': ['writeFile', 'copyFile', 'rename', 'copyDir'],
@@ -160,8 +152,6 @@
     }
     const testPluginName = localStorage.getItem('test-plugin-name')
     const testPluginUrl = localStorage.getItem('test-plugin-url')
-<<<<<<< HEAD
-=======
 
     for (let plugin of loadLocalPlugins) {
       // fetch the profile from the local plugin
@@ -179,7 +169,6 @@
       }
     }
 
->>>>>>> 6f57f0f2
     return plugins.map(plugin => {
       if (plugin.name === testPluginName) plugin.url = testPluginUrl
       return new IframePlugin(plugin)
