import { ViewPlugin } from '@remixproject/engine-web'

import * as packageJson from '../../../../../package.json'
import React from 'react' // eslint-disable-line
import ReactDOM from 'react-dom'
import { Workspace } from '@remix-ui/workspace' // eslint-disable-line
import * as ethutil from 'ethereumjs-util'
import { checkSpecialChars, checkSlash } from '../../lib/helper'
var EventManager = require('../../lib/events')
var { RemixdHandle } = require('../files/remixd-handle.js')
var { GitHandle } = require('../files/git-handle.js')
var globalRegistry = require('../../global/registry')
var examples = require('../editor/examples')
var GistHandler = require('../../lib/gist-handler')
var QueryParams = require('../../lib/query-params')
const modalDialogCustom = require('../ui/modal-dialog-custom')
/*
  Overview of APIs:
   * fileManager: @args fileProviders (browser, shared-folder, swarm, github, etc ...) & config & editor
      - listen on browser & localhost file provider (`fileRenamed` & `fileRemoved`)
      - update the tabs, switchFile
      - trigger `currentFileChanged`
      - set the current file in the config
   * fileProvider: currently browser, swarm, localhost, github, gist
      - link to backend
      - provide properties `type`, `readonly`
      - provide API `resolveDirectory`, `remove`, `exists`, `rename`, `get`, `set`
      - trigger `fileExternallyChanged`, `fileRemoved`, `fileRenamed`, `fileRenamedError`, `fileAdded`
   * file-explorer: treeview @args fileProvider
      - listen on events triggered by fileProvider
      - call fileProvider API
*/

const profile = {
  name: 'fileExplorers',
  displayName: 'File explorers',
  methods: ['createNewFile', 'uploadFile', 'getCurrentWorkspace', 'getWorkspaces', 'createWorkspace'],
  events: ['setWorkspace', 'renameWorkspace', 'deleteWorkspace', 'createWorkspace'],
  icon: 'assets/img/fileManager.webp',
  description: ' - ',
  kind: 'fileexplorer',
  location: 'sidePanel',
  documentation: 'https://remix-ide.readthedocs.io/en/latest/file_explorer.html',
  version: packageJson.version
}

module.exports = class Filepanel extends ViewPlugin {
  constructor (appManager) {
    super(profile)
    this.event = new EventManager()
    this._components = {}
    this._components.registry = globalRegistry
    this._deps = {
      fileProviders: this._components.registry.get('fileproviders').api,
      fileManager: this._components.registry.get('filemanager').api
    }

    this.el = document.createElement('div')
    this.el.setAttribute('id', 'fileExplorerView')

    this.remixdHandle = new RemixdHandle(this._deps.fileProviders.localhost, appManager)
    this.gitHandle = new GitHandle()
    this.registeredMenuItems = []
    this.request = {}
    this.workspaces = []
    this.initialWorkspace = null
  }

  render () {
    this.initWorkspace().then(() => this.getWorkspaces()).catch(console.error)
    return this.el
  }

  renderComponent () {
    ReactDOM.render(
      <Workspace
        createWorkspace={this.createWorkspace.bind(this)}
        renameWorkspace={this.renameWorkspace.bind(this)}
        setWorkspace={this.setWorkspace.bind(this)}
        workspaceRenamed={this.workspaceRenamed.bind(this)}
        workspaceDeleted={this.workspaceDeleted.bind(this)}
        workspaceCreated={this.workspaceCreated.bind(this)}
        workspace={this._deps.fileProviders.workspace}
        browser={this._deps.fileProviders.browser}
        localhost={this._deps.fileProviders.localhost}
        fileManager={this._deps.fileManager}
        registry={this._components.registry}
        plugin={this}
        request={this.request}
        workspaces={this.workspaces}
        registeredMenuItems={this.registeredMenuItems}
        initialWorkspace={this.initialWorkspace}
      />
      , this.el)
  }

  /**
   * @param item { id: string, name: string, type?: string[], path?: string[], extension?: string[], pattern?: string[] }
   * @param callback (...args) => void
   */
  registerContextMenuItem (item) {
    if (!item) throw new Error('Invalid register context menu argument')
    if (!item.name || !item.id) throw new Error('Item name and id is mandatory')
    if (!item.type && !item.path && !item.extension && !item.pattern) throw new Error('Invalid file matching criteria provided')

    this.registeredMenuItems = [...this.registeredMenuItems, item]
    this.renderComponent()
  }

  async getCurrentWorkspace () {
    return await this.request.getCurrentWorkspace()
  }

  async getWorkspaces () {
    const result = new Promise((resolve, reject) => {
      const workspacesPath = this._deps.fileProviders.workspace.workspacesPath

      this._deps.fileProviders.browser.resolveDirectory('/' + workspacesPath, (error, items) => {
        if (error) {
          console.error(error)
          return reject(error)
        }
        resolve(Object.keys(items)
          .filter((item) => items[item].isDirectory)
          .map((folder) => folder.replace(workspacesPath + '/', '')))
      })
    })
    try {
      this.workspaces = await result
    } catch (e) {
      modalDialogCustom.alert('Workspaces have not been created on your system. Please use "Migrate old filesystem to workspace" on the home page to transfer your files or start by creating a new workspace in the File Explorers.')
      console.log(e)
    }
    this.renderComponent()
    return this.workspaces
  }

  async initWorkspace () {
    const queryParams = new QueryParams()
    const gistHandler = new GistHandler()
    const params = queryParams.get()
    // get the file from gist
    let loadedFromGist = false
    if (params.gist) {
      await this.processCreateWorkspace('gist-sample')
      this._deps.fileProviders.workspace.setWorkspace('gist-sample')
      this.initialWorkspace = 'gist-sample'
      loadedFromGist = gistHandler.loadFromGist(params, this._deps.fileManager)
    }
    if (loadedFromGist) return

    if (params.code) {
      try {
        await this.processCreateWorkspace('code-sample')
        this._deps.fileProviders.workspace.setWorkspace('code-sample')
        var hash = ethutil.bufferToHex(ethutil.keccak(params.code))
        const fileName = 'contract-' + hash.replace('0x', '').substring(0, 10) + '.sol'
        const path = fileName
        await this._deps.fileProviders.workspace.set(path, atob(params.code))
        this.initialWorkspace = 'code-sample'
        await this._deps.fileManager.openFile(fileName)
      } catch (e) {
        console.error(e)
      }
      return
    }
    // insert example contracts if there are no files to show
    this._deps.fileProviders.browser.resolveDirectory('/', async (error, filesList) => {
      if (error) console.error(error)
      if (Object.keys(filesList).length === 0) {
        await this.createWorkspace('default_workspace')
      }
      this.getWorkspaces()
    })
  }

  async createNewFile () {
    return await this.request.createNewFile()
  }

  async uploadFile (event) {
    return await this.request.uploadFile(event)
  }

  async processCreateWorkspace (name) {
    const workspaceProvider = this._deps.fileProviders.workspace
    const browserProvider = this._deps.fileProviders.browser
    const workspacePath = 'browser/' + workspaceProvider.workspacesPath + '/' + name
    const workspaceRootPath = 'browser/' + workspaceProvider.workspacesPath
    if (!browserProvider.exists(workspaceRootPath)) browserProvider.createDir(workspaceRootPath)
    if (!browserProvider.exists(workspacePath)) browserProvider.createDir(workspacePath)
    this.workspaceCreated({ name })
  }

  async workspaceExists (name) {
    const workspaceProvider = this._deps.fileProviders.workspace
    const browserProvider = this._deps.fileProviders.browser
    const workspacePath = 'browser/' + workspaceProvider.workspacesPath + '/' + name
    return browserProvider.exists(workspacePath)
  }

  async createWorkspace (workspaceName, setDefaults = true) {
    if (!workspaceName) throw new Error('name cannot be empty')
    if (checkSpecialChars(workspaceName) || checkSlash(workspaceName)) throw new Error('special characters are not allowed')
    if (await this.workspaceExists(workspaceName)) throw new Error('workspace already exists')
<<<<<<< HEAD
    const workspaceProvider = this._deps.fileProviders.workspace
    await this.processCreateWorkspace(workspaceName)
    await this.request.setWorkspace(workspaceName) // tells the react component to switch to that workspace
    if (setDefaults) {
      setTimeout(async () => { // needed for the react stack to update to the new workspace (workspace and fileexplorer)
        for (const file in examples) {
          try {
            await workspaceProvider.set(examples[file].name, examples[file].content)
          } catch (error) {
            console.error(error)
          }
        }
      }, 500)
=======
    else {
      this._deps.fileProviders.workspace.setWorkspace(workspaceName)
      const browserProvider = this._deps.fileProviders.browser
      const workspacesPath = this._deps.fileProviders.workspace.workspacesPath
      await this.processCreateWorkspace(workspaceName)
      for (const file in examples) {
        try {
          await browserProvider.set('browser/' + workspacesPath + '/' + workspaceName + '/' + examples[file].name, examples[file].content)
        } catch (error) {
          console.error(error)
        }
      }
>>>>>>> b52433aa
    }
  }

  async renameWorkspace (oldName, workspaceName) {
    if (!workspaceName) throw new Error('name cannot be empty')
    if (checkSpecialChars(workspaceName) || checkSlash(workspaceName)) throw new Error('special characters are not allowed')
    if (await this.workspaceExists(workspaceName)) throw new Error('workspace already exists')
    const browserProvider = this._deps.fileProviders.browser
    const workspacesPath = this._deps.fileProviders.workspace.workspacesPath
    browserProvider.rename('browser/' + workspacesPath + '/' + oldName, 'browser/' + workspacesPath + '/' + workspaceName, true)
  }

  /** these are called by the react component, action is already finished whent it's called */
  async setWorkspace (workspace) {
    this._deps.fileManager.closeAllFiles()
    if (workspace.isLocalhost) {
      this.call('manager', 'activatePlugin', 'remixd')
    } else if (await this.call('manager', 'isActive', 'remixd')) {
      this.call('manager', 'deactivatePlugin', 'remixd')
    }
    this.emit('setWorkspace', workspace)
  }

  workspaceRenamed (workspace) {
    this.emit('renameWorkspace', workspace)
  }

  workspaceDeleted (workspace) {
    this.emit('deleteWorkspace', workspace)
  }

  workspaceCreated (workspace) {
    this.emit('createWorkspace', workspace)
  }
  /** end section */
}<|MERGE_RESOLUTION|>--- conflicted
+++ resolved
@@ -203,34 +203,20 @@
     if (!workspaceName) throw new Error('name cannot be empty')
     if (checkSpecialChars(workspaceName) || checkSlash(workspaceName)) throw new Error('special characters are not allowed')
     if (await this.workspaceExists(workspaceName)) throw new Error('workspace already exists')
-<<<<<<< HEAD
-    const workspaceProvider = this._deps.fileProviders.workspace
-    await this.processCreateWorkspace(workspaceName)
-    await this.request.setWorkspace(workspaceName) // tells the react component to switch to that workspace
-    if (setDefaults) {
-      setTimeout(async () => { // needed for the react stack to update to the new workspace (workspace and fileexplorer)
-        for (const file in examples) {
-          try {
-            await workspaceProvider.set(examples[file].name, examples[file].content)
-          } catch (error) {
-            console.error(error)
-          }
-        }
-      }, 500)
-=======
     else {
       this._deps.fileProviders.workspace.setWorkspace(workspaceName)
       const browserProvider = this._deps.fileProviders.browser
       const workspacesPath = this._deps.fileProviders.workspace.workspacesPath
       await this.processCreateWorkspace(workspaceName)
-      for (const file in examples) {
-        try {
-          await browserProvider.set('browser/' + workspacesPath + '/' + workspaceName + '/' + examples[file].name, examples[file].content)
-        } catch (error) {
-          console.error(error)
+      if (setDefaults) {
+        for (const file in examples) {
+          try {
+            await browserProvider.set('browser/' + workspacesPath + '/' + workspaceName + '/' + examples[file].name, examples[file].content)
+          } catch (error) {
+            console.error(error)
+          }
         }
       }
->>>>>>> b52433aa
     }
   }
 
