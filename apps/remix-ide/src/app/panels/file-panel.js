--- conflicted
+++ resolved
@@ -58,18 +58,10 @@
   }
 
   onActivation () {
-<<<<<<< HEAD
-    this.renderComponent()
-  }
-
-  render () {
-    // this.on('editor', 'editorMounted', () => this.initWorkspace().then(() => this.getWorkspaces()).catch(console.error))
-=======
     this.on('editor', 'editorMounted', () => this.renderComponent())
   }
 
   render () {
->>>>>>> 3dcc6b40
     return this.el
   }
 
