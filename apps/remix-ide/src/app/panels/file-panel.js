--- conflicted
+++ resolved
@@ -29,13 +29,8 @@
 const profile = {
   name: 'filePanel',
   displayName: 'File explorers',
-<<<<<<< HEAD
-  methods: ['createNewFile', 'uploadFile', 'getCurrentWorkspace', 'getWorkspaces', 'createWorkspace', 'setWorkspace', 'registerContextMenuItem', 'renameWorkspace'],
-  events: ['setWorkspace', 'renameWorkspace', 'deleteWorkspace', 'createWorkspace'],
-=======
   methods: ['createNewFile', 'uploadFile', 'getCurrentWorkspace', 'getWorkspaces', 'createWorkspace', 'setWorkspace', 'registerContextMenuItem', 'renameWorkspace', 'deleteWorkspace'],
   events: ['setWorkspace', 'workspaceRenamed', 'workspaceDeleted', 'workspaceCreated'],
->>>>>>> 2bd80181
   icon: 'assets/img/fileManager.webp',
   description: ' - ',
   kind: 'fileexplorer',
@@ -152,28 +147,6 @@
     })
   }
 
-<<<<<<< HEAD
-  async createWorkspace (workspaceName, isEmpty = false) {
-    if (!workspaceName) throw new Error('name cannot be empty')
-    if (checkSpecialChars(workspaceName) || checkSlash(workspaceName)) throw new Error('special characters are not allowed')
-    if (await this.workspaceExists(workspaceName)) throw new Error('workspace already exists')
-    else {
-      await this.call('fileManager', 'closeAllFiles')
-      const workspaceProvider = this._deps.fileProviders.workspace
-      await this.processCreateWorkspace(workspaceName)
-      workspaceProvider.setWorkspace(workspaceName)
-      await this.request.setWorkspace(workspaceName) // tells the react component to switch to that workspace
-      if (!isEmpty) {
-        for (const file in examples) {
-          try {
-            await workspaceProvider.set(examples[file].name, examples[file].content)
-          } catch (error) {
-            console.error(error)
-          }
-        }
-      }
-    }
-=======
   deleteWorkspace (workspaceName) {
     return new Promise((resolve, reject) => {
       this.emit('deleteWorkspaceReducerEvent', workspaceName, (err, data) => {
@@ -181,7 +154,6 @@
         else resolve(data || true)
       })
     })
->>>>>>> 2bd80181
   }
 
   setWorkspace (workspace) {
