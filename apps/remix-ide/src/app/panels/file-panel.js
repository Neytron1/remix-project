import { ViewPlugin } from '@remixproject/engine-web'

import * as packageJson from '../../../../../package.json'
import React from 'react' // eslint-disable-line
import ReactDOM from 'react-dom'
import { Workspace } from '@remix-ui/workspace' // eslint-disable-line
import { bufferToHex, keccakFromString } from 'ethereumjs-util'
import { checkSpecialChars, checkSlash } from '../../lib/helper'
const { RemixdHandle } = require('../files/remixd-handle.js')
const { GitHandle } = require('../files/git-handle.js')
const { HardhatHandle } = require('../files/hardhat-handle.js')
const globalRegistry = require('../../global/registry')
const examples = require('../editor/examples')
const GistHandler = require('../../lib/gist-handler')
const QueryParams = require('../../lib/query-params')
const modalDialogCustom = require('../ui/modal-dialog-custom')
/*
  Overview of APIs:
   * fileManager: @args fileProviders (browser, shared-folder, swarm, github, etc ...) & config & editor
      - listen on browser & localhost file provider (`fileRenamed` & `fileRemoved`)
      - update the tabs, switchFile
      - trigger `currentFileChanged`
      - set the current file in the config
   * fileProvider: currently browser, swarm, localhost, github, gist
      - link to backend
      - provide properties `type`, `readonly`
      - provide API `resolveDirectory`, `remove`, `exists`, `rename`, `get`, `set`
      - trigger `fileExternallyChanged`, `fileRemoved`, `fileRenamed`, `fileRenamedError`, `fileAdded`
   * file-explorer: treeview @args fileProvider
      - listen on events triggered by fileProvider
      - call fileProvider API
*/

const profile = {
  name: 'filePanel',
  displayName: 'File explorers',
<<<<<<< HEAD
  methods: ['createNewFile', 'uploadFile', 'getCurrentWorkspace', 'getWorkspaces', 'createWorkspace', 'registerContextMenuItem'],
  events: ['setWorkspace', 'renameWorkspace', 'deleteWorkspace'],
=======
  methods: ['createNewFile', 'uploadFile', 'getCurrentWorkspace', 'getWorkspaces', 'createWorkspace'],
  events: ['setWorkspace', 'renameWorkspace', 'deleteWorkspace', 'createWorkspace'],
>>>>>>> 9978e1c9
  icon: 'assets/img/fileManager.webp',
  description: ' - ',
  kind: 'fileexplorer',
  location: 'sidePanel',
  documentation: 'https://remix-ide.readthedocs.io/en/latest/file_explorer.html',
  version: packageJson.version
}

module.exports = class Filepanel extends ViewPlugin {
  constructor (appManager) {
    super(profile)
    this._components = {}
    this._components.registry = globalRegistry
    this._deps = {
      fileProviders: this._components.registry.get('fileproviders').api,
      fileManager: this._components.registry.get('filemanager').api
    }

    this.el = document.createElement('div')
    this.el.setAttribute('id', 'fileExplorerView')

    this.remixdHandle = new RemixdHandle(this._deps.fileProviders.localhost, appManager)
    this.gitHandle = new GitHandle()
    this.hardhatHandle = new HardhatHandle()
    this.registeredMenuItems = []
    this.request = {}
    this.workspaces = []
    this.initialWorkspace = null
    this.appManager = appManager
  }

  render () {
    this.initWorkspace().then(() => this.getWorkspaces()).catch(console.error)
    return this.el
  }

  renderComponent () {
    ReactDOM.render(
      <Workspace
        createWorkspace={this.createWorkspace.bind(this)}
        renameWorkspace={this.renameWorkspace.bind(this)}
        setWorkspace={this.setWorkspace.bind(this)}
        workspaceRenamed={this.workspaceRenamed.bind(this)}
        workspaceDeleted={this.workspaceDeleted.bind(this)}
        workspaceCreated={this.workspaceCreated.bind(this)}
        workspace={this._deps.fileProviders.workspace}
        browser={this._deps.fileProviders.browser}
        localhost={this._deps.fileProviders.localhost}
        fileManager={this._deps.fileManager}
        registry={this._components.registry}
        plugin={this}
        request={this.request}
        workspaces={this.workspaces}
        registeredMenuItems={this.registeredMenuItems}
        initialWorkspace={this.initialWorkspace}
      />
      , this.el)
  }

  /**
   * @param item { id: string, name: string, type?: string[], path?: string[], extension?: string[], pattern?: string[] }
   * @param callback (...args) => void
   */
  registerContextMenuItem (item) {
    if (!item) throw new Error('Invalid register context menu argument')
    if (!item.name || !item.id) throw new Error('Item name and id is mandatory')
    if (!item.type && !item.path && !item.extension && !item.pattern) throw new Error('Invalid file matching criteria provided')
    if (this.registeredMenuItems.filter((o) => {
      return o.id === item.id & o.name === item.name
    }).length) throw new Error(`Action ${item.name} already exists on ${item.id}`)
    this.registeredMenuItems = [...this.registeredMenuItems, item]
    this.renderComponent()
  }

  removePluginActions (plugin) {
    this.registeredMenuItems = this.registeredMenuItems.filter((item) => {
      return item.id !== plugin.name || item.sticky === true
    })
    this.renderComponent()
  }

  async getCurrentWorkspace () {
    return await this.request.getCurrentWorkspace()
  }

  async getWorkspaces () {
    const result = new Promise((resolve, reject) => {
      const workspacesPath = this._deps.fileProviders.workspace.workspacesPath

      this._deps.fileProviders.browser.resolveDirectory('/' + workspacesPath, (error, items) => {
        if (error) {
          console.error(error)
          return reject(error)
        }
        resolve(Object.keys(items)
          .filter((item) => items[item].isDirectory)
          .map((folder) => folder.replace(workspacesPath + '/', '')))
      })
    })
    try {
      this.workspaces = await result
    } catch (e) {
      modalDialogCustom.alert('Workspaces have not been created on your system. Please use "Migrate old filesystem to workspace" on the home page to transfer your files or start by creating a new workspace in the File Explorers.')
      console.log(e)
    }
    this.renderComponent()
    return this.workspaces
  }

  async initWorkspace () {
    this.renderComponent()
    const queryParams = new QueryParams()
    const gistHandler = new GistHandler()
    const params = queryParams.get()
    // get the file from gist
    let loadedFromGist = false
    if (params.gist) {
      await this.processCreateWorkspace('gist-sample')
      this._deps.fileProviders.workspace.setWorkspace('gist-sample')
      this.initialWorkspace = 'gist-sample'
      loadedFromGist = gistHandler.loadFromGist(params, this._deps.fileManager)
    }
    if (loadedFromGist) return

    if (params.code) {
      try {
        await this.processCreateWorkspace('code-sample')
        this._deps.fileProviders.workspace.setWorkspace('code-sample')
        var hash = bufferToHex(keccakFromString(params.code))
        const fileName = 'contract-' + hash.replace('0x', '').substring(0, 10) + '.sol'
        const path = fileName
        await this._deps.fileProviders.workspace.set(path, atob(params.code))
        this.initialWorkspace = 'code-sample'
        await this._deps.fileManager.openFile(fileName)
      } catch (e) {
        console.error(e)
      }
      return
    }
    // insert example contracts if there are no files to show
    this._deps.fileProviders.browser.resolveDirectory('/', async (error, filesList) => {
      if (error) console.error(error)
      if (Object.keys(filesList).length === 0) {
        await this.createWorkspace('default_workspace')
      }
      this.getWorkspaces()
    })

    const self = this
    this.appManager.on('manager', 'pluginDeactivated', self.removePluginActions.bind(this))
  }

  async createNewFile () {
    return await this.request.createNewFile()
  }

  async uploadFile (event) {
    return await this.request.uploadFile(event)
  }

  async processCreateWorkspace (name) {
    const workspaceProvider = this._deps.fileProviders.workspace
    const browserProvider = this._deps.fileProviders.browser
    const workspacePath = 'browser/' + workspaceProvider.workspacesPath + '/' + name
    const workspaceRootPath = 'browser/' + workspaceProvider.workspacesPath
    const workspaceRootPathExists = await browserProvider.exists(workspaceRootPath)
    const workspacePathExists = await browserProvider.exists(workspacePath)

    if (!workspaceRootPathExists) browserProvider.createDir(workspaceRootPath)
    if (!workspacePathExists) browserProvider.createDir(workspacePath)
  }

  async workspaceExists (name) {
    const workspaceProvider = this._deps.fileProviders.workspace
    const browserProvider = this._deps.fileProviders.browser
    const workspacePath = 'browser/' + workspaceProvider.workspacesPath + '/' + name
    return browserProvider.exists(workspacePath)
  }

  async createWorkspace (workspaceName, setDefaults = true) {
    if (!workspaceName) throw new Error('name cannot be empty')
    if (checkSpecialChars(workspaceName) || checkSlash(workspaceName)) throw new Error('special characters are not allowed')
    if (await this.workspaceExists(workspaceName)) throw new Error('workspace already exists')
    else {
      const workspaceProvider = this._deps.fileProviders.workspace
      await this.processCreateWorkspace(workspaceName)
      workspaceProvider.setWorkspace(workspaceName)
      await this.request.setWorkspace(workspaceName) // tells the react component to switch to that workspace
      if (setDefaults) {
        for (const file in examples) {
          setTimeout(async () => { // space creation of files to give react ui time to update.
            try {
              await workspaceProvider.set(examples[file].name, examples[file].content)
            } catch (error) {
              console.error(error)
            }
          }, 10)
        }
      }
    }
  }

  async renameWorkspace (oldName, workspaceName) {
    if (!workspaceName) throw new Error('name cannot be empty')
    if (checkSpecialChars(workspaceName) || checkSlash(workspaceName)) throw new Error('special characters are not allowed')
    if (await this.workspaceExists(workspaceName)) throw new Error('workspace already exists')
    const browserProvider = this._deps.fileProviders.browser
    const workspacesPath = this._deps.fileProviders.workspace.workspacesPath
    browserProvider.rename('browser/' + workspacesPath + '/' + oldName, 'browser/' + workspacesPath + '/' + workspaceName, true)
  }

  /** these are called by the react component, action is already finished whent it's called */
  async setWorkspace (workspace) {
    this._deps.fileManager.closeAllFiles()
    if (workspace.isLocalhost) {
      this.call('manager', 'activatePlugin', 'remixd')
    } else if (await this.call('manager', 'isActive', 'remixd')) {
      this.call('manager', 'deactivatePlugin', 'remixd')
    }
    this.emit('setWorkspace', workspace)
  }

  workspaceRenamed (workspace) {
    this.emit('renameWorkspace', workspace)
  }

  workspaceDeleted (workspace) {
    this.emit('deleteWorkspace', workspace)
  }

  workspaceCreated (workspace) {
    this.emit('createWorkspace', workspace)
  }
  /** end section */
}<|MERGE_RESOLUTION|>--- conflicted
+++ resolved
@@ -34,13 +34,8 @@
 const profile = {
   name: 'filePanel',
   displayName: 'File explorers',
-<<<<<<< HEAD
   methods: ['createNewFile', 'uploadFile', 'getCurrentWorkspace', 'getWorkspaces', 'createWorkspace', 'registerContextMenuItem'],
-  events: ['setWorkspace', 'renameWorkspace', 'deleteWorkspace'],
-=======
-  methods: ['createNewFile', 'uploadFile', 'getCurrentWorkspace', 'getWorkspaces', 'createWorkspace'],
   events: ['setWorkspace', 'renameWorkspace', 'deleteWorkspace', 'createWorkspace'],
->>>>>>> 9978e1c9
   icon: 'assets/img/fileManager.webp',
   description: ' - ',
   kind: 'fileexplorer',
