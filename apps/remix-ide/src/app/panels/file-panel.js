--- conflicted
+++ resolved
@@ -194,17 +194,6 @@
     if (await this.workspaceExists(workspaceName)) throw new Error('workspace already exists')
     const workspaceProvider = this._deps.fileProviders.workspace
     await this.processCreateWorkspace(workspaceName)
-<<<<<<< HEAD
-    const workspaceProvider = this._deps.fileProviders.workspace
-    //await workspaceProvider.setWorkspace(workspaceName)
-    for (const file in examples) {
-      try {
-        console.log('browser/' + workspacesPath + '/' + workspaceName + '/' + examples[file].name)
-        //await workspaceProvider.set(examples[file].name, examples[file].content)
-        //await browserProvider.set('browser/' + workspacesPath + '/' + workspaceName + '/' + examples[file].name, examples[file].content)
-      } catch (error) {
-        console.error(error)
-=======
     await this.request.setWorkspace(workspaceName) // tells the react component to switch to that workspace
     setTimeout(async () => { // needed for the react stack to update to the new workspace (workspace and fileexplorer)
       for (const file in examples) {
@@ -213,7 +202,6 @@
         } catch (error) {
           console.error(error)
         }
->>>>>>> 332f11d6
       }
     }, 500)
   }
