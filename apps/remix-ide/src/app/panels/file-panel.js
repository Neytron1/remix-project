import { ViewPlugin } from '@remixproject/engine-web'

import * as packageJson from '../../../../../package.json'
import React from 'react' // eslint-disable-line
import ReactDOM from 'react-dom'
import { FileSystemProvider } from '@remix-ui/workspace' // eslint-disable-line
const { RemixdHandle } = require('../files/remixd-handle.js')
const { GitHandle } = require('../files/git-handle.js')
const { HardhatHandle } = require('../files/hardhat-handle.js')
const { SlitherHandle } = require('../files/slither-handle.js')
const globalRegistry = require('../../global/registry')
/*
  Overview of APIs:
   * fileManager: @args fileProviders (browser, shared-folder, swarm, github, etc ...) & config & editor
      - listen on browser & localhost file provider (`fileRenamed` & `fileRemoved`)
      - update the tabs, switchFile
      - trigger `currentFileChanged`
      - set the current file in the config
   * fileProvider: currently browser, swarm, localhost, github, gist
      - link to backend
      - provide properties `type`, `readonly`
      - provide API `resolveDirectory`, `remove`, `exists`, `rename`, `get`, `set`
      - trigger `fileExternallyChanged`, `fileRemoved`, `fileRenamed`, `fileRenamedError`, `fileAdded`
   * file-explorer: treeview @args fileProvider
      - listen on events triggered by fileProvider
      - call fileProvider API
*/

const profile = {
  name: 'filePanel',
  displayName: 'File explorers',
<<<<<<< HEAD
  methods: ['createNewFile', 'uploadFile', 'getCurrentWorkspace', 'getWorkspaces', 'createWorkspace', 'setWorkspace', 'registerContextMenuItem'],
  events: ['setWorkspace', 'renameWorkspace', 'deleteWorkspace', 'createWorkspace', 'workspaceInit'],
=======
  methods: ['createNewFile', 'uploadFile', 'getCurrentWorkspace', 'getWorkspaces', 'createWorkspace', 'setWorkspace', 'registerContextMenuItem', 'renameWorkspace', 'deleteWorkspace'],
  events: ['setWorkspace', 'workspaceRenamed', 'workspaceDeleted', 'workspaceCreated'],
>>>>>>> 2bd80181
  icon: 'assets/img/fileManager.webp',
  description: ' - ',
  kind: 'fileexplorer',
  location: 'sidePanel',
  documentation: 'https://remix-ide.readthedocs.io/en/latest/file_explorer.html',
  version: packageJson.version
}
module.exports = class Filepanel extends ViewPlugin {
  constructor (appManager) {
    super(profile)
    this.registry = globalRegistry
    this.fileProviders = this.registry.get('fileproviders').api
    this.fileManager = this.registry.get('filemanager').api

    this.el = document.createElement('div')
    this.el.setAttribute('id', 'fileExplorerView')

    this.remixdHandle = new RemixdHandle(this.fileProviders.localhost, appManager)
    this.gitHandle = new GitHandle()
    this.hardhatHandle = new HardhatHandle()
    this.slitherHandle = new SlitherHandle()
    this.workspaces = []
    this.appManager = appManager
    this.currentWorkspaceMetadata = {}
  }

  onActivation () {
    this.renderComponent()
  }

  render () {
    return this.el
  }

  renderComponent () {
    ReactDOM.render(
      <FileSystemProvider plugin={this} />
      , this.el)
  }

  /**
   * @param item { id: string, name: string, type?: string[], path?: string[], extension?: string[], pattern?: string[] }
   * @param callback (...args) => void
   */
  registerContextMenuItem (item) {
    return new Promise((resolve, reject) => {
      this.emit('registerContextMenuItemReducerEvent', item, (err, data) => {
        if (err) reject(err)
        else resolve(data)
      })
    })
  }

  removePluginActions (plugin) {
    return new Promise((resolve, reject) => {
      this.emit('removePluginActionsReducerEvent', plugin, (err, data) => {
        if (err) reject(err)
        else resolve(data)
      })
    })
  }

  getCurrentWorkspace () {
    return this.currentWorkspaceMetadata
  }

<<<<<<< HEAD
  async getWorkspaces () {
    const result = new Promise((resolve, reject) => {
      const workspacesPath = this._deps.fileProviders.workspace.workspacesPath
      this._deps.fileProviders.browser.resolveDirectory('/' + workspacesPath, (error, items) => {
        if (error) {
          console.error(error)
          return reject(error)
        }
        this.emit('workspaceInit')
        resolve(Object.keys(items)
          .filter((item) => items[item].isDirectory)
          .map((folder) => folder.replace(workspacesPath + '/', '')))
      })
    })
    try {
      this.workspaces = await result
    } catch (e) {
      modalDialogCustom.alert('Workspaces have not been created on your system. Please use "Migrate old filesystem to workspace" on the home page to transfer your files or start by creating a new workspace in the File Explorers.')
      console.log(e)
    }
    this.renderComponent()
=======
  getWorkspaces () {
>>>>>>> 2bd80181
    return this.workspaces
  }

  setWorkspaces (workspaces) {
    this.workspaces = workspaces
  }

  createNewFile () {
    return new Promise((resolve, reject) => {
      const provider = this.fileManager.currentFileProvider()
      const dir = provider.workspace || '/'

      this.emit('createNewFileInputReducerEvent', dir, (err, data) => {
        if (err) reject(err)
        else resolve(data)
      })
    })
  }

  uploadFile (target) {
    return new Promise((resolve, reject) => {
      const provider = this.fileManager.currentFileProvider()
      const dir = provider.workspace || '/'

      return this.emit('uploadFileReducerEvent', dir, target, (err, data) => {
        if (err) reject(err)
        else resolve(data)
      })
    })
  }

<<<<<<< HEAD
  async processCreateWorkspace (name) {
    const workspaceProvider = this._deps.fileProviders.workspace
    const browserProvider = this._deps.fileProviders.browser
    const workspacePath = '/' + workspaceProvider.workspacesPath + '/' + name
    const workspaceRootPath = '/' + workspaceProvider.workspacesPath
    const workspaceRootPathExists = await browserProvider.exists(workspaceRootPath)
    const workspacePathExists = await browserProvider.exists(workspacePath)
    if (!workspaceRootPathExists) await browserProvider.createDir(workspaceRootPath)
    if (!workspacePathExists) await browserProvider.createDir(workspacePath)
  }

  async workspaceExists (name) {
    const workspaceProvider = this._deps.fileProviders.workspace
    const browserProvider = this._deps.fileProviders.browser
    const workspacePath = '/' + workspaceProvider.workspacesPath + '/' + name
    return browserProvider.exists(workspacePath)
=======
  createWorkspace (workspaceName, isEmpty) {
    return new Promise((resolve, reject) => {
      this.emit('createWorkspaceReducerEvent', workspaceName, isEmpty, (err, data) => {
        if (err) reject(err)
        else resolve(data || true)
      })
    })
  }

  renameWorkspace (oldName, workspaceName) {
    return new Promise((resolve, reject) => {
      this.emit('renameWorkspaceReducerEvent', oldName, workspaceName, (err, data) => {
        if (err) reject(err)
        else resolve(data || true)
      })
    })
>>>>>>> 2bd80181
  }

  deleteWorkspace (workspaceName) {
    return new Promise((resolve, reject) => {
      this.emit('deleteWorkspaceReducerEvent', workspaceName, (err, data) => {
        if (err) reject(err)
        else resolve(data || true)
      })
    })
  }

  setWorkspace (workspace) {
    const workspaceProvider = this.fileProviders.workspace

    this.currentWorkspaceMetadata = { name: workspace.name, isLocalhost: workspace.isLocalhost, absolutePath: `${workspaceProvider.workspacesPath}/${workspace.name}` }
    this.emit('setWorkspace', workspace)
  }

  workspaceRenamed (oldName, workspaceName) {
    this.emit('workspaceRenamed', oldName, workspaceName)
  }

  workspaceDeleted (workspace) {
    this.emit('workspaceDeleted', workspace)
  }

  workspaceCreated (workspace) {
    this.emit('workspaceCreated', workspace)
  }
  /** end section */
}<|MERGE_RESOLUTION|>--- conflicted
+++ resolved
@@ -29,13 +29,8 @@
 const profile = {
   name: 'filePanel',
   displayName: 'File explorers',
-<<<<<<< HEAD
-  methods: ['createNewFile', 'uploadFile', 'getCurrentWorkspace', 'getWorkspaces', 'createWorkspace', 'setWorkspace', 'registerContextMenuItem'],
-  events: ['setWorkspace', 'renameWorkspace', 'deleteWorkspace', 'createWorkspace', 'workspaceInit'],
-=======
   methods: ['createNewFile', 'uploadFile', 'getCurrentWorkspace', 'getWorkspaces', 'createWorkspace', 'setWorkspace', 'registerContextMenuItem', 'renameWorkspace', 'deleteWorkspace'],
   events: ['setWorkspace', 'workspaceRenamed', 'workspaceDeleted', 'workspaceCreated'],
->>>>>>> 2bd80181
   icon: 'assets/img/fileManager.webp',
   description: ' - ',
   kind: 'fileexplorer',
@@ -102,31 +97,7 @@
     return this.currentWorkspaceMetadata
   }
 
-<<<<<<< HEAD
-  async getWorkspaces () {
-    const result = new Promise((resolve, reject) => {
-      const workspacesPath = this._deps.fileProviders.workspace.workspacesPath
-      this._deps.fileProviders.browser.resolveDirectory('/' + workspacesPath, (error, items) => {
-        if (error) {
-          console.error(error)
-          return reject(error)
-        }
-        this.emit('workspaceInit')
-        resolve(Object.keys(items)
-          .filter((item) => items[item].isDirectory)
-          .map((folder) => folder.replace(workspacesPath + '/', '')))
-      })
-    })
-    try {
-      this.workspaces = await result
-    } catch (e) {
-      modalDialogCustom.alert('Workspaces have not been created on your system. Please use "Migrate old filesystem to workspace" on the home page to transfer your files or start by creating a new workspace in the File Explorers.')
-      console.log(e)
-    }
-    this.renderComponent()
-=======
   getWorkspaces () {
->>>>>>> 2bd80181
     return this.workspaces
   }
 
@@ -158,24 +129,6 @@
     })
   }
 
-<<<<<<< HEAD
-  async processCreateWorkspace (name) {
-    const workspaceProvider = this._deps.fileProviders.workspace
-    const browserProvider = this._deps.fileProviders.browser
-    const workspacePath = '/' + workspaceProvider.workspacesPath + '/' + name
-    const workspaceRootPath = '/' + workspaceProvider.workspacesPath
-    const workspaceRootPathExists = await browserProvider.exists(workspaceRootPath)
-    const workspacePathExists = await browserProvider.exists(workspacePath)
-    if (!workspaceRootPathExists) await browserProvider.createDir(workspaceRootPath)
-    if (!workspacePathExists) await browserProvider.createDir(workspacePath)
-  }
-
-  async workspaceExists (name) {
-    const workspaceProvider = this._deps.fileProviders.workspace
-    const browserProvider = this._deps.fileProviders.browser
-    const workspacePath = '/' + workspaceProvider.workspacesPath + '/' + name
-    return browserProvider.exists(workspacePath)
-=======
   createWorkspace (workspaceName, isEmpty) {
     return new Promise((resolve, reject) => {
       this.emit('createWorkspaceReducerEvent', workspaceName, isEmpty, (err, data) => {
@@ -192,7 +145,6 @@
         else resolve(data || true)
       })
     })
->>>>>>> 2bd80181
   }
 
   deleteWorkspace (workspaceName) {
