import {RemixApp} from '@remix-ui/app'
import axios from 'axios'
import React, {useEffect, useRef, useState} from 'react'
import { createRoot } from 'react-dom/client'
import * as packageJson from '../../../../../package.json'
import {fileSystem, fileSystems} from '../files/fileSystem'
import {indexedDBFileSystem} from '../files/filesystems/indexedDB'
import {localStorageFS} from '../files/filesystems/localStorage'
import {fileSystemUtility, migrationTestData} from '../files/filesystems/fileSystemUtility'
import './styles/preload.css'
import isElectron from 'is-electron'
const _paq = (window._paq = window._paq || [])

<<<<<<< HEAD
export const Preload = (props: any) => {
=======
export const Preload = () => {
  const [tip, setTip] = useState<string>('')
>>>>>>> cb7be61e
  const [supported, setSupported] = useState<boolean>(true)
  const [error, setError] = useState<boolean>(false)
  const [showDownloader, setShowDownloader] = useState<boolean>(false)
  const remixFileSystems = useRef<fileSystems>(new fileSystems())
  const remixIndexedDB = useRef<fileSystem>(new indexedDBFileSystem())
  const localStorageFileSystem = useRef<fileSystem>(new localStorageFS())
  // url parameters to e2e test the fallbacks and error warnings
  const testmigrationFallback = useRef<boolean>(
    window.location.hash.includes('e2e_testmigration_fallback=true') && window.location.host === '127.0.0.1:8080' && window.location.protocol === 'http:'
  )
  const testmigrationResult = useRef<boolean>(
    window.location.hash.includes('e2e_testmigration=true') && window.location.host === '127.0.0.1:8080' && window.location.protocol === 'http:'
  )
  const testBlockStorage = useRef<boolean>(
    window.location.hash.includes('e2e_testblock_storage=true') && window.location.host === '127.0.0.1:8080' && window.location.protocol === 'http:'
  )

  function loadAppComponent() {
    import('../../app')
      .then((AppComponent) => {
        const appComponent = new AppComponent.default()
        appComponent.run().then(() => {
          props.root.render(<RemixApp app={appComponent} />)
        })
      })
      .catch((err) => {
        _paq.push(['trackEvent', 'Preload', 'error', err && err.message])
        console.error('Error loading Remix:', err)
        setError(true)
      })
  }

  const downloadBackup = async () => {
    setShowDownloader(false)
    const fsUtility = new fileSystemUtility()
    await fsUtility.downloadBackup(remixFileSystems.current.fileSystems['localstorage'])
    await migrateAndLoad()
  }

  const migrateAndLoad = async () => {
    setShowDownloader(false)
    const fsUtility = new fileSystemUtility()
    const migrationResult = await fsUtility.migrate(localStorageFileSystem.current, remixIndexedDB.current)
    _paq.push(['trackEvent', 'Migrate', 'result', migrationResult ? 'success' : 'fail'])
    await setFileSystems()
  }

  const setFileSystems = async () => {
    const fsLoaded = await remixFileSystems.current.setFileSystem([
      testmigrationFallback.current || testBlockStorage.current ? null : remixIndexedDB.current,
      testBlockStorage.current ? null : localStorageFileSystem.current
    ])
    if (fsLoaded) {
      console.log(fsLoaded.name + ' activated')
      _paq.push(['trackEvent', 'Storage', 'activate', fsLoaded.name])
      loadAppComponent()
    } else {
      _paq.push(['trackEvent', 'Storage', 'error', 'no supported storage'])
      setSupported(false)
    }
  }

  const testmigration = async () => {
    if (testmigrationResult.current) {
      const fsUtility = new fileSystemUtility()
      fsUtility.populateWorkspace(migrationTestData, remixFileSystems.current.fileSystems['localstorage'].fs)
    }
  }

  useEffect (() => {
    if(isElectron()){
      loadAppComponent()
      return
    }
    async function loadStorage() {
      ;(await remixFileSystems.current.addFileSystem(remixIndexedDB.current)) || _paq.push(['trackEvent', 'Storage', 'error', 'indexedDB not supported'])
      ;(await remixFileSystems.current.addFileSystem(localStorageFileSystem.current)) || _paq.push(['trackEvent', 'Storage', 'error', 'localstorage not supported'])
      await testmigration()
      remixIndexedDB.current.loaded && (await remixIndexedDB.current.checkWorkspaces())
      localStorageFileSystem.current.loaded && (await localStorageFileSystem.current.checkWorkspaces())
      remixIndexedDB.current.loaded && (remixIndexedDB.current.hasWorkSpaces || !localStorageFileSystem.current.hasWorkSpaces ? await setFileSystems() : setShowDownloader(true))
      !remixIndexedDB.current.loaded && (await setFileSystems())
    }
    loadStorage()

    const abortController = new AbortController()
    const signal = abortController.signal
    async function showRemixTips() {
      const response = await axios.get('https://raw.githubusercontent.com/remix-project-org/remix-dynamics/main/ide/tips.json', { signal })
      if (signal.aborted) return
      const tips = response.data
      const index = Math.floor(Math.random() * (tips.length - 1))
      setTip(tips[index])
    }
    try {
      showRemixTips()
    } catch (e) {
      console.log(e)
    }
    return () => {
      abortController.abort();
    };
  }, [])

  return (
    <>
      <div className="preload-container">
        <div className="preload-logo pb-4">
          {logo}
          <div className="info-secondary splash">
            REMIX IDE
            <br />
            <span className="version"> v{packageJson.version}</span>
          </div>
        </div>
        {!supported ? (
          <div className="preload-info-container alert alert-warning">
            Your browser does not support any of the filesystems required by Remix. Either change the settings in your browser or use a supported browser.
          </div>
        ) : null}
        {error ? (
          <div className="preload-info-container alert alert-danger text-left">
            An unknown error has occurred while loading the application.
            <br></br>
            Doing a hard refresh might fix this issue:<br></br>
            <div className="pt-2">
              Windows:<br></br>- Chrome: CTRL + F5 or CTRL + Reload Button
              <br></br>- Firefox: CTRL + SHIFT + R or CTRL + F5<br></br>
            </div>
            <div className="pt-2">
              MacOS:<br></br>- Chrome & FireFox: CMD + SHIFT + R or SHIFT + Reload Button<br></br>
            </div>
            <div className="pt-2">
              Linux:<br></br>- Chrome & FireFox: CTRL + SHIFT + R<br></br>
            </div>
          </div>
        ) : null}
        {showDownloader ? (
          <div className="preload-info-container alert alert-info">
            This app will be updated now. Please download a backup of your files now to make sure you don't lose your work.
            <br></br>
            You don't need to do anything else, your files will be available when the app loads.
            <div
              onClick={async () => {
                await downloadBackup()
              }}
              data-id="downloadbackup-btn"
              className="btn btn-primary mt-1"
            >
              download backup
            </div>
            <div
              onClick={async () => {
                await migrateAndLoad()
              }}
              data-id="skipbackup-btn"
              className="btn btn-primary mt-1"
            >
              skip backup
            </div>
          </div>
        ) : null}
        {supported && !error && !showDownloader ? (
          <div>
            <div className='text-center'>              
              <i className="fas fa-spinner fa-spin fa-2x"></i>              
            </div>
            { tip && <div className='remix_tips text-center mt-3'>
              <div><b>DID YOU KNOW</b></div>
              <span>{tip}</span>
            </div> }
          </div>
        ) : null}
      </div>
    </>
  )
}

const logo = (
  <svg id="Ebene_2" data-name="Ebene 2" xmlns="http://www.w3.org/2000/svg" viewBox="0 0 105 100">
    <path d="M91.84,35a.09.09,0,0,1-.1-.07,41,41,0,0,0-79.48,0,.09.09,0,0,1-.1.07C9.45,35,1,35.35,1,42.53c0,8.56,1,16,6,20.32,2.16,1.85,5.81,2.3,9.27,2.22a44.4,44.4,0,0,0,6.45-.68.09.09,0,0,0,.06-.15A34.81,34.81,0,0,1,17,45c0-.1,0-.21,0-.31a35,35,0,0,1,70,0c0,.1,0,.21,0,.31a34.81,34.81,0,0,1-5.78,19.24.09.09,0,0,0,.06.15,44.4,44.4,0,0,0,6.45.68c3.46.08,7.11-.37,9.27-2.22,5-4.27,6-11.76,6-20.32C103,35.35,94.55,35,91.84,35Z" />
    <path d="M52,74,25.4,65.13a.1.1,0,0,0-.1.17L51.93,91.93a.1.1,0,0,0,.14,0L78.7,65.3a.1.1,0,0,0-.1-.17L52,74A.06.06,0,0,1,52,74Z" />
    <path d="M75.68,46.9,82,45a.09.09,0,0,0,.08-.09,29.91,29.91,0,0,0-.87-6.94.11.11,0,0,0-.09-.08l-6.43-.58a.1.1,0,0,1-.06-.18l4.78-4.18a.13.13,0,0,0,0-.12,30.19,30.19,0,0,0-3.65-6.07.09.09,0,0,0-.11,0l-5.91,2a.1.1,0,0,1-.12-.14L72.19,23a.11.11,0,0,0,0-.12,29.86,29.86,0,0,0-5.84-4.13.09.09,0,0,0-.11,0l-4.47,4.13a.1.1,0,0,1-.17-.07l.09-6a.1.1,0,0,0-.07-.1,30.54,30.54,0,0,0-7-1.47.1.1,0,0,0-.1.07l-2.38,5.54a.1.1,0,0,1-.18,0l-2.37-5.54a.11.11,0,0,0-.11-.06,30,30,0,0,0-7,1.48.12.12,0,0,0-.07.1l.08,6.05a.09.09,0,0,1-.16.07L37.8,18.76a.11.11,0,0,0-.12,0,29.75,29.75,0,0,0-5.83,4.13.11.11,0,0,0,0,.12l2.59,5.6a.11.11,0,0,1-.13.14l-5.9-2a.11.11,0,0,0-.12,0,30.23,30.23,0,0,0-3.62,6.08.11.11,0,0,0,0,.12l4.79,4.19a.1.1,0,0,1-.06.17L23,37.91a.1.1,0,0,0-.09.07A29.9,29.9,0,0,0,22,44.92a.1.1,0,0,0,.07.1L28.4,47a.1.1,0,0,1,0,.18l-5.84,3.26a.16.16,0,0,0,0,.11,30.17,30.17,0,0,0,2.1,6.76c.32.71.67,1.4,1,2.08a.1.1,0,0,0,.06,0L52,68.16H52l26.34-8.78a.1.1,0,0,0,.06-.05,30.48,30.48,0,0,0,3.11-8.88.1.1,0,0,0-.05-.11l-5.83-3.26A.1.1,0,0,1,75.68,46.9Z" />
  </svg>
)<|MERGE_RESOLUTION|>--- conflicted
+++ resolved
@@ -11,12 +11,8 @@
 import isElectron from 'is-electron'
 const _paq = (window._paq = window._paq || [])
 
-<<<<<<< HEAD
 export const Preload = (props: any) => {
-=======
-export const Preload = () => {
   const [tip, setTip] = useState<string>('')
->>>>>>> cb7be61e
   const [supported, setSupported] = useState<boolean>(true)
   const [error, setError] = useState<boolean>(false)
   const [showDownloader, setShowDownloader] = useState<boolean>(false)
