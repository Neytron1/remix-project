'use strict'
import React from 'react' // eslint-disable-line
import { resolve } from 'path'
import { EditorUI } from '@remix-ui/editor' // eslint-disable-line
import { Plugin } from '@remixproject/engine'
import * as packageJson from '../../../../../package.json'
import { PluginViewWrapper } from '@remix-ui/helper'

const EventManager = require('../../lib/events')

const profile = {
  displayName: 'Editor',
  name: 'editor',
  description: 'service - editor',
  version: packageJson.version,
  methods: ['highlight', 'discardHighlight', 'clearAnnotations', 'addAnnotation', 'gotoLine', 'revealRange', 'getCursorPosition', 'open', 'addModel', 'addErrorMarker', 'clearErrorMarkers']
}

class Editor extends Plugin {
  constructor () {
    super(profile)

    this._themes = {
      light: 'light',
      dark: 'vs-dark',
      remixDark: 'remix-dark'
    }

    this.registeredDecorations = { sourceAnnotationsPerFile: {}, markerPerFile: {} }
    this.currentDecorations = { sourceAnnotationsPerFile: {}, markerPerFile: {} }

    // Init
    this.event = new EventManager()
    this.sessions = {}
    this.readOnlySessions = {}
    this.previousInput = ''
    this.saveTimeout = null
    this.emptySession = null
    this.modes = {
      sol: 'sol',
      yul: 'sol',
      mvir: 'move',
      js: 'javascript',
      py: 'python',
      vy: 'python',
      zok: 'zokrates',
      lex: 'lexon',
      txt: 'text',
      json: 'json',
      abi: 'json',
      rs: 'rust',
      cairo: 'cairo',
      ts: 'typescript'
    }

    this.activated = false

    this.events = {
      onBreakPointAdded: (file, line) => this.triggerEvent('breakpointAdded', [file, line]),
      onBreakPointCleared: (file, line) => this.triggerEvent('breakpointCleared', [file, line]),
      onDidChangeContent: (file) => this._onChange(file),
      onEditorMounted: () => this.triggerEvent('editorMounted', [])
    }

    // to be implemented by the react component
    this.api = {}
    this.dispatch = null
    this.ref = null
  }

  setDispatch (dispatch) {
    this.dispatch = dispatch
  }

  updateComponent(state) {
    return <EditorUI
    editorAPI={state.api}
    themeType={state.currentThemeType}
    currentFile={state.currentFile}
    events={state.events}
    plugin={state.plugin}
  />
  }

  render () {
    
/*     if (this.el) return this.el

    this.el = document.createElement('div')
    this.el.setAttribute('id', 'editorView')
    this.el.currentContent = () => this.currentContent() // used by e2e test
    this.el.setCurrentContent = (value) => {
      if (this.sessions[this.currentFile]) {
        this.sessions[this.currentFile].setValue(value)
        this._onChange(this.currentFile)
      }
    }
    this.el.gotoLine = (line, column) => this.gotoLine(line, column || 0)
    this.el.getCursorPosition = () => this.getCursorPosition() */

    return <div ref={(element)=>{ 
      this.ref = element
      this.ref.currentContent = () => this.currentContent() // used by e2e test
      this.ref.setCurrentContent = (value) => {
        if (this.sessions[this.currentFile]) {
          this.sessions[this.currentFile].setValue(value)
          this._onChange(this.currentFile)
        }
      }
      this.ref.gotoLine = (line, column) => this.gotoLine(line, column || 0)
      this.ref.getCursorPosition = () => this.getCursorPosition()
      this.ref.addDecoration = (marker, filePath, typeOfDecoration) => this.addDecoration(marker, filePath, typeOfDecoration)
      this.ref.clearDecorationsByPlugin = (filePath, plugin, typeOfDecoration) => this.clearDecorationsByPlugin(filePath, plugin, typeOfDecoration)      
      this.ref.keepDecorationsFor = (name, typeOfDecoration) => this.keepDecorationsFor(name, typeOfDecoration)
    }} id='editorView'>
      <PluginViewWrapper plugin={this} />
      </div>
  }

  renderComponent () {
    this.dispatch({
      api: this.api,
      currentThemeType: this.currentThemeType,
      currentFile: this.currentFile,
      events: this.events,
      plugin: this
    })
  }

  triggerEvent (name, params) {
    this.event.trigger(name, params) // internal stack
    this.emit(name, ...params) // plugin stack
  }

  async onActivation () {
    this.activated = true
    this.on('sidePanel', 'focusChanged', (name) => {
      this.keepDecorationsFor(name, 'sourceAnnotationsPerFile')
      this.keepDecorationsFor(name, 'markerPerFile')
    })
    this.on('sidePanel', 'pluginDisabled', (name) => {
      this.clearAllDecorationsFor(name)
    })
    this.on('theme', 'themeLoaded', (theme) => {
      this.currentThemeType = theme.quality
      this.renderComponent()
    })
    this.on('fileManager', 'currentFileChanged', async (name) => {
      if (name.endsWith('.ts')) {
        // extract the import, resolve their content
        // and add the imported files to Monaco through the `addModel`
        // so Monaco can provide auto completion
        let content = await this.call('fileManager', 'readFile', name)
        const paths = name.split('/')
        paths.pop()
        const fromPath = paths.join('/') // get current execution context path
        for (const match of content.matchAll(/import\s+.*\s+from\s+(?:"(.*?)"|'(.*?)')/g)) {
          let path = match[2]
          if (path.startsWith('./') || path.startsWith('../')) path = resolve(fromPath, path)
          if (path.startsWith('/')) path = path.substring(1)
          if (!path.endsWith('.ts')) path = path + '.ts'
          if (await this.call('fileManager', 'exists', path)) {
            content = await this.call('fileManager', 'readFile', path)
            this.emit('addModel', content, 'typescript', path, false)
          }
        }
      }
<<<<<<< HEAD
      if (name !== this.currentFile) {
        this.currentFile = name
        this.renderComponent()
=======
    })

    this.on('fileManager', 'noFileSelected', async () => {
      this.currentFile = null
      this.renderComponent()
    })
    this.on('fileManager', 'currentFileChanged', async (name) => {
      if (name.endsWith('.ts')) {
        // extract the import, resolve their content
        // and add the imported files to Monaco through the `addModel`
        // so Monaco can provide auto completion
        let content = await this.call('fileManager', 'readFile', name)
        const paths = name.split('/')
        paths.pop()
        const fromPath = paths.join('/') // get current execution context path
        for (const match of content.matchAll(/import\s+.*\s+from\s+(?:"(.*?)"|'(.*?)')/g)) {
          let path = match[2]
          if (path.startsWith('./') || path.startsWith('../')) path = resolve(fromPath, path)
          if (path.startsWith('/')) path = path.substring(1)
          if (!path.endsWith('.ts')) path = path + '.ts'
          if (await this.call('fileManager', 'exists', path)) {
            content = await this.call('fileManager', 'readFile', path)
            this.emit('addModel', content, 'typescript', path, false)
          }
        }
>>>>>>> a616cc8b
      }
    })

    this.on('fileManager', 'noFileSelected', async () => {
      this.currentFile = null
      this.renderComponent()
    })
    try {
      this.currentThemeType = (await this.call('theme', 'currentTheme')).quality
    } catch (e) {
      console.log('unable to select the theme ' + e.message)
    }
    this.renderComponent()
  }

  onDeactivation () {
    this.off('sidePanel', 'focusChanged')
    this.off('sidePanel', 'pluginDisabled')
  }

  async _onChange (file) {
    const currentFile = await this.call('fileManager', 'file')
    if (!currentFile) {
      return
    }
    if (currentFile !== file) {
      return
    }
    const input = this.get(currentFile)
    if (!input) {
      return
    }
    // if there's no change, don't do anything
    if (input === this.previousInput) {
      return
    }
    this.previousInput = input

    // fire storage update
    // NOTE: save at most once per 5 seconds
    if (this.saveTimeout) {
      window.clearTimeout(this.saveTimeout)
    }

    this.saveTimeout = window.setTimeout(() => {
      this.triggerEvent('contentChanged', [])
      this.triggerEvent('requiringToSaveCurrentfile', [])
    }, 500)
  }

  _switchSession (path) {
    if (path === this.currentFile) return
    this.triggerEvent('sessionSwitched', [])
    this.currentFile = path
    this.renderComponent()
  }

  /**
   * Get Ace mode base of the extension of the session file
   * @param {string} path Path of the file
   */
  _getMode (path) {
    if (!path) return this.modes.txt
    const root = path.split('#')[0].split('?')[0]
    let ext = root.indexOf('.') !== -1 ? /[^.]+$/.exec(root) : null
    if (ext) ext = ext[0]
    else ext = 'txt'
    return ext && this.modes[ext] ? this.modes[ext] : this.modes.txt
  }

  /**
   * Create an editor session
   * @param {string} path path of the file
   * @param {string} content Content of the file to open
   * @param {string} mode Mode for this file [Default is `text`]
   */
  _createSession (path, content, mode) {
    if (!this.activated) return
    this.emit('addModel', content, mode, path, false)
    return {
      path,
      language: mode,
      setValue: (content) => {
        this.emit('setValue', path, content)
      },
      getValue: () => {
        return this.api.getValue(path, content)
      },
      dispose: () => {
        this.emit('disposeModel', path)
      }
    }
  }

  /**
   * Attempts to find the string in the current document
   * @param {string} string
   */
  find (string) {
    return this.api.findMatches(this.currentFile, string)
  }

  addModel(path, content) {
    this.emit('addModel', content, this._getMode(path), path, false)
  }

  /**
   * Display an Empty read-only session
   */
  displayEmptyReadOnlySession () {
    if (!this.activated) return
    this.currentFile = null
    this.emit('addModel', '', 'text', '_blank', true)
  }

  /**
   * Set the text in the current session, if any.
   * @param {string} text New text to be place.
   */
  setText (text) {
    if (this.currentFile && this.sessions[this.currentFile]) {
      this.sessions[this.currentFile].setValue(text)
    }
  }

  /**
   * Upsert and open a session.
   * @param {string} path Path of the session to open.
   * @param {string} content Content of the document or update.
   */
  open (path, content) {
    /*
      we have the following cases:
       - URL prepended with "localhost"
       - URL prepended with "browser"
       - URL not prepended with the file explorer. We assume (as it is in the whole app, that this is a "browser" URL
    */
    if (!this.sessions[path]) {
      const session = this._createSession(path, content, this._getMode(path))
      this.sessions[path] = session
      this.readOnlySessions[path] = false
    } else if (this.sessions[path].getValue() !== content) {
      this.sessions[path].setValue(content)
    }
    this._switchSession(path)
  }

  /**
   * Upsert and Open a session and set it as Read-only.
   * @param {string} path Path of the session to open.
   * @param {string} content Content of the document or update.
   */
  openReadOnly (path, content) {
    if (!this.sessions[path]) {
      const session = this._createSession(path, content, this._getMode(path))
      this.sessions[path] = session
      this.readOnlySessions[path] = true
    }
    this._switchSession(path)
  }

  /**
   * Content of the current session
   * @return {String} content of the file referenced by @arg path
   */
  currentContent () {
    return this.get(this.current())
  }

  /**
   * Content of the session targeted by @arg path
   * if @arg path is null, the content of the current session is returned
   * @param {string} path Path of the session to get.
   * @return {String} content of the file referenced by @arg path
   */
  get (path) {
    if (!path || this.currentFile === path) {
      return this.api.getValue(path)
    } else if (this.sessions[path]) {
      return this.sessions[path].getValue()
    }
  }

  /**
   * Path of the currently editing file
   * returns `undefined` if no session is being editer
   * @return {String} path of the current session
   */
  current () {
    return this.currentFile
  }

  /**
   * The position of the cursor
   */
  getCursorPosition () {
    return this.api.getCursorPosition()
  }

  /**
   * Remove the current session from the list of sessions.
   */
  discardCurrentSession () {
    if (this.sessions[this.currentFile]) {
      delete this.sessions[this.currentFile]
      this.currentFile = null
    }
  }

  /**
   * Remove a session based on its path.
   * @param {string} path
   */
  discard (path) {
    if (this.sessions[path]) {
      this.sessions[path].dispose()
      delete this.sessions[path]
    }
    if (this.currentFile === path) this.currentFile = null
  }

  /**
   * Increment the font size (in pixels) for the editor text.
   * @param {number} incr The amount of pixels to add to the font.
   */
  editorFontSize (incr) {
    if (!this.activated) return
    const newSize = this.api.getFontSize() + incr
    if (newSize >= 6) {
      this.emit('setFontSize', newSize)
    }
  }

  /**
   * Resize the editor, and sets whether or not line wrapping is enabled.
   * @param {boolean} useWrapMode Enable (or disable) wrap mode
   */
  resize (useWrapMode) {
    if (!this.activated) return
    this.emit('setWordWrap', useWrapMode)
  }

  /**
   * Moves the cursor and focus to the specified line and column number
   * @param {number} line
   * @param {number} col
   */
  gotoLine (line, col) {
    if (!this.activated) return
    this.emit('focus')
    this.emit('revealLine', line + 1, col)
  }

  /**
   * Reveals the range in the editor.
   * @param {number} startLineNumber
   * @param {number} startColumn
   * @param {number} endLineNumber
   * @param {number} endColumn
   */
  revealRange (startLineNumber, startColumn, endLineNumber, endColumn) {
    if (!this.activated) return
    this.emit('focus')
    console.log(startLineNumber, startColumn, endLineNumber, endColumn)
    this.emit('revealRange', startLineNumber, startColumn, endLineNumber, endColumn)
  }

  /**
   * Scrolls to a line. If center is true, it puts the line in middle of screen (or attempts to).
   * @param {number} line The line to scroll to
   */
  scrollToLine (line) {
    if (!this.activated) return
    this.emit('revealLine', line + 1, 0)
  }

  /**
   * Clears all the decorations for the given @arg filePath and @arg plugin, if none is given, the current sesssion is used.
   * An annotation has the following shape:
      column: -1
      row: -1
      text: "browser/Untitled1.sol: Warning: SPDX license identifier not provided in source file. Before publishing, consider adding a comment containing "SPDX-License-Identifier: <SPDX-License>" to each source file. Use "SPDX-License-Identifier: UNLICENSED" for non-open-source code. Please see https://spdx.org for more information.↵"
      type: "warning"
   * @param {String} filePath
   * @param {String} plugin
   * @param {String} typeOfDecoration
   */
  clearDecorationsByPlugin (filePath, plugin, typeOfDecoration) {
    if (filePath && !this.sessions[filePath]) throw new Error('file not found' + filePath)
    const path = filePath || this.currentFile

    const { currentDecorations, registeredDecorations } = this.api.clearDecorationsByPlugin(path, plugin, typeOfDecoration, this.registeredDecorations[typeOfDecoration][filePath] || [], this.currentDecorations[typeOfDecoration][filePath] || [])
    this.currentDecorations[typeOfDecoration][filePath] = currentDecorations
    this.registeredDecorations[typeOfDecoration][filePath] = registeredDecorations
  }

  keepDecorationsFor (plugin, typeOfDecoration) {
    if (!this.currentFile) return
    const { currentDecorations } = this.api.keepDecorationsFor(this.currentFile, plugin, typeOfDecoration, this.registeredDecorations[typeOfDecoration][this.currentFile] || [], this.currentDecorations[typeOfDecoration][this.currentFile] || [])
    this.currentDecorations[typeOfDecoration][this.currentFile] = currentDecorations
  }

  /**
   * Clears all the decorations and for all the sessions for the given @arg plugin
   * An annotation has the following shape:
      column: -1
      row: -1
      text: "browser/Untitled1.sol: Warning: SPDX license identifier not provided in source file. Before publishing, consider adding a comment containing "SPDX-License-Identifier: <SPDX-License>" to each source file. Use "SPDX-License-Identifier: UNLICENSED" for non-open-source code. Please see https://spdx.org for more information.↵"
      type: "warning"
   * @param {String} filePath
   */
  clearAllDecorationsFor (plugin) {
    for (const session in this.sessions) {
      this.clearDecorationsByPlugin(session, plugin, 'sourceAnnotationsPerFile')
      this.clearDecorationsByPlugin(session, plugin, 'markerPerFile')
    }
  }

  /**
   * Clears all the annotations for the given @arg filePath, the plugin name is retrieved from the context, if none is given, the current sesssion is used.
   * An annotation has the following shape:
      column: -1
      row: -1
      text: "browser/Untitled1.sol: Warning: SPDX license identifier not provided in source file. Before publishing, consider adding a comment containing "SPDX-License-Identifier: <SPDX-License>" to each source file. Use "SPDX-License-Identifier: UNLICENSED" for non-open-source code. Please see https://spdx.org for more information.↵"
      type: "warning"
   * @param {String} filePath
   * @param {String} plugin
   */
  clearAnnotations (filePath) {
    filePath = filePath || this.currentFile
    const { from } = this.currentRequest
    this.clearDecorationsByPlugin(filePath, from, 'sourceAnnotationsPerFile')
  }

  async addDecoration (decoration, filePath, typeOfDecoration) {
    if (!filePath) return
    filePath = await this.call('fileManager', 'getPathFromUrl', filePath)
    filePath = filePath.file
    if (!this.sessions[filePath]) return
    const path = filePath || this.currentFile

    const { from } = this.currentRequest
    decoration.from = from

    const { currentDecorations, registeredDecorations } = this.api.addDecoration(decoration, path, typeOfDecoration)
    if (!this.registeredDecorations[typeOfDecoration][filePath]) this.registeredDecorations[typeOfDecoration][filePath] = []    
    this.registeredDecorations[typeOfDecoration][filePath].push(...registeredDecorations)
    if (!this.currentDecorations[typeOfDecoration][filePath]) this.currentDecorations[typeOfDecoration][filePath] = []
    this.currentDecorations[typeOfDecoration][filePath].push(...currentDecorations)
  }

  async addErrorMarker (error){
    this.api.addErrorMarker(error)
  }

  async clearErrorMarkers(sources){
    this.api.clearErrorMarkers(sources)
  }

  /**
   * Add an annotation to the current session.
   * An annotation has the following shape:
      column: -1
      row: -1
      text: "browser/Untitled1.sol: Warning: SPDX license identifier not provided in source file. Before publishing, consider adding a comment containing "SPDX-License-Identifier: <SPDX-License>" to each source file. Use "SPDX-License-Identifier: UNLICENSED" for non-open-source code. Please see https://spdx.org for more information.↵"
      type: "warning"
   * @param {Object} annotation
   * @param {String} filePath
   */
  async addAnnotation (annotation, filePath) {
    filePath = filePath || this.currentFile
    await this.addDecoration(annotation, filePath, 'sourceAnnotationsPerFile')
  }

  async highlight (position, filePath, highlightColor, opt = { focus: true }) {
    filePath = filePath || this.currentFile
    if (opt.focus) {
      await this.call('fileManager', 'open', filePath)
      this.scrollToLine(position.start.line)
    }
    await this.addDecoration({ position }, filePath, 'markerPerFile')
  }

  discardHighlight () {
    const { from } = this.currentRequest
    for (const session in this.sessions) {
      this.clearDecorationsByPlugin(session, from, 'markerPerFile', this.registeredDecorations, this.currentDecorations)
    }
  }
}

module.exports = Editor<|MERGE_RESOLUTION|>--- conflicted
+++ resolved
@@ -165,11 +165,6 @@
           }
         }
       }
-<<<<<<< HEAD
-      if (name !== this.currentFile) {
-        this.currentFile = name
-        this.renderComponent()
-=======
     })
 
     this.on('fileManager', 'noFileSelected', async () => {
@@ -195,7 +190,6 @@
             this.emit('addModel', content, 'typescript', path, false)
           }
         }
->>>>>>> a616cc8b
       }
     })
 
