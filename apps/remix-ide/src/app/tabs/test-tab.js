--- conflicted
+++ resolved
@@ -96,364 +96,6 @@
         this.emit('compilationFinished', source.target, source, 'soljson', data)
       }
     })
-<<<<<<< HEAD
-
-    this.fileManager.events.on('noFileSelected', () => {
-    })
-
-    this.fileManager.events.on('currentFileChanged', (file, provider) => this.updateForNewCurrent(file))
-  }
-
-  async updateForNewCurrent (file) {
-    // Ensure that when someone clicks on compilation error and that opens a new file
-    // Test result, which is compilation error in this case, is not cleared
-    if (this.currentErrors) {
-      if (Array.isArray(this.currentErrors) && this.currentErrors.length > 0) {
-        const errFiles = this.currentErrors.map(err => { if (err.sourceLocation && err.sourceLocation.file) return err.sourceLocation.file })
-        if (errFiles.includes(file)) return
-      } else if (this.currentErrors.sourceLocation && this.currentErrors.sourceLocation.file && this.currentErrors.sourceLocation.file === file) return
-    }
-    // if current file is changed while debugging and one of the files imported in test file are opened
-    // do not clear the test results in SUT plugin
-    if (this.isDebugging && this.allFilesInvolved.includes(file)) return
-    this.data.allTests = []
-    this.updateTestFileList()
-    this.clearResults()
-    this.updateGenerateFileAction()
-    if (!this.areTestsRunning) this.updateRunAction(file)
-    try {
-      await this.testTabLogic.getTests((error, tests) => {
-        if (error) return tooltip(error)
-        this.data.allTests = tests
-        this.data.selectedTests = [...this.data.allTests]
-        this.updateTestFileList(tests)
-        if (!this.testsOutput) return // eslint-disable-line
-      })
-    } catch (e) {
-      console.log(e)
-    }
-  }
-
-  createSingleTest (testFile) {
-    return yo`
-      <div class="d-flex align-items-center py-1">
-        <input class="singleTest" id="singleTest${testFile}" onchange=${(e) => this.toggleCheckbox(e.target.checked, testFile)} type="checkbox" checked="true">
-        <label class="singleTestLabel text-nowrap pl-2 mb-0" for="singleTest${testFile}">${testFile}</label>
-      </div>
-    `
-  }
-
-  listTests () {
-    if (!this.data.allTests || !this.data.allTests.length) return []
-    return this.data.allTests.map(
-      testFile => this.createSingleTest(testFile)
-    )
-  }
-
-  toggleCheckbox (eChecked, test) {
-    if (!this.data.selectedTests) {
-      this.data.selectedTests = this._view.el.querySelectorAll('.singleTest:checked')
-    }
-    let selectedTests = this.data.selectedTests
-    selectedTests = eChecked ? [...selectedTests, test] : selectedTests.filter(el => el !== test)
-    this.data.selectedTests = selectedTests
-    const checkAll = this._view.el.querySelector('[id="checkAllTests"]')
-    const runBtn = document.getElementById('runTestsTabRunAction')
-
-    if (eChecked) {
-      checkAll.checked = true
-      const stopBtnInnerText = document.getElementById('runTestsTabStopAction').innerText
-      if ((this.readyTestsNumber === this.runningTestsNumber || this.hasBeenStopped) && stopBtnInnerText.trim() === 'Stop') {
-        runBtn.removeAttribute('disabled')
-        runBtn.setAttribute('title', 'Run tests')
-      }
-    } else if (!selectedTests.length) {
-      checkAll.checked = false
-      runBtn.setAttribute('disabled', 'disabled')
-      runBtn.setAttribute('title', 'No test file selected')
-    }
-  }
-
-  checkAll (event) {
-    const checkBoxes = this._view.el.querySelectorAll('.singleTest')
-    const checkboxesLabels = this._view.el.querySelectorAll('.singleTestLabel')
-    // checks/unchecks all
-    for (let i = 0; i < checkBoxes.length; i++) {
-      checkBoxes[i].checked = event.target.checked
-      this.toggleCheckbox(event.target.checked, checkboxesLabels[i].innerText)
-    }
-  }
-
-  async discardHighlight () {
-    await this.call('editor', 'discardHighlight')
-  }
-
-  async highlightLocation (location, runningTests, fileName) {
-    if (location) {
-      var split = location.split(':')
-      var file = split[2]
-      location = {
-        start: parseInt(split[0]),
-        length: parseInt(split[1])
-      }
-      location = this.offsetToLineColumnConverter.offsetToLineColumnWithContent(
-        location,
-        parseInt(file),
-        runningTests[fileName].content
-      )
-      await this.call('editor', 'discardHighlight')
-      await this.call('editor', 'highlight', location, fileName, '', { focus: true })
-    }
-  }
-
-  async startDebug (txHash, web3) {
-    this.isDebugging = true
-    if (!await this.appManager.isActive('debugger')) await this.appManager.activatePlugin('debugger')
-    await this.call('menuicons', 'select', 'debugger')
-    setTimeout(async () => { await this.call('debugger', 'debug', txHash, web3) }, 500)
-  }
-
-  printHHLogs (logsArr, testName) {
-    let finalLogs = `<b>${testName}:</b>\n`
-    for (const log of logsArr) {
-      let formattedLog
-      // Hardhat implements the same formatting options that can be found in Node.js' console.log,
-      // which in turn uses util.format: https://nodejs.org/dist/latest-v12.x/docs/api/util.html#util_util_format_format_args
-      // For example: console.log("Name: %s, Age: %d", remix, 6) will log 'Name: remix, Age: 6'
-      // We check first arg to determine if 'util.format' is needed
-      if (typeof log[0] === 'string' && (log[0].includes('%s') || log[0].includes('%d'))) {
-        formattedLog = format(log[0], ...log.slice(1))
-      } else {
-        formattedLog = log.join(' ')
-      }
-      finalLogs = finalLogs + '&emsp;' + formattedLog + '\n'
-    }
-    _paq.push(['trackEvent', 'solidityUnitTesting', 'hardhat', 'console.log'])
-    this.call('terminal', 'log', { type: 'info', value: finalLogs })
-  }
-
-  testCallback (result, runningTests) {
-    this.testsOutput.hidden = false
-    let debugBtn = yo``
-    if ((result.type === 'testPass' || result.type === 'testFailure') && result.debugTxHash) {
-      const { web3, debugTxHash } = result
-      debugBtn = yo`<div id=${result.value.replaceAll(' ', '_')} class="btn border btn btn-sm ml-1" title="Start debugging" onclick=${async () => this.startDebug(debugTxHash, web3)}>
-        <i class="fas fa-bug"></i>
-      </div>`
-      debugBtn.style.cursor = 'pointer'
-    }
-    if (result.type === 'contract') {
-      this.testSuite = result.value
-      if (this.testSuites) {
-        this.testSuites.push(this.testSuite)
-      } else {
-        this.testSuites = [this.testSuite]
-      }
-      this.rawFileName = result.filename
-      this.runningTestFileName = this.cleanFileName(this.rawFileName, this.testSuite)
-      this.outputHeader = yo`
-        <div id="${this.runningTestFileName}" data-id="testTabSolidityUnitTestsOutputheader" class="pt-1">
-          <span class="font-weight-bold">${this.testSuite} (${this.rawFileName})</span>
-        </div>
-      `
-      this.testsOutput.appendChild(this.outputHeader)
-    } else if (result.type === 'testPass') {
-      if (result.hhLogs && result.hhLogs.length) this.printHHLogs(result.hhLogs, result.value)
-      this.testsOutput.appendChild(yo`
-        <div
-          id="${this.runningTestFileName}"
-          data-id="testTabSolidityUnitTestsOutputheader"
-          class="${css.testPass} ${css.testLog} bg-light mb-2 px-2 text-success border-0"
-          onclick=${() => this.discardHighlight()}
-        >
-          <div class="d-flex my-1 align-items-start justify-content-between">
-            <span style="margin-block: auto" > ✓ ${result.value}</span>
-            ${debugBtn}
-          </div>
-        </div>
-      `)
-    } else if (result.type === 'testFailure') {
-      if (result.hhLogs && result.hhLogs.length) this.printHHLogs(result.hhLogs, result.value)
-      if (!result.assertMethod) {
-        this.testsOutput.appendChild(yo`
-        <div
-          class="bg-light mb-2 px-2 ${css.testLog} d-flex flex-column text-danger border-0"
-          id="UTContext${result.context}"
-          onclick=${() => this.highlightLocation(result.location, runningTests, result.filename)}
-        >
-          <div class="d-flex my-1 align-items-start justify-content-between">
-            <span> ✘ ${result.value}</span>
-            ${debugBtn}
-          </div>
-          <span class="text-dark">Error Message:</span>
-          <span class="pb-2 text-break">"${result.errMsg}"</span>
-        </div>
-      `)
-      } else {
-        const preposition = result.assertMethod === 'equal' || result.assertMethod === 'notEqual' ? 'to' : ''
-        const method = result.assertMethod === 'ok' ? '' : result.assertMethod
-        const expected = result.assertMethod === 'ok' ? '\'true\'' : result.expected
-        this.testsOutput.appendChild(yo`
-          <div
-            class="bg-light mb-2 px-2 ${css.testLog} d-flex flex-column text-danger border-0"
-            id="UTContext${result.context}"
-            onclick=${() => this.highlightLocation(result.location, runningTests, result.filename)}
-          >
-            <div class="d-flex my-1 align-items-start justify-content-between">  
-              <span> ✘ ${result.value}</span>
-              ${debugBtn}
-            </div> 
-            <span class="text-dark">Error Message:</span>
-            <span class="pb-2 text-break">"${result.errMsg}"</span>
-            <span class="text-dark">Assertion:</span>
-            <div class="d-flex flex-wrap">
-              <span>Expected value should be</span>
-              <div class="mx-1 font-weight-bold">${method}</div>
-              <div>${preposition} ${expected}</div>
-            </div>
-            <span class="text-dark">Received value:</span>
-            <span>${result.returned}</span>
-            <span class="text-dark text-sm pb-2">Skipping the remaining tests of the function.</span>
-          </div>
-        `)
-      }
-    } else if (result.type === 'logOnly') {
-      if (result.hhLogs && result.hhLogs.length) this.printHHLogs(result.hhLogs, result.value)
-    }
-  }
-
-  resultsCallback (_err, result, cb) {
-    // total stats for the test
-    // result.passingNum
-    // result.failureNum
-    // result.timePassed
-    cb()
-  }
-
-  cleanFileName (fileName, testSuite) {
-    return fileName ? fileName.replace(/\//g, '_').replace(/\./g, '_') + testSuite : fileName
-  }
-
-  setHeader (status) {
-    if (status) {
-      const label = yo`
-        <div
-          class="alert-success d-inline-block mb-1 mr-1 p-1 passed_${this.runningTestFileName}"
-          title="All contract tests passed"
-        >
-          PASS
-        </div>
-      `
-
-      this.outputHeader && yo.update(this.outputHeader, yo`
-        <div id="${this.runningTestFileName}" data-id="testTabSolidityUnitTestsOutputheader" class="pt-1">
-          ${label} <span class="font-weight-bold">${this.testSuite} (${this.rawFileName})</span>
-        </div>
-      `)
-    } else {
-      const label = yo`
-        <div
-          class="alert-danger d-inline-block mb-1 mr-1 p-1 failed_${this.runningTestFileName}"
-          title="At least one contract test failed"
-        >
-          FAIL
-        </div>
-      `
-
-      this.outputHeader && yo.update(this.outputHeader, yo`
-        <div id="${this.runningTestFileName}"  data-id="testTabSolidityUnitTestsOutputheader" class="pt-1">
-          ${label} <span class="font-weight-bold">${this.testSuite} (${this.rawFileName})</span>
-        </div>
-      `)
-    }
-  }
-
-  updateFinalResult (_errors, result, filename) {
-    ++this.readyTestsNumber
-    this.testsOutput.hidden = false
-    if (!result && (_errors && (_errors.errors || (Array.isArray(_errors) && (_errors[0].message || _errors[0].formattedMessage))))) {
-      this.testCallback({ type: 'contract', filename })
-      this.currentErrors = _errors.errors
-      this.setHeader(false)
-    }
-    if (_errors && _errors.errors) {
-      _errors.errors.forEach((err) => this.renderer.error(err.formattedMessage || err.message, this.testsOutput, { type: err.severity, errorType: err.type }))
-    } else if (_errors && Array.isArray(_errors) && (_errors[0].message || _errors[0].formattedMessage)) {
-      _errors.forEach((err) => this.renderer.error(err.formattedMessage || err.message, this.testsOutput, { type: err.severity, errorType: err.type }))
-    } else if (_errors && !_errors.errors && !Array.isArray(_errors)) {
-      // To track error like this: https://github.com/ethereum/remix/pull/1438
-      this.renderer.error(_errors.formattedMessage || _errors.message, this.testsOutput, { type: 'error' })
-    }
-    yo.update(this.resultStatistics, this.createResultLabel())
-    if (result) {
-      const totalTime = parseFloat(result.totalTime).toFixed(2)
-
-      if (result.totalPassing > 0 && result.totalFailing > 0) {
-        this.testsOutput.appendChild(yo`
-          <div class="d-flex alert-secondary mb-3 p-3 flex-column">
-            <span class="font-weight-bold">Result for ${filename}</span>
-            <span class="text-success">Passing: ${result.totalPassing}</span>
-            <span class="text-danger">Failing: ${result.totalFailing}</span>
-            <span>Total time: ${totalTime}s</span>
-          </div>
-        `)
-      } else if (result.totalPassing > 0 && result.totalFailing <= 0) {
-        this.testsOutput.appendChild(yo`
-          <div class="d-flex alert-secondary mb-3 p-3 flex-column">
-            <span class="font-weight-bold">Result for ${filename}</span>
-            <span class="text-success">Passing: ${result.totalPassing}</span>
-            <span>Total time: ${totalTime}s</span>
-          </div>
-        `)
-      } else if (result.totalPassing <= 0 && result.totalFailing > 0) {
-        this.testsOutput.appendChild(yo`
-          <div class="d-flex alert-secondary mb-3 p-3 flex-column">
-            <span class="font-weight-bold">Result for ${filename}</span>
-            <span class="text-danger">Failing: ${result.totalFailing}</span>
-            <span>Total time: ${totalTime}s</span>
-          </div>
-        `)
-      }
-      // fix for displaying right label for multiple tests (testsuites) in a single file
-      this.testSuites.forEach(testSuite => {
-        this.testSuite = testSuite
-        this.runningTestFileName = this.cleanFileName(filename, this.testSuite)
-        this.outputHeader = document.querySelector(`#${this.runningTestFileName}`)
-        this.setHeader(true)
-      })
-
-      result.errors.forEach((error, index) => {
-        this.testSuite = error.context
-        this.runningTestFileName = this.cleanFileName(filename, error.context)
-        this.outputHeader = document.querySelector(`#${this.runningTestFileName}`)
-        const isFailingLabel = document.querySelector(`.failed_${this.runningTestFileName}`)
-        if (!isFailingLabel) this.setHeader(false)
-      })
-      this.testsOutput.appendChild(yo`
-        <div>
-          <p class="text-info mb-2 border-top m-0"></p>
-        </div>
-      `)
-    }
-    if (this.hasBeenStopped && (this.readyTestsNumber !== this.runningTestsNumber)) {
-      // if all tests has been through before stopping no need to print this.
-      this.testsExecutionStopped.hidden = false
-    }
-    if (_errors) this.testsExecutionStoppedError.hidden = false
-    if (_errors || this.hasBeenStopped || this.readyTestsNumber === this.runningTestsNumber) {
-      // All tests are ready or the operation has been canceled or there was a compilation error in one of the test files.
-      const stopBtn = document.getElementById('runTestsTabStopAction')
-      stopBtn.setAttribute('disabled', 'disabled')
-      const stopBtnLabel = document.getElementById('runTestsTabStopActionLabel')
-      stopBtnLabel.innerText = 'Stop'
-      if (this.data.selectedTests.length !== 0) {
-        const runBtn = document.getElementById('runTestsTabRunAction')
-        runBtn.removeAttribute('disabled')
-      }
-      this.areTestsRunning = false
-    }
-=======
->>>>>>> 5acfb14c
   }
 
   async testFromPath (path) {
