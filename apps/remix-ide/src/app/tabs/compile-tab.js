/* global */
import React from 'react' // eslint-disable-line
import ReactDOM from 'react-dom'
import { SolidityCompiler } from '@remix-ui/solidity-compiler' // eslint-disable-line
import { CompileTabLogic } from '@remix-ui/solidity-compiler' // eslint-disable-line
import { CompilerApiMixin } from '@remixproject/solidity-compiler-plugin'
import { ViewPlugin } from '@remixproject/engine-web'
import QueryParams from '../../lib/query-params'
// import { ICompilerApi } from '@remix-project/remix-lib-ts'
import * as packageJson from '../../../../../package.json'

const yo = require('yo-yo')
const addTooltip = require('../ui/tooltip')

const css = require('./styles/compile-tab-styles')

const profile = {
  name: 'solidity',
  displayName: 'Solidity compiler',
  icon: 'assets/img/solidity.webp',
  description: 'Compile solidity contracts',
  kind: 'compiler',
  permission: true,
  location: 'sidePanel',
  documentation: 'https://remix-ide.readthedocs.io/en/latest/solidity_editor.html',
  version: packageJson.version,
  methods: ['getCompilationResult', 'compile', 'compileWithParameters', 'setCompilerConfig', 'compileFile', 'getCompilerState']
}

// EditorApi:
// - events: ['compilationFinished'],
// - methods: ['getCompilationResult']

class CompileTab extends CompilerApiMixin(ViewPlugin) { // implements ICompilerApi
  constructor (config, fileManager) {
    super(profile)
    this.fileManager = fileManager
    this.config = config
    this.queryParams = new QueryParams()
    this.compileTabLogic = new CompileTabLogic(this, this.contentImport)
    this.compiler = this.compileTabLogic.compiler
    this.compileTabLogic.init()
    this.initCompilerApi()
  }

  renderComponent () {
    ReactDOM.render(
      <SolidityCompiler api={this}/>
      , this.el)
  }

  onCurrentFileChanged () {
    this.renderComponent()
  }

  onResetResults () {
    this.renderComponent()
  }

  onSetWorkspace () {
    this.renderComponent()
  }

  onNoFileSelected () {
    this.renderComponent()
  }

  onCompilationFinished () {
    this.renderComponent()
  }

  render () {
    if (this.el) return this.el
    this.el = yo`
      <div class="${css.debuggerTabView}" id="compileTabView">
        <div id="compiler" class="${css.compiler}"></div>
      </div>`
    this.renderComponent()

    return this.el
  }

  async compileWithParameters (compilationTargets, settings) {
    return await super.compileWithParameters(compilationTargets, settings)
  }

  getCompilationResult () {
    return super.getCompilationResult()
  }

  getFileManagerMode () {
    return this.fileManager.mode
  }

  /**
   * set the compiler configuration
   * This function is used by remix-plugin compiler API.
   * @param {object} settings {evmVersion, optimize, runs, version, language}
   */
  setCompilerConfig (settings) {
    super.setCompilerConfig(settings)
    this.renderComponent()
    // @todo(#2875) should use loading compiler return value to check whether the compiler is loaded instead of "setInterval"
    addTooltip(yo`<div><b>${this.currentRequest.from}</b> is updating the <b>Solidity compiler configuration</b>.<pre class="text-left">${JSON.stringify(settings, null, '\t')}</pre></div>`)
  }

  compile (fileName) {
    addTooltip(yo`<div><b>${this.currentRequest.from}</b> is requiring to compile <b>${fileName}</b></div>`)
    super.compile(fileName)
  }

  compileFile (event) {
    return super.compileFile(event)
  }

  async onActivation () {
    super.onActivation()
    this.call('filePanel', 'registerContextMenuItem', {
      id: 'solidity',
      name: 'compileFile',
      label: 'Compile',
      type: [],
      extension: ['.sol'],
      path: [],
      pattern: []
    })
    try {
      this.currentFile = await this.call('fileManager', 'file')
<<<<<<< HEAD
    } catch (e) {
      this.currentFile = ''
=======
    } catch (error) {
      if (error.message !== 'Error: No such file or directory No file selected') throw error
>>>>>>> 5c0ca32d
    }
  }

  getCompilerParameters () {
    const params = this.queryParams.get()
    params.optimize = (params.optimize === 'false' || params.optimize === null || params.optimize === undefined) ? false : params.optimize
    params.optimize = params.optimize === 'true' ? true : params.optimize
    return params
  }

  setCompilerParameters (params) {
    this.queryParams.update(params)
  }

  getAppParameter (name) {
    // first look in the URL params then in the local storage
    const params = this.queryParams.get()
    const param = params[name] ? params[name] : this.config.get(name)
    if (param === 'true') return true
    if (param === 'false') return false
    return param
  }

  setAppParameter (name, value) {
    this.config.set(name, value)
  }
}

module.exports = CompileTab<|MERGE_RESOLUTION|>--- conflicted
+++ resolved
@@ -126,13 +126,8 @@
     })
     try {
       this.currentFile = await this.call('fileManager', 'file')
-<<<<<<< HEAD
-    } catch (e) {
-      this.currentFile = ''
-=======
     } catch (error) {
       if (error.message !== 'Error: No such file or directory No file selected') throw error
->>>>>>> 5c0ca32d
     }
   }
 
