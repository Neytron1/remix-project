--- conflicted
+++ resolved
@@ -61,13 +61,8 @@
   }
 
   onActivation(): void {
-<<<<<<< HEAD
-    this.on('copilot-suggestion', 'loading', (data) => {
-      this.call('terminal', 'log', {type: 'typewriterlog', value: `loading Solidity copilot: ${(data.loaded / data.total) * 100}%` })
-=======
     this.once('copilot-suggestion', 'loading', (data) => {
       this.call('terminal', 'log', {type: 'typewriterlog', value: `loading Solidity copilot ...` })
->>>>>>> b2bdaa98
     })
   }
   render() {
