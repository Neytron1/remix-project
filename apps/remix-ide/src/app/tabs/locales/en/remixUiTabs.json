{
  "remixUiTabs.tooltipText1": "Run script (CTRL + SHIFT + S)",
  "remixUiTabs.tooltipText2": "Compile CTRL + S",
<<<<<<< HEAD
  "remixUiTabs.tooltipText3": "Select .sol or .yul file to compile or a .ts or .js file and run it",
  "remixUiTabs.tooltipText4": "Select .sol file to explain with AI [BETA]",
  "remixUiTabs.tooltipText5": "Explain the contract/s in current file [BETA]",
  "remixUiTabs.tooltipText6": "AI Copilot [BETA]",
=======
  "remixUiTabs.tooltipText3": "Select .sol, .vy or .yul file to compile or a .ts or .js file and run it",
>>>>>>> 60e200bc
  "remixUiTabs.zoomOut": "Zoom out",
  "remixUiTabs.zoomIn": "Zoom in"
}<|MERGE_RESOLUTION|>--- conflicted
+++ resolved
@@ -1,14 +1,11 @@
 {
   "remixUiTabs.tooltipText1": "Run script (CTRL + SHIFT + S)",
   "remixUiTabs.tooltipText2": "Compile CTRL + S",
-<<<<<<< HEAD
   "remixUiTabs.tooltipText3": "Select .sol or .yul file to compile or a .ts or .js file and run it",
   "remixUiTabs.tooltipText4": "Select .sol file to explain with AI [BETA]",
   "remixUiTabs.tooltipText5": "Explain the contract/s in current file [BETA]",
   "remixUiTabs.tooltipText6": "AI Copilot [BETA]",
-=======
   "remixUiTabs.tooltipText3": "Select .sol, .vy or .yul file to compile or a .ts or .js file and run it",
->>>>>>> 60e200bc
   "remixUiTabs.zoomOut": "Zoom out",
   "remixUiTabs.zoomIn": "Zoom in"
 }