--- conflicted
+++ resolved
@@ -1,44 +1,3 @@
-<<<<<<< HEAD
-import debuggerJson from './debugger.json';
-import filePanelJson from './filePanel.json';
-import homeJson from './home.json';
-import panelJson from './panel.json';
-import pluginManagerJson from './pluginManager.json';
-import searchJson from './search.json';
-import settingsJson from './settings.json';
-import solidityJson from './solidity.json';
-import terminalJson from './terminal.json';
-import udappJson from './udapp.json';
-import solidityUnitTestingJson from './solidityUnitTesting.json';
-import permissionHandlerJson from './permissionHandler.json';
-import electronJson from './electron.json';
-import solUmlGenJson from './solUmlGen.json'
-import remixAppJson from './remixApp.json'
-import remixUiTabsJson from './remixUiTabs.json'
-import circuitJson from './circuit.json';
-import gitJson from './git.json'
-
-export default {
-  ...debuggerJson,
-  ...filePanelJson,
-  ...homeJson,
-  ...panelJson,
-  ...pluginManagerJson,
-  ...searchJson,
-  ...settingsJson,
-  ...solidityJson,
-  ...terminalJson,
-  ...udappJson,
-  ...solidityUnitTestingJson,
-  ...permissionHandlerJson,
-  ...electronJson,
-  ...solUmlGenJson,
-  ...remixAppJson,
-  ...remixUiTabsJson,
-  ...circuitJson,
-  ...gitJson
-}
-=======
 function readAndCombineJsonFiles() {
   const dataContext = require.context('./', true, /\.json$/)
 
@@ -51,5 +10,4 @@
   return combinedData
 }
 
-export default readAndCombineJsonFiles()
->>>>>>> 0a1b112c
+export default readAndCombineJsonFiles()