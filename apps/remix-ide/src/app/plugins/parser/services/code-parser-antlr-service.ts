--- conflicted
+++ resolved
@@ -28,17 +28,6 @@
   parserThreshold: number = 10
   parserThresholdSampleAmount = 3
   cache: {
-<<<<<<< HEAD
-    [name: string]: {
-      text: string
-      ast: antlr.ParseResult | null
-      duration?: number
-      parsingEnabled?: boolean
-      blocks?: BlockDefinition[]
-      blockDurations?: number[]
-    }
-  } = {}
-=======
         [name: string]: {
             text: string,
             ast: antlr.ParseResult | null,
@@ -48,7 +37,6 @@
             blockDurations?: number[]
         }
     } = {};
->>>>>>> 3ee974da
   constructor(plugin: CodeParser) {
     this.plugin = plugin
     this.createWorker()
@@ -58,38 +46,12 @@
     this.worker = new Worker(new URL('./antlr-worker', import.meta.url))
     this.worker.postMessage({
       cmd: 'load',
-<<<<<<< HEAD
       url: isElectron() ? 'assets/js/parser/antlr.js' : document.location.protocol + '//' + document.location.host + '/assets/js/parser/antlr.js',
     })
-=======
-      url: document.location.protocol + '//' + document.location.host + '/assets/js/parser/antlr.js',
-    });
->>>>>>> 3ee974da
     const self = this
 
     this.worker.addEventListener('message', function (ev) {
       switch (ev.data.cmd) {
-<<<<<<< HEAD
-        case 'parsed':
-          if (ev.data.ast && self.parserStartTime === ev.data.timestamp) {
-            self.cache[ev.data.file] = {
-              ...self.cache[ev.data.file],
-              text: ev.data.text,
-              ast: ev.data.ast,
-              duration: ev.data.duration,
-              blocks: ev.data.blocks,
-              blockDurations: self.cache[ev.data.file].blockDurations
-                ? [...self.cache[ev.data.file].blockDurations.slice(-self.parserThresholdSampleAmount), ev.data.blockDuration]
-                : [ev.data.blockDuration],
-            }
-            self.setFileParsingState(ev.data.file)
-          }
-          break
-      }
-    })
-  }
-
-=======
       case 'parsed':
         if (ev.data.ast && self.parserStartTime === ev.data.timestamp) {
           self.cache[ev.data.file] = {
@@ -108,7 +70,6 @@
     });
   }
 
->>>>>>> 3ee974da
   setFileParsingState(file: string) {
     if (this.cache[file]) {
       if (this.cache[file].blockDurations && this.cache[file].blockDurations.length > this.parserThresholdSampleAmount) {
@@ -119,7 +80,6 @@
           this.cache[file].parsingEnabled = false
         } else {
           this.cache[file].parsingEnabled = true
-<<<<<<< HEAD
         }
       }
     }
@@ -131,23 +91,6 @@
         this.setCurrentFileAST()
       }, 5000)
     }
-=======
-        }              
-      }
-    }
-  }
-
-  enableWorker() {
-    if (!this.workerTimer) {
-      this.workerTimer = setInterval(() => {
-        this.setCurrentFileAST()
-      }, 5000)
-    }
-  }
-
-  disableWorker() {
-    clearInterval(this.workerTimer)
->>>>>>> 3ee974da
   }
 
   disableWorker() {
@@ -161,56 +104,33 @@
       text,
       timestamp: this.parserStartTime,
       file,
-<<<<<<< HEAD
-      parsingEnabled: (this.cache[file] && this.cache[file].parsingEnabled) || true,
-    })
-  }
-
-=======
       parsingEnabled: (this.cache[file] && this.cache[file].parsingEnabled) || true
     });
 
   }
 
->>>>>>> 3ee974da
   async parseSolidity(text: string) {
     const ast: antlr.ParseResult = (SolidityParser as any).parse(text, { loc: true, range: true, tolerant: true })
     return ast
   }
 
   /**
-<<<<<<< HEAD
-   * Tries to parse the current file or the given text and returns the AST
-   * If the parsing fails it returns the last successful AST for this file
-   * @param text
-   * @returns
-   */
-=======
      * Tries to parse the current file or the given text and returns the AST
      * If the parsing fails it returns the last successful AST for this file
      * @param text 
      * @returns 
      */
->>>>>>> 3ee974da
   async setCurrentFileAST(text: string | null = null) {
     try {
       this.plugin.currentFile = await this.plugin.call('fileManager', 'file')
       if (this.plugin.currentFile && this.plugin.currentFile.endsWith('.sol')) {
-<<<<<<< HEAD
-        const fileContent = text || (await this.plugin.call('fileManager', 'readFile', this.plugin.currentFile))
-=======
         const fileContent = text || await this.plugin.call('fileManager', 'readFile', this.plugin.currentFile)
->>>>>>> 3ee974da
         if (!this.cache[this.plugin.currentFile]) {
           this.cache[this.plugin.currentFile] = {
             text: '',
             ast: null,
             parsingEnabled: true,
-<<<<<<< HEAD
-            blockDurations: [],
-=======
             blockDurations: []
->>>>>>> 3ee974da
           }
         }
         if (this.cache[this.plugin.currentFile] && this.cache[this.plugin.currentFile].text !== fileContent) {
@@ -227,17 +147,6 @@
   }
 
   /**
-<<<<<<< HEAD
-   * Lists the AST nodes from the current file parser
-   * These nodes need to be changed to match the node types returned by the compiler
-   * @returns
-   */
-  async listAstNodes() {
-    this.plugin.currentFile = await this.plugin.call('fileManager', 'file')
-    if (!this.cache[this.plugin.currentFile]) return
-    const nodes: AstNode[] = []
-    ;(SolidityParser as any).visit(this.cache[this.plugin.currentFile].ast, {
-=======
     * Lists the AST nodes from the current file parser
     * These nodes need to be changed to match the node types returned by the compiler
     * @returns 
@@ -247,86 +156,11 @@
     if (!this.cache[this.plugin.currentFile]) return
     const nodes: AstNode[] = [];
     (SolidityParser as any).visit(this.cache[this.plugin.currentFile].ast, {
->>>>>>> 3ee974da
       StateVariableDeclaration: (node: antlr.StateVariableDeclaration) => {
         if (node.variables) {
           for (const variable of node.variables) {
             nodes.push({ ...variable, nodeType: 'VariableDeclaration', id: null, src: null })
           }
-<<<<<<< HEAD
-        }
-      },
-      VariableDeclaration: (node: antlr.VariableDeclaration) => {
-        nodes.push({ ...node, nodeType: node.type, id: null, src: null })
-      },
-      UserDefinedTypeName: (node: antlr.UserDefinedTypeName) => {
-        nodes.push({ ...node, nodeType: node.type, id: null, src: null })
-      },
-      FunctionDefinition: (node: antlr.FunctionDefinition) => {
-        nodes.push({ ...node, nodeType: node.type, id: null, src: null })
-      },
-      ContractDefinition: (node: antlr.ContractDefinition) => {
-        nodes.push({ ...node, nodeType: node.type, id: null, src: null })
-      },
-      MemberAccess: function (node: antlr.MemberAccess) {
-        nodes.push({ ...node, nodeType: node.type, id: null, src: null })
-      },
-      Identifier: function (node: antlr.Identifier) {
-        nodes.push({ ...node, nodeType: node.type, id: null, src: null })
-      },
-      EventDefinition: function (node: antlr.EventDefinition) {
-        nodes.push({ ...node, nodeType: node.type, id: null, src: null })
-      },
-      ModifierDefinition: function (node: antlr.ModifierDefinition) {
-        nodes.push({ ...node, nodeType: node.type, id: null, src: null })
-      },
-      InvalidNode: function (node: antlr.InvalidNode) {
-        nodes.push({ ...node, nodeType: node.type, id: null, src: null })
-      },
-      EnumDefinition: function (node: antlr.EnumDefinition) {
-        nodes.push({ ...node, nodeType: node.type, id: null, src: null })
-      },
-      StructDefinition: function (node: antlr.StructDefinition) {
-        nodes.push({ ...node, nodeType: node.type, id: null, src: null })
-      },
-    })
-    return nodes
-  }
-
-  /**
-   *
-   * @param ast
-   * @returns
-   */
-  async getLastNodeInLine(ast: string) {
-    let lastNode: any
-    const checkLastNode = (node: antlr.MemberAccess | antlr.Identifier) => {
-      if (lastNode && lastNode.range && lastNode.range[1]) {
-        if (node.range[1] > lastNode.range[1]) {
-          lastNode = node
-        }
-      } else {
-        lastNode = node
-      }
-    }
-
-    ;(SolidityParser as any).visit(ast, {
-      MemberAccess: function (node: antlr.MemberAccess) {
-        checkLastNode(node)
-      },
-      Identifier: function (node: antlr.Identifier) {
-        checkLastNode(node)
-      },
-    })
-    if (lastNode && lastNode.expression) {
-      return lastNode.expression
-    }
-    return lastNode
-  }
-  /*
-   * get the code blocks of the current file
-   */
-=======
         }
       },
       VariableDeclaration: (node: antlr.VariableDeclaration) => {
@@ -401,7 +235,6 @@
   /*
     * get the code blocks of the current file
     */
->>>>>>> 3ee974da
   async getCurrentFileBlocks(text: string | null = null) {
     this.plugin.currentFile = await this.plugin.call('fileManager', 'file')
     if (this.cache[this.plugin.currentFile]) {
@@ -410,24 +243,12 @@
       }
     }
     if (this.plugin.currentFile && this.plugin.currentFile.endsWith('.sol')) {
-<<<<<<< HEAD
-      const fileContent = text || (await this.plugin.call('fileManager', 'readFile', this.plugin.currentFile))
-      try {
-        const startTime = Date.now()
-        const blocks = (SolidityParser as any).parseBlock(fileContent, { loc: true, range: true, tolerant: true })
-        if (this.cache[this.plugin.currentFile] && this.cache[this.plugin.currentFile].blockDurations) {
-          this.cache[this.plugin.currentFile].blockDurations = [
-            ...this.cache[this.plugin.currentFile].blockDurations.slice(-this.parserThresholdSampleAmount),
-            Date.now() - startTime,
-          ]
-=======
       const fileContent = text || await this.plugin.call('fileManager', 'readFile', this.plugin.currentFile)
       try {
         const startTime = Date.now()
         const blocks = (SolidityParser as any).parseBlock(fileContent, { loc: true, range: true, tolerant: true })
         if(this.cache[this.plugin.currentFile] && this.cache[this.plugin.currentFile].blockDurations){
           this.cache[this.plugin.currentFile].blockDurations = [...this.cache[this.plugin.currentFile].blockDurations.slice(-this.parserThresholdSampleAmount), Date.now() - startTime]
->>>>>>> 3ee974da
           this.setFileParsingState(this.plugin.currentFile)
         }
         if (blocks) this.cache[this.plugin.currentFile].blocks = blocks
@@ -439,21 +260,12 @@
   }
 
   /**
-<<<<<<< HEAD
-   * Returns the block surrounding the given position
-   * For example if the position is in the middle of a function, it will return the function
-   * @param {position} position
-   * @param {string} text // optional
-   * @return {any}
-   * */
-=======
     * Returns the block surrounding the given position
     * For example if the position is in the middle of a function, it will return the function
     * @param {position} position
     * @param {string} text // optional
     * @return {any}
     * */
->>>>>>> 3ee974da
   async getANTLRBlockAtPosition(position: any, text: string = null) {
     const blocks: any[] = await this.getCurrentFileBlocks(text)
 
@@ -472,8 +284,4 @@
     const block = walkAst(blocks)
     return block
   }
-<<<<<<< HEAD
-=======
-
->>>>>>> 3ee974da
 }