--- conflicted
+++ resolved
@@ -75,13 +75,9 @@
     getLastNodeInLine: (ast: string) => Promise<any>
     listAstNodes: () => Promise<any>
     getANTLRBlockAtPosition: (position: any, text?: string) => Promise<any>
-<<<<<<< HEAD
     setCurrentFileAST: (text?: string) => Promise<ParseResult>
-=======
-    getCurrentFileAST: (text?: string) => Promise<ParseResult>
     getImports: () => Promise<CodeParserImportsData[]>
     
->>>>>>> a82c40d8
 
     constructor(astWalker: any) {
         super(profile)
@@ -118,13 +114,8 @@
         this.getLastNodeInLine = this.antlrService.getLastNodeInLine.bind(this.antlrService)
         this.listAstNodes = this.antlrService.listAstNodes.bind(this.antlrService)
         this.getANTLRBlockAtPosition = this.antlrService.getANTLRBlockAtPosition.bind(this.antlrService)
-<<<<<<< HEAD
         this.setCurrentFileAST = this.antlrService.setCurrentFileAST.bind(this.antlrService)
-
-=======
-        this.getCurrentFileAST = this.antlrService.getCurrentFileAST.bind(this.antlrService)
         this.getImports = this.importService.getImports.bind(this.importService)
->>>>>>> a82c40d8
 
         this.on('editor', 'didChangeFile', async (file) => {
             await this.call('editor', 'discardLineTexts')
@@ -135,6 +126,14 @@
             await this.call('fileDecorator', 'clearFileDecorators')
             await this.importService.setFileTree()
         })
+
+        this.on('fileManager', 'fileAdded', async () => {
+            await this.importService.setFileTree()
+        })
+        this.on('fileManager', 'fileRemoved', async () => {
+            await this.importService.setFileTree()
+        })
+        
 
         this.on('fileManager', 'fileAdded', async () => {
             await this.importService.setFileTree()
