'use strict'

import { default as deepequal } from 'deep-equal' // eslint-disable-line

import { Plugin } from '@remixproject/engine'
import { fileDecoration } from '@remix-ui/file-decorators'

const profile = {
  name: 'fileDecorator',
  desciption: 'Keeps decorators of the files',
  methods: ['setFileDecorators', 'clearFileDecorators', 'clearAllFileDecorators'],
  events: ['fileDecoratorsChanged'],
  version: '0.0.1'
}
export class FileDecorator extends Plugin {
  private _fileStates: fileDecoration[] = []
  constructor() {
    super(profile)
  }

  onActivation(): void {
    this.on('filePanel', 'setWorkspace', async () => {
      await this.clearAllFileDecorators()
    })
  }

  /**
     * @param fileStates Array of file states
     */
  async setFileDecorators(fileStates: fileDecoration[] | fileDecoration) {
    const { from } = this.currentRequest
    const workspace = await this.call('filePanel', 'getCurrentWorkspace')
    const fileStatesPayload = Array.isArray(fileStates) ? fileStates : [fileStates]
    // clear all file states in the previous state of this owner on the files called
    fileStatesPayload.forEach((state) => {
      state.workspace = workspace
      state.owner = from
    })
    const filteredState = this._fileStates.filter((state) => {
      const index = fileStatesPayload.findIndex((payloadFileState: fileDecoration) => {
        return from == state.owner && payloadFileState.path == state.path
      })
      return index == -1
    })
    const newState = [...filteredState, ...fileStatesPayload].sort(sortByPath)

<<<<<<< HEAD
        console.log('newState', newState)

        if (!deepequal(newState, this._fileStates)) {
            this._fileStates = newState
            this.emit('fileDecoratorsChanged', this._fileStates)
        }
=======
    if (!deepequal(newState, this._fileStates)) {
      this._fileStates = newState
      this.emit('fileDecoratorsChanged', this._fileStates)
>>>>>>> d0b0263b
    }
  }

  async clearFileDecorators(path?: string) {
    const { from } = this.currentRequest
    if (!from) return

    const filteredState = this._fileStates.filter((state) => {
      if(state.owner != from) return true
      if(path && state.path != path) return true
    })
    const newState = [...filteredState].sort(sortByPath)

    if (!deepequal(newState, this._fileStates)) {
      this._fileStates = newState
      this.emit('fileDecoratorsChanged', this._fileStates)
    }

  }

  async clearAllFileDecorators() {
    this._fileStates = []
    this.emit('fileDecoratorsChanged', [])
  }
}

const sortByPath = (a: fileDecoration, b: fileDecoration) => {
  if (a.path < b.path) {
    return -1;
  }
  if (a.path > b.path) {
    return 1;
  }
  return 0;
}<|MERGE_RESOLUTION|>--- conflicted
+++ resolved
@@ -44,18 +44,9 @@
     })
     const newState = [...filteredState, ...fileStatesPayload].sort(sortByPath)
 
-<<<<<<< HEAD
-        console.log('newState', newState)
-
-        if (!deepequal(newState, this._fileStates)) {
-            this._fileStates = newState
-            this.emit('fileDecoratorsChanged', this._fileStates)
-        }
-=======
     if (!deepequal(newState, this._fileStates)) {
       this._fileStates = newState
       this.emit('fileDecoratorsChanged', this._fileStates)
->>>>>>> d0b0263b
     }
   }
 
