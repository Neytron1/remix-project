--- conflicted
+++ resolved
@@ -22,17 +22,11 @@
   icon: 'assets/img/fileManager.webp',
   permission: true,
   version: packageJson.version,
-<<<<<<< HEAD
   methods: ['closeAllFiles', 'closeFile', 'file', 'exists', 'open', 'writeFile', 'writeMultipleFiles', 'writeFileNoRewrite',
     'readFile', 'copyFile', 'copyDir', 'rename', 'mkdir', 'readdir', 'dirList', 'fileList', 'remove', 'getCurrentFile', 'getFile',
     'getFolder', 'setFile', 'switchFile', 'refresh', 'getProviderOf', 'getProviderByName', 'getPathFromUrl', 'getUrlFromPath',
-    'saveCurrentFile', 'setBatchFiles', 'isGitRepo'
+    'saveCurrentFile', 'setBatchFiles', 'isGitRepo', 'isFile', 'isDirectory'
   ],
-=======
-  methods: ['closeAllFiles', 'closeFile', 'file', 'exists', 'open', 'writeFile', 'writeMultipleFiles', 'readFile', 'copyFile', 'copyDir', 'rename', 'mkdir',
-    'readdir', 'dirList', 'fileList', 'remove', 'getCurrentFile', 'getFile', 'getFolder', 'setFile', 'switchFile', 'refresh',
-    'getProviderOf', 'getProviderByName', 'getPathFromUrl', 'getUrlFromPath', 'saveCurrentFile', 'setBatchFiles', 'isGitRepo', 'isFile', 'isDirectory'],
->>>>>>> fbc6d2b7
   kind: 'file-system'
 }
 const errorMsg = {
