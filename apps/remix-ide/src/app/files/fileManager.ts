
'use strict'
import { saveAs } from 'file-saver'
import JSZip from 'jszip'
import { Plugin } from '@remixproject/engine'
import * as packageJson from '../../../../../package.json'
import Registry from '../state/registry'
import { EventEmitter } from 'events'
import { fileChangedToastMsg, recursivePasteToastMsg, storageFullMessage } from '@remix-ui/helper'
import { commitChange } from '@remix-ui/git'
import helper from '../../lib/helper.js'
import { Editor } from '../editor/editor'
import { IEditorFile } from '@remix-ui/editor'
import { RemixAppManager } from '../../remixAppManager'

/*
  attach to files event (removed renamed)
  trigger: currentFileChanged
*/

const profile = {
  name: 'fileManager',
  displayName: 'File manager',
  description: 'Service - read/write to any files or folders, require giving permissions',
  icon: 'assets/img/fileManager.webp',
  permission: true,
  version: packageJson.version,
  methods: ['closeAllFiles', 'closeFile', 'file', 'exists', 'open', 'writeFile', 'writeMultipleFiles', 'readFile', 'copyFile', 'copyDir', 'rename', 'mkdir',
    'readdir', 'dirList', 'fileList', 'remove', 'getCurrentFile', 'getFile', 'getFolder', 'setFile', 'switchFile', 'refresh',
    'getProviderOf', 'getProviderByName', 'getPathFromUrl', 'getUrlFromPath', 'saveCurrentFile', 'setBatchFiles', 'isGitRepo', 'diff'],
  kind: 'file-system'
}
const errorMsg = {
  ENOENT: 'No such file or directory',
  EISDIR: 'Path is a directory',
  ENOTDIR: 'Path is not on a directory',
  EEXIST: 'File already exists',
  EPERM: 'Permission denied'
}
const createError = (err) => {
  return new Error(`${errorMsg[err.code]} ${err.message || ''}`)
}

class FileManager extends Plugin {
  mode: string
  openedFiles: any
  events: EventEmitter
  editor: Editor
  _components: any
  appManager: RemixAppManager
  _deps: any
  getCurrentFile: () => any
  getFile: (path: any) => Promise<unknown>
  getFolder: (path: any) => Promise<unknown>
  setFile: (path: any, data: any) => Promise<unknown>
  switchFile: (path: any) => Promise<void>
  constructor(editor, appManager) {
    super(profile)
    this.mode = 'browser'
    this.openedFiles = {} // list all opened files
    this.events = new EventEmitter()
    this.editor = editor
    this._components = {}
    this._components.registry = Registry.getInstance()
    this.appManager = appManager
    this.init()
  }

  getOpenedFiles() {
    return this.openedFiles
  }

  setMode(mode) {
    this.mode = mode
  }

  limitPluginScope(path) {
    return path.replace(/^\/browser\//, '').replace(/^browser\//, '') // forbids plugin to access the root filesystem
  }

  normalize(path) {
    return path.replace(/^\/+/, '')
  }

  /**
   * Emit error if path doesn't exist
   * @param {string} path path of the file/directory
   * @param {string} message message to display if path doesn't exist.
   */
  async _handleExists(path: string, message?: string) {
    const exists = await this.exists(path)

    if (!exists) {
      throw createError({ code: 'ENOENT', message })
    }
  }

  /**
   * Emit error if path is not a file
   * @param {string} path path of the file/directory
   * @param {string} message message to display if path is not a file.
   */
  async _handleIsFile(path, message) {
    const isFile = await this.isFile(path)

    if (!isFile) {
      throw createError({ code: 'EISDIR', message })
    }
  }

  /**
   * Emit error if path is not a directory
   * @param {string} path path of the file/directory
   * @param {string} message message to display if path is not a directory.
   */
  async _handleIsDir(path: string, message?: string) {
    const isDir = await this.isDirectory(path)

    if (!isDir) {
      throw createError({ code: 'ENOTDIR', message })
    }
  }

  /** The current opened file */
  file() {
    try {
      const file = this.currentFile()

      if (!file) throw createError({ code: 'ENOENT', message: 'No file selected' })
      return file
    } catch (e) {
      throw new Error(e)
    }
  }

  /**
   * Verify if the path exists (directory or file)
   * @param {string} path path of the directory or file
   * @returns {boolean} true if the path exists
   */
  async exists(path) {
    try {
      path = this.normalize(path)
      path = this.limitPluginScope(path)
      const provider = this.fileProviderOf(path)
      const result = await provider.exists(path)

      return result
    } catch (e) {
      throw new Error(e)
    }
  }

  /*
  * refresh the file explorer
  */
  refresh() {
    const provider = this.fileProviderOf('/')
    // emit rootFolderChanged so that File Explorer reloads the file tree
    provider.event.emit('rootFolderChanged', provider.workspace || '/')
    this.emit('rootFolderChanged', provider.workspace || '/')
  }

  /**
   * Verify if the path provided is a file
   * @param {string} path path of the directory or file
   * @returns {boolean} true if path is a file.
   */
  async isFile(path) {
    const provider = this.fileProviderOf(path)
    const result = await provider.isFile(path)
    return result
  }

  /**
   * Verify if the path provided is a directory
   * @param {string} path path of the directory
   * @returns {boolean} true if path is a directory.
   */
  async isDirectory(path) {
    const provider = this.fileProviderOf(path)
    const result = await provider.isDirectory(path)

    return result
  }

  /**
   * Open the content of the file in the context (eg: Editor)
   * @param {string | IEditorFile} path path of the file
   * @returns {void}
   */
  async open(file: string | IEditorFile): Promise<void> {
    let path
    if (typeof file === 'string') {
      path = file
    } else {
      path = file.path
    }
    path = this.normalize(path)
    path = this.limitPluginScope(path)
    path = this.getPathFromUrl(path).file
    await this._handleExists(path, `Cannot open file ${path}`)
    await this._handleIsFile(path, `Cannot open file ${path}`)
    await this.openFile(path)

  }

  /**
   * Set the content of a specific file
   * @param {string} path path of the file
   * @param {string} data content to write on the file
   * @returns {void}
   */
  async writeFile(path, data) {
    try {
      path = this.normalize(path)
      path = this.limitPluginScope(path)
      if (await this.exists(path)) {
        await this._handleIsFile(path, `Cannot write file ${path}`)
        return await this.setFileContent(path, data)
      } else {
        const ret = await this.setFileContent(path, data)
        this.emit('fileAdded', path)
        return ret
      }
    } catch (e) {
      throw new Error(e)
    }
  }

  /**
  * Set the content of multiple files
  * @param {string[]} filePaths paths of the files
  * @param {string[]} data content to write to each file
  * @param {string} folderPath base folder path
  * @returns {void}
  */
  async writeMultipleFiles(filePaths, fileData, folderPath) {
    try {
      let alert = true
      for (let i = 0; i < filePaths.length; i++) {
        const installPath = folderPath + "/" + filePaths[i]

        let path = this.normalize(installPath)
        path = this.limitPluginScope(path)

        if (await this.exists(path)) {
          await this._handleIsFile(path, `Cannot write file ${path}`)
          await this.setMultipleFileContent(path, fileData[i], folderPath, alert)
        } else {
          await this.setMultipleFileContent(path, fileData[i], folderPath, alert)
          this.emit('fileAdded', path)
        }
        alert = false
      }
    } catch (e) {
      throw new Error(e)
    }
  }

  /**
   * Return the content of a specific file
   * @param {string} path path of the file
   * @returns {string} content of the file
   */
  async readFile(path) {
    try {
      path = this.normalize(path)
      path = this.limitPluginScope(path)
      await this._handleExists(path, `Cannot read file ${path}`)
      await this._handleIsFile(path, `Cannot read file ${path}`)
      return this.getFileContent(path)
    } catch (e) {
      throw new Error(e)
    }
  }

  /**
   * Upsert a file with the content of the source file
   * @param {string} src path of the source file
   * @param {string} dest path of the destrination file
   * @returns {void}
   */
  async copyFile(src: string, dest: string, customName?: string) {
    try {
      src = this.normalize(src)
      dest = this.normalize(dest)
      src = this.limitPluginScope(src)
      dest = this.limitPluginScope(dest)
      await this._handleExists(src, `Cannot copy from ${src}. Path does not exist.`)
      await this._handleIsFile(src, `Cannot copy from ${src}. Path is not a file.`)
      await this._handleExists(dest, `Cannot paste content into ${dest}. Path does not exist.`)
      await this._handleIsDir(dest, `Cannot paste content into ${dest}. Path is not directory.`)
      const content = await this.readFile(src)
      let copiedFilePath = dest + (customName ? '/' + customName : '/' + `Copy_${helper.extractNameFromKey(src)}`)
      copiedFilePath = await helper.createNonClashingNameAsync(copiedFilePath, this)

      await this.writeFile(copiedFilePath, content)
    } catch (e) {
      throw new Error(e)
    }
  }

  /**
   * Upsert a directory with the content of the source directory
   * @param {string} src path of the source dir
   * @param {string} dest path of the destination dir
   * @returns {void}
   */
  async copyDir(src: string, dest: string, customName?: string) {
    try {
      src = this.normalize(src)
      dest = this.normalize(dest)
      src = this.limitPluginScope(src)
      dest = this.limitPluginScope(dest)
      await this._handleExists(src, `Cannot copy from ${src}. Path does not exist.`)
      await this._handleIsDir(src, `Cannot copy from ${src}. Path is not a directory.`)
      await this._handleExists(dest, `Cannot paste content into ${dest}. Path does not exist.`)
      await this._handleIsDir(dest, `Cannot paste content into ${dest}. Path is not directory.`)

      const provider = this.fileProviderOf(src)
      if (provider.isSubDirectory(src, dest)) {
        this.call('notification', 'toast', recursivePasteToastMsg())
      } else {
        await this.inDepthCopy(src, dest, customName)
      }
    } catch (e) {
      throw new Error(e)
    }
  }

  async inDepthCopy(src: string, dest: string, customName?: string) {
    const content = await this.readdir(src)
    let copiedFolderPath = !customName ? dest + '/' + `Copy_${helper.extractNameFromKey(src)}` : dest + '/' + helper.extractNameFromKey(src)
    copiedFolderPath = await helper.createNonClashingDirNameAsync(copiedFolderPath, this)

    await this.mkdir(copiedFolderPath)

    for (const [key, value] of Object.entries(content)) {
      if (!value.isDirectory) {
        await this.copyFile(key, copiedFolderPath, helper.extractNameFromKey(key))
      } else {
        await this.inDepthCopy(key, copiedFolderPath, helper.extractNameFromKey(key))
      }
    }
  }

  /**
   * Change the path of a file/directory
   * @param {string} oldPath current path of the file/directory
   * @param {string} newPath new path of the file/directory
   * @returns {void}
   */
  async rename(oldPath, newPath) {
    try {
      oldPath = this.normalize(oldPath)
      newPath = this.normalize(newPath)
      oldPath = this.limitPluginScope(oldPath)
      newPath = this.limitPluginScope(newPath)
      await this._handleExists(oldPath, `Cannot rename ${oldPath}`)
      const isFile = await this.isFile(oldPath)
      const newPathExists = await this.exists(newPath)
      const provider = this.fileProviderOf(oldPath)

      if (isFile) {
        if (newPathExists) {
          this.call('notification', 'alert', {
            id: 'fileManagerAlert',
            message: 'File already exists'
          })
          return
        }
        return provider.rename(oldPath, newPath, false)
      } else {
        if (newPathExists) {
          this.call('notification', 'alert', {
            id: 'fileManagerAlert',
            message: 'Directory already exists'
          })
          return
        }
        return provider.rename(oldPath, newPath, true)
      }
    } catch (e) {
      throw new Error(e)
    }
  }

  async zipDir(dirPath, zip) {
    const filesAndFolders = await this.readdir(dirPath)
    for (let path in filesAndFolders) {
      if (filesAndFolders[path].isDirectory) await this.zipDir(path, zip)
      else {
        path = this.normalize(path)
        const content: any = await this.readFile(path)
        zip.file(path, content)
      }
    }
  }

  async download(path) {
    try {
      const downloadFileName = helper.extractNameFromKey(path)
      if (await this.isDirectory(path)) {
        const zip = new JSZip()
        await this.zipDir(path, zip)
        const content = await zip.generateAsync({ type: 'blob' })
        saveAs(content, `${downloadFileName}.zip`)
      } else {
        path = this.normalize(path)
        const content: any = await this.readFile(path)
        saveAs(new Blob([content]), downloadFileName)
      }
    } catch (e) {
      throw new Error(e)
    }
  }

  /**
   * Create a directory
   * @param {string} path path of the new directory
   * @returns {void}
   */
  async mkdir(path) {
    try {
      path = this.normalize(path)
      path = this.limitPluginScope(path)
      if (await this.exists(path)) {
        throw createError({ code: 'EEXIST', message: `Cannot create directory ${path}` })
      }
      const provider = this.fileProviderOf(path)
      return await provider.createDir(path)
    } catch (e) {
      throw new Error(e)
    }
  }

  /**
   * Get the list of files in the directory
   * @param {string} path path of the directory
   * @returns {Object} list of the file/directory name in this directory e.g; {contracts/1_Storage.sol:{isDirectory: false}}
   */
  async readdir(path): Promise<Record<string, Record<string, boolean>>> {
    try {
      path = this.normalize(path)
      path = this.limitPluginScope(path)
      await this._handleExists(path)
      await this._handleIsDir(path)

      return new Promise((resolve, reject) => {
        const provider = this.fileProviderOf(path)

        provider.resolveDirectory(path, (error, filesProvider) => {
          if (error) reject(error)
          resolve(filesProvider)
        })
      })
    } catch (e) {
      throw new Error(e)
    }
  }

  /**
   * Removes a file or directory recursively
   * @param {string} path path of the directory/file to remove
   * @returns {void}
   */
  async remove(path) {
    try {
      path = this.normalize(path)
      path = this.limitPluginScope(path)
      await this._handleExists(path, `Cannot remove file or directory ${path}`)
      const provider = this.fileProviderOf(path)
      return await provider.remove(path)
    } catch (e) {
      throw new Error(e)
    }
  }

  init() {
    this._deps = {
      config: this._components.registry.get('config').api,
      browserExplorer: this._components.registry.get('fileproviders/browser').api,
      localhostExplorer: this._components.registry.get('fileproviders/localhost').api,
      workspaceExplorer: this._components.registry.get('fileproviders/workspace').api,
      filesProviders: this._components.registry.get('fileproviders').api
    }

    this._deps.config.set('currentFile', '') // make sure we remove the current file from the previous session

    this._deps.browserExplorer.event.on('fileChanged', (path) => { this.fileChangedEvent(path) })
    this._deps.browserExplorer.event.on('fileRenamed', (oldName, newName, isFolder) => { this.fileRenamedEvent(oldName, newName, isFolder) })
    this._deps.localhostExplorer.event.on('fileRenamed', (oldName, newName, isFolder) => { this.fileRenamedEvent(oldName, newName, isFolder) })
    this._deps.browserExplorer.event.on('fileRemoved', (path) => { this.fileRemovedEvent(path) })
    this._deps.browserExplorer.event.on('fileAdded', (path) => { this.fileAddedEvent(path) })
    this._deps.localhostExplorer.event.on('fileRemoved', (path) => { this.fileRemovedEvent(path) })
    this._deps.localhostExplorer.event.on('errored', (event) => { this.removeTabsOf(this._deps.localhostExplorer) })
    this._deps.localhostExplorer.event.on('closed', (event) => { this.removeTabsOf(this._deps.localhostExplorer) })
    this._deps.workspaceExplorer.event.on('fileChanged', (path) => { this.fileChangedEvent(path) })
    this._deps.workspaceExplorer.event.on('fileRenamed', (oldName, newName, isFolder) => { this.fileRenamedEvent(oldName, newName, isFolder) })
    this._deps.workspaceExplorer.event.on('fileRemoved', (path) => { this.fileRemovedEvent(path) })
    this._deps.workspaceExplorer.event.on('fileAdded', (path) => { this.fileAddedEvent(path) })

    this.getCurrentFile = this.file
    this.getFile = this.readFile
    this.getFolder = this.readdir
    this.setFile = this.writeFile
    this.switchFile = this.open
  }

  fileAddedEvent(path) {
    this.emit('fileAdded', path)
  }

  fileChangedEvent(path) {
    this.emit('fileChanged', path)
  }

  fileRenamedEvent(oldName, newName, isFolder) {
    if (!isFolder) {
      this._deps.config.set('currentFile', '')
      this.editor.discard(oldName)
      if (this.openedFiles[oldName]) {
        delete this.openedFiles[oldName]
        this.openedFiles[newName] = newName
      }
      this.openFile(newName)
    } else {
      for (const k in this.openedFiles) {
        if (k.indexOf(oldName + '/') === 0) {
          const newAbsolutePath = k.replace(oldName, newName)
          this.openedFiles[newAbsolutePath] = newAbsolutePath
          delete this.openedFiles[k]
          if (this._deps.config.get('currentFile') === k) {
            this._deps.config.set('currentFile', '')
          }
        }
      }
    }
    // TODO: Only keep `this.emit` (issue#2210)
    this.emit('fileRenamed', oldName, newName, isFolder)
    this.events.emit('fileRenamed', oldName, newName, isFolder)
  }

  currentFileProvider() {
    const path = this.currentPath()
    if (path) {
      return this.fileProviderOf(path)
    }
    return null
  }

  currentFile() {
    return this.editor.current()
  }

  async closeAllFiles() {
    // TODO: Only keep `this.emit` (issue#2210)
    this.emit('filesAllClosed')
    this.events.emit('filesAllClosed')
    for (const file in this.openedFiles) {
      await this.closeFile(file)
    }
  }

  currentPath() {
    const currentFile = this._deps.config.get('currentFile')
    return this.extractPathOf(currentFile)
  }

  extractPathOf(file) {
    const reg = /(.*)(\/).*/
    const path = reg.exec(file)
    return path ? path[1] : '/'
  }

  getFileContent(path) {
    const provider = this.fileProviderOf(path)

    if (!provider) throw createError({ code: 'ENOENT', message: `${path} not available` })
    // TODO: change provider to Promise
    return new Promise((resolve, reject) => {
      if (this.currentFile() === path) return resolve(this.editor.currentContent())
      provider.get(path, (err, content) => {
        if (err) reject(err)
        resolve(content)
      })
    })
  }

  async setFileContent(path, content) {
    if (this.currentRequest) {
      const canCall = await this.askUserPermission(`writeFile`, `modifying ${path} ...`)
      const required = this.appManager.isRequired(this.currentRequest.from)
      if (canCall && !required) {
        // inform the user about modification after permission is granted and even if permission was saved before
        this.call('notification', 'toast', fileChangedToastMsg(this.currentRequest.from, path))
      }
    }
    return await this._setFileInternal(path, content)
  }

  async setMultipleFileContent(path, content, folderPath, alert) {
    if (this.currentRequest) {
      const canCall = await this.askUserPermission(`writeFile`, `modifying ${folderPath} ...`)
      const required = this.appManager.isRequired(this.currentRequest.from)
      if (canCall && !required && alert) {
        // inform the user about modification after permission is granted and even if permission was saved before
        this.call('notification', 'toast', fileChangedToastMsg(this.currentRequest.from, folderPath))
      }
    }
    return await this._setFileInternal(path, content)
  }

  _setFileInternal(path, content) {
    const provider = this.fileProviderOf(path)
    if (!provider) throw createError({ code: 'ENOENT', message: `${path} not available` })
    // TODO : Add permission
    // TODO : Change Provider to Promise
    return new Promise((resolve, reject) => {
      provider.set(path, content, async (error) => {
        if (error) reject(error)
        this.syncEditor(path)
        this.emit('fileSaved', path)
        resolve(true)
      })
    })
  }

  /**
   * Try to resolve the given file path (the actual path in the file system)
   * e.g if it's specified a github link, npm library, or any external content,
   * it returns the actual path where the content can be found.
   * @param {string} file url we are trying to resolve
   * @returns {{ string, provider }} file path resolved and its provider.
   */
  getPathFromUrl(file) {
    const provider = this.fileProviderOf(file)
    if (!provider) throw new Error(`no provider for ${file}`)
    return {
      file: provider.getPathFromUrl(file) || file, // in case an external URL is given as input, we resolve it to the right internal path
      provider
    }
  }

  /**
   * Try to resolve the given file URl. opposite of getPathFromUrl
   * @param {string} file path we are trying to resolve
   * @returns {{ string, provider }} file url resolved and its provider.
   */
  getUrlFromPath(file) {
    const provider = this.fileProviderOf(file)
    if (!provider) throw new Error(`no provider for ${file}`)
    return {
      file: provider.getUrlFromPath(file) || file, // in case an external URL is given as input, we resolve it to the right internal path
      provider
    }
  }

  removeTabsOf(provider) {
    for (const tab in this.openedFiles) {
      if (this.fileProviderOf(tab).type === provider.type) {
        this.fileRemovedEvent(tab)
      }
    }
  }

  fileRemovedEvent(path) {
    if (path === this._deps.config.get('currentFile')) {
      this._deps.config.set('currentFile', '')
    }
    this.editor.discard(path)
    delete this.openedFiles[path]
    // TODO: Only keep `this.emit` (issue#2210)
    this.emit('fileRemoved', path)
    this.events.emit('fileRemoved', path)
    this.openFile(this._deps.config.get('currentFile'))
  }

  async unselectCurrentFile() {
    await this.saveCurrentFile()
    this._deps.config.set('currentFile', '')
    // TODO: Only keep `this.emit` (issue#2210)
    this.emit('noFileSelected')
    this.events.emit('noFileSelected')
  }

  async diff(change: commitChange) {
    await this.saveCurrentFile()
    this._deps.config.set('currentFile', '')
    // TODO: Only keep `this.emit` (issue#2210)
    this.emit('noFileSelected')
    this.events.emit('noFileSelected')

    if(!change.readonly){
      let file = this.normalize(change.path)
      const resolved = this.getPathFromUrl(file)
      file = resolved.file
      this._deps.config.set('currentFile', file)
      this.openedFiles[file] = file
    }

    await this.editor.openDiff(change)
    this.emit('openDiff', change)
    this.events.emit('openDiff', change)
  }

  async closeDiff(change: commitChange) {
    if(!change.readonly){
      let file = this.normalize(change.path)
      delete this.openedFiles[file]
      if (!Object.keys(this.openedFiles).length) {
        this._deps.config.set('currentFile', '')
        // TODO: Only keep `this.emit` (issue#2210)
        this.emit('noFileSelected')
        this.events.emit('noFileSelected')
      }
    }
    this.emit('closeDiff', change)
    this.events.emit('closeDiff', change)
  }


  async openFile(file?: string) {
    if (!file) {
      this.emit('noFileSelected')
      this.events.emit('noFileSelected')
    } else {
      file = this.normalize(file)
      const resolved = this.getPathFromUrl(file)
      file = resolved.file
      await this.saveCurrentFile()
<<<<<<< HEAD
      // we always open the file in the editor, even if it's the same as the current one if the editor is in diff mode
      if (this.currentFile() === file && !this.editor.isDiff) return
      
=======
      if (this.currentFile() === file) return

>>>>>>> d0b0263b
      const provider = resolved.provider
      this._deps.config.set('currentFile', file)

      this.openedFiles[file] = file


      let content = ''
      try {
        content = await provider.get(file)
<<<<<<< HEAD
=======

>>>>>>> d0b0263b
      } catch (error) {
        console.log(error)
        throw error
      }
      try {
        // This make sure dependencies are loaded in the editor context.
        // This ensure monaco is aware of deps artifacts, so it can provide basic features like "go to" symbols.   
        await this.editor.handleTypeScriptDependenciesOf(file, content, path => this.readFile(path), path => this.exists(path))
      } catch (e) {
        console.log('unable to handle TypeScript dependencies of', file)
      }
      if (provider.isReadOnly(file)) {
        await this.editor.openReadOnly(file, content)
      } else {
        await this.editor.open(file, content)
      }
      // TODO: Only keep `this.emit` (issue#2210)
      this.emit('currentFileChanged', file)
      this.events.emit('currentFileChanged', file)
      return true
<<<<<<< HEAD
    }
  }

  async closeFile(name) {
    delete this.openedFiles[name]
    if (!Object.keys(this.openedFiles).length) {
      this._deps.config.set('currentFile', '')
      // TODO: Only keep `this.emit` (issue#2210)
      this.emit('noFileSelected')
      this.events.emit('noFileSelected')
=======
>>>>>>> d0b0263b
    }
    // TODO: Only keep `this.emit` (issue#2210)
    this.emit('fileClosed', name)
    this.events.emit('fileClosed', name)
  }

  /**
  * Async API method getProviderOf
  * @param {string} file
  *
  */

  async getProviderOf(file) {
    const cancall = await this.askUserPermission('getProviderByName')
    if (cancall) {
      return file ? this.fileProviderOf(file) : this.currentFileProvider()
    }
  }

  /**
  * Async API method getProviderByName
  * @param {string} name
  *
  */

  async getProviderByName(name) {
    const cancall = await this.askUserPermission('getProviderByName')
    if (cancall) {
      return this.getProvider(name)
    }
  }

  getProvider(name) {
    return this._deps.filesProviders[name]
  }

  fileProviderOf(file) {
    if (file.startsWith('localhost') || this.mode === 'localhost') {
      return this._deps.filesProviders.localhost
    }
    if (file.startsWith('browser')) {
      return this._deps.filesProviders.browser
    }
    return this._deps.filesProviders.workspace
  }

  // returns the list of directories inside path
  dirList(path) {
    const dirPaths = []
    const collectList = (path) => {
      return new Promise((resolve, reject) => {
        this.readdir(path).then((ls) => {
          const promises = Object.keys(ls).map((item, index) => {
            if (ls[item].isDirectory && !dirPaths.includes(item)) {
              dirPaths.push(item)
              resolve(dirPaths)
            }
            return new Promise((resolve, reject) => { resolve(true) })
          })
          Promise.all(promises).then(() => { resolve(dirPaths) })
        })
      })
    }
    return collectList(path)
  }

  async fileList(dirPath) {
    const paths: any = await this.readdir(dirPath)
    for (const path in paths)
      if (paths[path].isDirectory) delete paths[path]
    return Object.keys(paths)
  }

  isRemixDActive() {
    return this.appManager.isActive('remixd')
  }

  async saveCurrentFile() {
    const currentFile = this._deps.config.get('currentFile')
    if (currentFile && this.editor.current()) {
      const input = this.editor.get(currentFile)
      if ((input !== null) && (input !== undefined)) {
        const provider = this.fileProviderOf(currentFile)
        if (provider) {
          // use old content as default if save operation fails.
          provider.get(currentFile, (error, oldContent) => {
            provider.set(currentFile, input, (error) => {
              if (error) {
                if (error.message) this.call('notification', 'toast',
                  error.message.indexOf(
                    'LocalStorage is full') !== -1 ? storageFullMessage()
                    : error.message
                )
                provider.set(currentFile, oldContent)
                return console.error(error)
              } else {
                this.emit('fileSaved', currentFile)
              }
            })
          })
        } else {
          console.log('cannot save ' + currentFile + '. Does not belong to any explorer')
        }
      }
    }
  }

  async syncEditor(path) {
    const currentFile = this._deps.config.get('currentFile')
    if (path !== currentFile) return
    const provider = this.fileProviderOf(currentFile)
    if (provider) {
      try {
        const content = await provider.get(currentFile)
        if (content) this.editor.setText(currentFile, content)
      } catch (error) {
        console.log(error)
      }
    } else {
      console.log('cannot save ' + currentFile + '. Does not belong to any explorer')
    }
  }

  async setBatchFiles(filesSet, fileProvider, override, callback) {
    const self = this
    if (!fileProvider) fileProvider = 'workspace'
    if (override === undefined) override = false
    for (const file of Object.keys(filesSet)) {
      if (override) {
        try {
          await self._deps.filesProviders[fileProvider].set(file, filesSet[file].content)
        } catch (e) {
          callback(e.message || e)
        }
        await self.syncEditor(fileProvider + file)
      } else {
        try {
          const name = await helper.createNonClashingNameAsync(file, self._deps.filesProviders[fileProvider])
          if (helper.checkSpecialChars(name)) {
            this.call('notification', 'alert', {
              id: 'fileManagerAlert',
              message: 'Special characters are not allowed in file names.'
            })
          } else {
            try {
              await self._deps.filesProviders[fileProvider].set(name, filesSet[file].content)
            } catch (e) {
              return callback(e.message || e)
            }
            self.syncEditor(fileProvider + name)
          }
        } catch (error) {
          if (error) {
            this.call('notification', 'alert', {
              id: 'fileManagerAlert',
              message: 'Unexpected error loading file ' + file + ': ' + error
            })
          }
        }
      }
    }
    callback()
  }

  currentWorkspace() {
    if (this.mode !== 'localhost') {
      const file = this.currentFile() || ''
      const provider = this.fileProviderOf(file)

      return provider.workspace
    }
  }

  async isGitRepo(): Promise<boolean> {
    const path = '.git'
    const exists = await this.exists(path)

    return exists
  }

  /**
   * Moves a file to a new folder
   * @param {string} src path of the source file
   * @param {string} dest path of the destrination file
   * @returns {void}
   */

  async moveFile(src: string, dest: string) {
    try {
      src = this.normalize(src)
      dest = this.normalize(dest)
      src = this.limitPluginScope(src)
      dest = this.limitPluginScope(dest)
      await this._handleExists(src, `Cannot move ${src}. Path does not exist.`)
      await this._handleExists(dest, `Cannot move content into ${dest}. Path does not exist.`)
      await this._handleIsFile(src, `Cannot move ${src}. Path is not a file.`)
      await this._handleIsDir(dest, `Cannot move content into ${dest}. Path is not directory.`)
      const fileName = helper.extractNameFromKey(src)

      if (await this.exists(dest + '/' + fileName)) {
        throw createError({ code: 'EEXIST', message: `Cannot move ${src}. File already exists at destination ${dest}` })
      }
      await this.copyFile(src, dest, fileName)
      await this.remove(src)
    } catch (e) {
      throw new Error(e)
    }
  }

  /**
   * Moves a folder to a new folder
   * @param {string} src path of the source folder
   * @param {string} dest path of the destination folder
   * @returns {void}
   */

  async moveDir(src: string, dest: string) {
    try {
      src = this.normalize(src)
      dest = this.normalize(dest)
      src = this.limitPluginScope(src)
      dest = this.limitPluginScope(dest)
      await this._handleExists(src, `Cannot move ${src}. Path does not exist.`)
      await this._handleExists(dest, `Cannot move content into ${dest}. Path does not exist.`)
      await this._handleIsDir(src, `Cannot move ${src}. Path is not directory.`)
      await this._handleIsDir(dest, `Cannot move content into ${dest}. Path is not directory.`)
      const dirName = helper.extractNameFromKey(src)
      if (await this.exists(dest + '/' + dirName) || src === dest) {
        throw createError({ code: 'EEXIST', message: `Cannot move ${src}. Folder already exists at destination ${dest}` })
      }
      await this.copyDir(src, dest, dirName)
      await this.remove(src)

    } catch (e) {
      throw new Error(e)
    }
  }
}

module.exports = FileManager<|MERGE_RESOLUTION|>--- conflicted
+++ resolved
@@ -730,14 +730,9 @@
       const resolved = this.getPathFromUrl(file)
       file = resolved.file
       await this.saveCurrentFile()
-<<<<<<< HEAD
       // we always open the file in the editor, even if it's the same as the current one if the editor is in diff mode
       if (this.currentFile() === file && !this.editor.isDiff) return
       
-=======
-      if (this.currentFile() === file) return
-
->>>>>>> d0b0263b
       const provider = resolved.provider
       this._deps.config.set('currentFile', file)
 
@@ -747,10 +742,6 @@
       let content = ''
       try {
         content = await provider.get(file)
-<<<<<<< HEAD
-=======
-
->>>>>>> d0b0263b
       } catch (error) {
         console.log(error)
         throw error
@@ -771,7 +762,6 @@
       this.emit('currentFileChanged', file)
       this.events.emit('currentFileChanged', file)
       return true
-<<<<<<< HEAD
     }
   }
 
@@ -782,8 +772,6 @@
       // TODO: Only keep `this.emit` (issue#2210)
       this.emit('noFileSelected')
       this.events.emit('noFileSelected')
-=======
->>>>>>> d0b0263b
     }
     // TODO: Only keep `this.emit` (issue#2210)
     this.emit('fileClosed', name)
