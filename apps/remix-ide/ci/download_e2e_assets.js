const fs = require('fs');
var child_process = require('child_process');
const { exit } = require('process');

const child = child_process.spawnSync('grep -r --include="*.json" --include="*.ts" --include="*.tsx" "+commit" apps/**/* libs/**/*', [], { encoding: 'utf8', cwd: process.cwd(), shell: true });

if (child.error) {
    console.log("ERROR: ", child);
    exit(1);
}


let soljson =[];

const quotedVersionsRegex = /['"v]\d*\.\d*\.\d*\+commit\.[\d\w]*/g;
let quotedVersionsRegexMatch = child.stdout.match(quotedVersionsRegex)
if(quotedVersionsRegexMatch){
    let soljson2 = quotedVersionsRegexMatch.map((item) => item.replace('\'', 'v').replace('"', 'v'))
    console.log('non nightly soljson versions found: ', soljson2);
    if(soljson2) soljson = soljson.concat(soljson2);
}

<<<<<<< HEAD
        const path = `./dist/apps/remix-ide/assets/js/${build.path}`;
        // use axios to get the file
        try {
            axios({
                method: 'get',
                url: buildurl,
                timeout: 10000
            }).then(function (response) {
                fs.writeFile(path, response.data, function (err) {
                    if (err) {
                        console.log(err);
                    }
                })
            }).catch((e) => {
                console.log(e.message)
            })
        } catch (e) {
            console.log('Failed to download ' + build.path + ' from ' + buildurl)
        }
=======
>>>>>>> 646438e9

const nightlyVersionsRegex = /\d*\.\d*\.\d-nightly.*\+commit\.[\d\w]*/g
const nightlyVersionsRegexMatch = child.stdout.match(nightlyVersionsRegex)
if(nightlyVersionsRegexMatch){
    let soljson3 = nightlyVersionsRegexMatch.map((item) => 'v' + item);
    console.log('nightly soljson versions found: ', soljson3);
    if(soljson3) soljson = soljson.concat(soljson3);
}

if (soljson) {
    // filter out duplicates
    soljson = soljson.filter((item, index) => soljson.indexOf(item) === index);

    // manually add some versions
    soljson.push('v0.7.6+commit.7338295f');
    
    console.log('soljson versions found: ', soljson, soljson.length);
    
    for (let i = 0; i < soljson.length; i++) {
        const version = soljson[i];
        if (version) {
            let url = ''

            // if nightly
            if (version.includes('nightly')) {
                url = `https://binaries.soliditylang.org/bin/soljson-${version}.js`;
            }else{
                url = `https://binaries.soliditylang.org/wasm/soljson-${version}.js`;
            }

            const dir = './dist/apps/remix-ide/assets/js/soljson';
            if (!fs.existsSync(dir)) {
                fs.mkdirSync(dir);
            }

            const path = `./dist/apps/remix-ide/assets/js/soljson/soljson-${version}.js`;
            // check if the file exists
            const exists = fs.existsSync(path);
            if (!exists) {
                console.log('URL:', url)
                try {
<<<<<<< HEAD
                    axios({
                        method: 'get',
                        url: url,
                        timeout: 10000
                    }).then(function (response) {
                        fs.writeFile(path, response.data, function (err) {
                            if (err) {
                                console.log(err);
                            }
                        })
                    }).catch((e) => {
                        console.log(e.message)
                    })
=======
                    // use curl to download the file
                    child_process.exec(`curl -o ${path} ${url}`, { encoding: 'utf8', cwd: process.cwd(), shell: true })
>>>>>>> 646438e9
                } catch (e) {
                    console.log('Failed to download soljson' + version + ' from ' + url)
                }
            }


        }
       
    } 

}
<|MERGE_RESOLUTION|>--- conflicted
+++ resolved
@@ -20,28 +20,6 @@
     if(soljson2) soljson = soljson.concat(soljson2);
 }
 
-<<<<<<< HEAD
-        const path = `./dist/apps/remix-ide/assets/js/${build.path}`;
-        // use axios to get the file
-        try {
-            axios({
-                method: 'get',
-                url: buildurl,
-                timeout: 10000
-            }).then(function (response) {
-                fs.writeFile(path, response.data, function (err) {
-                    if (err) {
-                        console.log(err);
-                    }
-                })
-            }).catch((e) => {
-                console.log(e.message)
-            })
-        } catch (e) {
-            console.log('Failed to download ' + build.path + ' from ' + buildurl)
-        }
-=======
->>>>>>> 646438e9
 
 const nightlyVersionsRegex = /\d*\.\d*\.\d-nightly.*\+commit\.[\d\w]*/g
 const nightlyVersionsRegexMatch = child.stdout.match(nightlyVersionsRegex)
@@ -83,24 +61,8 @@
             if (!exists) {
                 console.log('URL:', url)
                 try {
-<<<<<<< HEAD
-                    axios({
-                        method: 'get',
-                        url: url,
-                        timeout: 10000
-                    }).then(function (response) {
-                        fs.writeFile(path, response.data, function (err) {
-                            if (err) {
-                                console.log(err);
-                            }
-                        })
-                    }).catch((e) => {
-                        console.log(e.message)
-                    })
-=======
                     // use curl to download the file
                     child_process.exec(`curl -o ${path} ${url}`, { encoding: 'utf8', cwd: process.cwd(), shell: true })
->>>>>>> 646438e9
                 } catch (e) {
                     console.log('Failed to download soljson' + version + ' from ' + url)
                 }
