--- conflicted
+++ resolved
@@ -31,11 +31,7 @@
       "configurations": {
         "development": {
           "extractLicenses": false,
-<<<<<<< HEAD
-          "sourceMap": false,
-=======
           "sourceMap": true,
->>>>>>> 4acf5cc6
           "vendorChunk": true,
           "optimization": false
         },
