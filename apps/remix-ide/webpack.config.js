--- conflicted
+++ resolved
@@ -1,14 +1,3 @@
-<<<<<<< HEAD
-const { composePlugins, withNx } = require('@nrwl/webpack');
-const { withReact } = require('@nrwl/react');
-const webpack = require('webpack')
-const CopyPlugin = require("copy-webpack-plugin");
-const version = require('../../package.json').version
-const fs = require('fs')
-const TerserPlugin = require("terser-webpack-plugin");
-const CompressionPlugin = require("compression-webpack-plugin");
-const CssMinimizerPlugin = require("css-minimizer-webpack-plugin");
-=======
 const { composePlugins, withNx } = require('@nrwl/webpack')
 const { withReact } = require('@nrwl/react')
 const webpack = require('webpack')
@@ -17,7 +6,6 @@
 const fs = require('fs')
 const TerserPlugin = require("terser-webpack-plugin")
 const CssMinimizerPlugin = require("css-minimizer-webpack-plugin")
->>>>>>> 4acf5cc6
 
 const versionData = {
   version: version,
@@ -68,12 +56,7 @@
   config.output.filename = `[name].${versionData.version}.${versionData.timestamp}.js`
   config.output.chunkFilename = `[name].${versionData.version}.${versionData.timestamp}.js`
 
-<<<<<<< HEAD
-  // add plugin
-  // add copy plugin
-=======
   // add copy & provide plugin
->>>>>>> 4acf5cc6
   config.plugins.push(
     new CopyPlugin({
       patterns: [
@@ -87,8 +70,6 @@
     })
   )
 
-<<<<<<< HEAD
-=======
   // souce-map loader
   config.module.rules.push({
     test: /\.js$/,
@@ -99,25 +80,10 @@
   config.ignoreWarnings = [/Failed to parse source map/] // ignore source-map-loader warnings
 
 
->>>>>>> 4acf5cc6
   // set minimizer
   config.optimization.minimizer = [
     new TerserPlugin({
       parallel: true,
-<<<<<<< HEAD
-      minify: TerserPlugin.swcMinify,
-      terserOptions: {
-        compress: true,
-        /*
-        ecma: 2015,
-        compress: true,
-        format: {
-          comments: false,
-        },
-        */
-      },
-      //extractComments: false,
-=======
       terserOptions: {
         ecma: 2015,
         compress: true,
@@ -127,26 +93,9 @@
         },
       },
       extractComments: false,
->>>>>>> 4acf5cc6
     }),
     new CssMinimizerPlugin(),
   ];
 
-<<<<<<< HEAD
-  // add compression plugin
-  /*
-  config.plugins.push(
-     new CompressionPlugin({
-       test: /\.js(\?.*)?$/i,
-       filename: '[path][base].gz',
-     })
- )*/
-
-
-  console.log(config)
-
-
-=======
->>>>>>> 4acf5cc6
   return config;
 });