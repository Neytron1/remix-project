const { composePlugins, withNx } = require('@nrwl/webpack')
const { withReact } = require('@nrwl/react')
const webpack = require('webpack')
const CopyPlugin = require("copy-webpack-plugin")
const version = require('../../package.json').version
const fs = require('fs')
const TerserPlugin = require("terser-webpack-plugin")
const CssMinimizerPlugin = require("css-minimizer-webpack-plugin")
const axios = require('axios')

const versionData = {
  version: version,
  timestamp: Date.now(),
  mode: process.env.NODE_ENV === 'production' ? 'production' : 'development'
}

const loadLocalSolJson = async () => {
<<<<<<< HEAD
  let url = 'https://binaries.soliditylang.org/wasm/list.json'
  axios({
    url: url,
    method: 'GET',
    timeout: 10000
  }).then((response) => {
    let info = response.data;
    info.builds = info.builds.filter(build => build.path.indexOf('nightly') === -1)
    info.builds = info.builds.slice(-1)
    const buildurl = `https://solc-bin.ethereum.org/wasm/${info.builds[0].path}`;
    console.log(`Copying... ${buildurl} to assets`)
    const path = `./apps/remix-ide/src/assets/js/soljson.js`;
    axios({
      method: 'get',
      url: buildurl,
      responseType: 'stream'
    }).then(function (response) {
      response.data.pipe(fs.createWriteStream(path));
    })
  }
  )
=======
  // execute apps/remix-ide/ci/downloadsoljson.sh
  const child = require('child_process').execSync('bash ./apps/remix-ide/ci/downloadsoljson.sh', { encoding: 'utf8', cwd: process.cwd(), shell: true })
  // show output
  console.log(child)
>>>>>>> 646438e9
}

fs.writeFileSync('./apps/remix-ide/src/assets/version.json', JSON.stringify(versionData))

loadLocalSolJson()

const project = fs.readFileSync('./apps/remix-ide/project.json', 'utf8')

const implicitDependencies = JSON.parse(project).implicitDependencies

const copyPatterns = implicitDependencies.map((dep) => {
  try {
    fs.statSync(__dirname + `/../../dist/apps/${dep}`).isDirectory()
    return { from: `../../dist/apps/${dep}`, to: `plugins/${dep}` }
  }
  catch (e) {
    console.log('error', e)
    return false
  }
})

console.log('Copying plugins... ', copyPatterns)

// Nx plugins for webpack.
module.exports = composePlugins(withNx(), withReact(), (config) => {
  // Update the webpack config as needed here.
  // e.g. `config.plugins.push(new MyPlugin())`

  // add fallback for node modules
  config.resolve.fallback = {
    ...config.resolve.fallback,
    "crypto": require.resolve("crypto-browserify"),
    "stream": require.resolve("stream-browserify"),
    "path": require.resolve("path-browserify"),
    "http": require.resolve("stream-http"),
    "https": require.resolve("https-browserify"),
    "constants": require.resolve("constants-browserify"),
    "os": false, //require.resolve("os-browserify/browser"),
    "timers": false, // require.resolve("timers-browserify"),
    "zlib": require.resolve("browserify-zlib"),
    "fs": false,
    "module": false,
    "tls": false,
    "net": false,
    "readline": false,
    "child_process": false,
    "buffer": require.resolve("buffer/"),
    "vm": require.resolve('vm-browserify'),
  }


  // add externals
  config.externals = {
    ...config.externals,
    solc: 'solc',
  }

  // add public path
  config.output.publicPath = '/'

  // set filename
  config.output.filename = `[name].${versionData.version}.${versionData.timestamp}.js`
  config.output.chunkFilename = `[name].${versionData.version}.${versionData.timestamp}.js`

  // add copy & provide plugin
  config.plugins.push(
    new CopyPlugin({
      patterns: [
        { from: '../../node_modules/monaco-editor/min/vs', to: 'assets/js/monaco-editor/min/vs' },
        ...copyPatterns
      ].filter(Boolean)
    }),
    new webpack.ProvidePlugin({
      Buffer: ['buffer', 'Buffer'],
      url: ['url', 'URL'],
      process: 'process/browser',
    })
  )

  // souce-map loader
  config.module.rules.push({
    test: /\.js$/,
    use: ["source-map-loader"],
    enforce: "pre"
  })

  config.ignoreWarnings = [/Failed to parse source map/, /require function/] // ignore source-map-loader warnings & AST warnings

  // set minimizer
  config.optimization.minimizer = [
    new TerserPlugin({
      parallel: true,
      terserOptions: {
        ecma: 2015,
        compress: false,
        mangle: false,
        format: {
          comments: false,
        },
      },
      extractComments: false,
    }),
    new CssMinimizerPlugin(),
  ];

  config.watchOptions = {
    ignored: /node_modules/
  }

  return config;
});

<|MERGE_RESOLUTION|>--- conflicted
+++ resolved
@@ -15,34 +15,10 @@
 }
 
 const loadLocalSolJson = async () => {
-<<<<<<< HEAD
-  let url = 'https://binaries.soliditylang.org/wasm/list.json'
-  axios({
-    url: url,
-    method: 'GET',
-    timeout: 10000
-  }).then((response) => {
-    let info = response.data;
-    info.builds = info.builds.filter(build => build.path.indexOf('nightly') === -1)
-    info.builds = info.builds.slice(-1)
-    const buildurl = `https://solc-bin.ethereum.org/wasm/${info.builds[0].path}`;
-    console.log(`Copying... ${buildurl} to assets`)
-    const path = `./apps/remix-ide/src/assets/js/soljson.js`;
-    axios({
-      method: 'get',
-      url: buildurl,
-      responseType: 'stream'
-    }).then(function (response) {
-      response.data.pipe(fs.createWriteStream(path));
-    })
-  }
-  )
-=======
   // execute apps/remix-ide/ci/downloadsoljson.sh
   const child = require('child_process').execSync('bash ./apps/remix-ide/ci/downloadsoljson.sh', { encoding: 'utf8', cwd: process.cwd(), shell: true })
   // show output
   console.log(child)
->>>>>>> 646438e9
 }
 
 fs.writeFileSync('./apps/remix-ide/src/assets/version.json', JSON.stringify(versionData))
