--- conflicted
+++ resolved
@@ -105,11 +105,7 @@
     "remix-ui-checkbox": {
       "tags": []
     },
-<<<<<<< HEAD
     "remix-core-plugin": {
-=======
-    "remix-ui-settings": {
->>>>>>> 4ddba6b2
       "tags": []
     }
   }
