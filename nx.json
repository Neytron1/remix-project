{
  "implicitDependencies": {
    "workspace.json": "*",
    "package.json": {
      "dependencies": "*",
      "devDependencies": "*"
    },
    "tsconfig.base.json": "*",
    "tslint.json": "*",
    ".eslintrc.json": "*",
    "nx.json": "*"
  },
  "npmScope": "remix-project",
  "tasksRunnerOptions": {
    "default": {
      "runner": "@nrwl/workspace/tasks-runners/default",
      "options": {
        "cacheableOperations": ["build", "lint", "test", "e2e"]
      }
    }
  },
  "projects": {
    "remix-lib": {
      "tags": []
    },
    "remix-astwalker": {
      "tags": [],
      "implicitDependencies": ["remix-lib"]
    },
    "remix-analyzer": {
      "tags": [],
      "implicitDependencies": ["remix-astwalker", "remix-lib"]
    },
    "remix-debug": {
      "tags": [],
      "implicitDependencies": ["remix-astwalker", "remix-lib"]
    },
    "remix-simulator": {
      "tags": [],
      "implicitDependencies": ["remix-lib"]
    },
    "remix-solidity": {
      "tags": [],
      "implicitDependencies": ["remix-lib"]
    },
    "remix-tests": {
      "tags": [],
      "implicitDependencies": ["remix-lib", "remix-simulator", "remix-solidity"]
    },
    "remix-url-resolver": {
      "tags": []
    },
    "remix-ws-templates": {
      "tags": []
    },
    "remix-ide": {
      "tags": [],
      "implicitDependencies": [
        "remix-analyzer",
        "remix-debug",
        "remix-lib",
        "remix-simulator",
        "remix-solidity",
        "remix-tests",
        "remix-astwalker",
        "remix-url-resolver",
        "remix-ws-templates"
      ]
    },
    "remix-ide-e2e": {
      "tags": [],
      "implicitDependencies": ["remix-ide"]
    },
    "remixd": {
      "tags": []
    },
    "remix-ui-tree-view": {
      "tags": []
    },
    "remix-ui-debugger-ui": {
      "tags": []
    },
    "remix-ui-utils": {
      "tags": []
    },
    "remix-ui-clipboard": {
      "tags": []
    },
    "remix-ui-modal-dialog": {
      "tags": []
    },
    "remix-ui-toaster": {
      "tags": []
    },
    "debugger": {
      "tags": []
    },
    "remix-ui-workspace": {
      "tags": []
    },
    "remix-ui-settings": {
      "tags": []
    },
    "remix-ui-static-analyser": {
      "tags": []
    },
    "remix-ui-checkbox": {
      "tags": []
    },
    "remix-ui-plugin-manager": {
      "tags": []
    },
    "remix-core-plugin": {
      "tags": []
    },
    "remix-ui-solidity-compiler": {
      "tags": []
    },
    "remix-ui-publish-to-storage": {
      "tags": []
    },
    "remix-ui-renderer": {
      "tags": []
    },
    "remix-ui-terminal": {
      "tags": []
    },
    "solidity-compiler": {
      "tags": []
    },
    "remix-ide-e2e-src-local-plugin": {
      "tags": []
    },
    "remix-ui-editor": {
      "tags": []
    },
    "remix-ui-app": {
      "tags": []
    },
    "remix-ui-helper": {
      "tags": []
    },
    "remix-ui-vertical-icons-panel": {
      "tags": []
    },
    "remix-ui-search": {
      "tags": []
    },
    "remix-ui-home-tab": {
      "tags": []
    },
    "remix-ui-tabs": {
      "tags": []
    },
    "remix-ui-panel": {
      "tags": []
    },
    "remix-ui-theme-module": {
      "tags": []
    },
    "solidity-unit-testing": {
      "tags": []
    },
    "remix-ui-run-tab": {
      "tags": []
    },
    "remix-ui-permission-handler": {
      "tags": []
    },
<<<<<<< HEAD
    "remix-ui-file-decorators": {
=======
    "remix-ui-tooltip-popup": {
>>>>>>> 9e884169
      "tags": []
    }
  },
  "targetDependencies": {
    "build": [
      {
        "target": "build",
        "projects": "dependencies"
      }
    ]
  }
}<|MERGE_RESOLUTION|>--- conflicted
+++ resolved
@@ -167,11 +167,10 @@
     "remix-ui-permission-handler": {
       "tags": []
     },
-<<<<<<< HEAD
     "remix-ui-file-decorators": {
-=======
+      "tags": []
+    },
     "remix-ui-tooltip-popup": {
->>>>>>> 9e884169
       "tags": []
     }
   },
