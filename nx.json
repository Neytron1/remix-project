--- conflicted
+++ resolved
@@ -145,11 +145,10 @@
     "remix-ui-tabs": {
       "tags": []
     },
-<<<<<<< HEAD
     "remix-ui-panel": {
-=======
+      "tags": []
+    },
     "remix-ui-theme-module": {
->>>>>>> 3b500ceb
       "tags": []
     }
   },
