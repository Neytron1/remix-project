{
  "implicitDependencies": {
    "workspace.json": "*",
    "package.json": {
      "dependencies": "*",
      "devDependencies": "*"
    },
    "tsconfig.base.json": "*",
    "tslint.json": "*",
    ".eslintrc.json": "*",
    "nx.json": "*"
  },
  "npmScope": "remix-project",
  "tasksRunnerOptions": {
    "default": {
      "runner": "@nrwl/workspace/tasks-runners/default",
      "options": {
        "cacheableOperations": [
          "build",
          "lint",
          "test",
          "e2e"
        ]
      }
    }
  },
  "projects": {
    "remix-lib": {
      "tags": []
    },
    "remix-astwalker": {
      "tags": [],
      "implicitDependencies": [
        "remix-lib"
      ]
    },
    "remix-analyzer": {
      "tags": [],
      "implicitDependencies": [
        "remix-astwalker",
        "remix-lib"
      ]
    },
    "remix-debug": {
      "tags": [],
      "implicitDependencies": [
        "remix-astwalker",
        "remix-lib"
      ]
    },
    "remix-simulator": {
      "tags": [],
      "implicitDependencies": [
        "remix-lib"
      ]
    },
    "remix-solidity": {
      "tags": [],
      "implicitDependencies": [
        "remix-lib"
      ]
    },
    "remix-tests": {
      "tags": [],
      "implicitDependencies": [
        "remix-lib",
        "remix-simulator",
        "remix-solidity"
      ]
    },
    "remix-url-resolver": {
      "tags": []
    },
    "remix-ws-templates": {
      "tags": []
    },
    "remix-ide": {
      "tags": [],
      "implicitDependencies": [
        "remix-analyzer",
        "remix-debug",
        "remix-lib",
        "remix-simulator",
        "remix-solidity",
        "remix-tests",
        "remix-astwalker",
        "remix-url-resolver",
        "remix-ws-templates"
      ]
    },
    "remix-ide-e2e": {
      "tags": [],
      "implicitDependencies": [
        "remix-ide"
      ]
    },
    "remixd": {
      "tags": []
    },
    "remix-ui-tree-view": {
      "tags": []
    },
    "remix-ui-debugger-ui": {
      "tags": []
    },
    "remix-ui-utils": {
      "tags": []
    },
    "remix-ui-clipboard": {
      "tags": []
    },
    "remix-ui-modal-dialog": {
      "tags": []
    },
    "remix-ui-toaster": {
      "tags": []
    },
    "debugger": {
      "tags": []
    },
    "remix-ui-workspace": {
      "tags": []
    },
    "remix-ui-settings": {
      "tags": []
    },
    "remix-ui-static-analyser": {
      "tags": []
    },
    "remix-ui-checkbox": {
      "tags": []
    },
    "remix-ui-plugin-manager": {
      "tags": []
    },
    "remix-core-plugin": {
      "tags": []
    },
    "remix-ui-solidity-compiler": {
      "tags": []
    },
    "remix-ui-publish-to-storage": {
      "tags": []
    },
    "remix-ui-renderer": {
      "tags": []
    },
    "remix-ui-terminal": {
      "tags": []
    },
    "solidity-compiler": {
      "tags": []
    },
    "remix-ide-e2e-src-local-plugin": {
      "tags": []
    },
    "remix-ui-editor": {
      "tags": []
    },
    "remix-ui-app": {
      "tags": []
    },
    "remix-ui-helper": {
      "tags": []
    },
    "remix-ui-vertical-icons-panel": {
      "tags": []
    },
    "remix-ui-search": {
      "tags": []
    },
    "remix-ui-home-tab": {
      "tags": []
    },
    "remix-ui-tabs": {
      "tags": []
    },
    "remix-ui-panel": {
      "tags": []
    },
    "remix-ui-theme-module": {
      "tags": []
    },
    "solidity-unit-testing": {
      "tags": []
    },
    "remix-ui-editor-context-view": {
      "tags": []
    },
    "remix-ui-run-tab": {
      "tags": []
    },
    "remix-ui-permission-handler": {
      "tags": []
    },
<<<<<<< HEAD
    "remix-ui-locale-module": {
=======
    "remix-ui-file-decorators": {
>>>>>>> d5767e20
      "tags": []
    },
    "remix-ui-tooltip-popup": {
      "tags": []
    },
    "vyper": {
      "tags": []
    },
    "etherscan": {
      "tags": []
    }
  },
  "targetDependencies": {
    "build": [
      {
        "target": "build",
        "projects": "dependencies"
      }
    ]
  }
}<|MERGE_RESOLUTION|>--- conflicted
+++ resolved
@@ -193,11 +193,10 @@
     "remix-ui-permission-handler": {
       "tags": []
     },
-<<<<<<< HEAD
+    "remix-ui-file-decorators": {
+      "tags": []
+    },
     "remix-ui-locale-module": {
-=======
-    "remix-ui-file-decorators": {
->>>>>>> d5767e20
       "tags": []
     },
     "remix-ui-tooltip-popup": {
