import * as WS from 'ws' // eslint-disable-line
import { PluginClient } from '@remixproject/plugin'
import * as chokidar from 'chokidar'
import * as utils from '../utils'
import * as fs from 'fs-extra'
import { basename, join } from 'path'
const { spawn } = require('child_process') // eslint-disable-line

export class FoundryClient extends PluginClient {
  methods: Array<string>
  websocket: WS
  currentSharedFolder: string
  watcher: chokidar.FSWatcher
  warnlog: boolean
  buildPath: string
  cachePath: string

  constructor(private readOnly = false) {
    super()
    this.methods = ['compile', 'sync']
  }

  setWebSocket(websocket: WS): void {
    this.websocket = websocket
    this.websocket.addEventListener('close', () => {
      this.warnlog = false
      if (this.watcher) this.watcher.close()
    })
  }

  sharedFolder(currentSharedFolder: string): void {
    this.currentSharedFolder = currentSharedFolder
    this.buildPath = utils.absolutePath('out', this.currentSharedFolder)
    this.cachePath = utils.absolutePath('cache', this.currentSharedFolder)
    if (fs.existsSync(this.buildPath) && fs.existsSync(this.cachePath)) {
      this.listenOnFoundryCompilation()
    } else {
      console.log('Foundry out folder doesn\'t exist... waiting for the first compilation.')
      this.listenOFoundryFolder()
    }

<<<<<<< HEAD
=======
  }

  listenOFoundryFolder() {
    try {
      this.watcher = chokidar.watch(this.currentSharedFolder, { depth: 1, ignorePermissionErrors: true, ignoreInitial: true })
      // watch for new folders
      this.watcher.on('addDir', () => {
        if (fs.existsSync(this.buildPath) && fs.existsSync(this.cachePath)) {
          this.listenOnFoundryCompilation()
        }
      })
    } catch (e) {
      console.log(e)
    }
>>>>>>> 7beab333
  }

  listenOFoundryFolder() {
    try {
      this.watcher = chokidar.watch(this.currentSharedFolder, { depth: 1, ignorePermissionErrors: true, ignoreInitial: true })
      // watch for new folders
      this.watcher.on('addDir', () => {
        if (fs.existsSync(this.buildPath) && fs.existsSync(this.cachePath)) {
          this.listenOnFoundryCompilation()
        }
      })
    } catch (e) {
      console.log(e)
    }
  }

  compile(configPath: string) {
    return new Promise((resolve, reject) => {
      if (this.readOnly) {
        const errMsg = '[Foundry Compilation]: Cannot compile in read-only mode'
        return reject(new Error(errMsg))
      }
      const cmd = `forge build`
      const options = { cwd: this.currentSharedFolder, shell: true }
      const child = spawn(cmd, options)
      let result = ''
      let error = ''
      child.stdout.on('data', (data) => {
        const msg = `[Foundry Compilation]: ${data.toString()}`
        console.log('\x1b[32m%s\x1b[0m', msg)
        result += msg + '\n'
      })
      child.stderr.on('data', (err) => {
        error += `[Foundry Compilation]: ${err.toString()} \n`
      })
      child.on('close', () => {
        if (error && result) resolve(error + result)
        else if (error) reject(error)
        else resolve(result)
      })
    })
  }

  private async processArtifact() {
    const folderFiles = await fs.readdir(this.buildPath) // "out" folder
    if (!fs.existsSync(join(this.cachePath, 'solidity-files-cache.json'))) return
    try {
      const cache = JSON.parse(await fs.readFile(join(this.cachePath, 'solidity-files-cache.json'), { encoding: 'utf-8' }))
<<<<<<< HEAD

=======
     
>>>>>>> 7beab333
      // name of folders are file names
      for (const file of folderFiles) {
        const path = join(this.buildPath, file) // out/Counter.sol/
        const compilationResult = {
          input: {},
          output: {
            contracts: {},
            sources: {}
          },
          solcVersion: null,
          compilationTarget: null
        }
        await this.readContract(path, compilationResult, cache)
        this.emit('compilationFinished', compilationResult.compilationTarget, { sources: compilationResult.input }, 'soljson', compilationResult.output, compilationResult.solcVersion)
      }
      if (!this.warnlog) {
        // @ts-ignore
        this.call('terminal', 'log', { type: 'log', value: 'receiving compilation result from Foundry' })
        this.warnlog = true
      }
    } catch (e) {
      console.log(e)
    }
  }

<<<<<<< HEAD
  listenOnFoundryCompilation() {
=======
  listenOnFoundryCompilation () {
>>>>>>> 7beab333
    try {
      this.watcher = chokidar.watch(this.cachePath, { depth: 0, ignorePermissionErrors: true, ignoreInitial: true })

      this.watcher.on('change', async (f: string) => this.processArtifact())
      this.watcher.on('add', async (f: string) => this.processArtifact())
      // process the artifact on activation
      setTimeout(() => this.processArtifact(), 1000)
    } catch (e) {
      console.log(e)
    }
  }

  async readContract(contractFolder, compilationResultPart, cache) {
    const files = await fs.readdir(contractFolder)

    for (const file of files) {
      const path = join(contractFolder, file)
      const content = await fs.readFile(path, { encoding: 'utf-8' })
      await this.feedContractArtifactFile(file, content, compilationResultPart, cache)
    }
  }

  async feedContractArtifactFile(path, content, compilationResultPart, cache) {
    const contentJSON = JSON.parse(content)
    const contractName = basename(path).replace('.json', '')

    const currentCache = cache.files[contentJSON.ast.absolutePath]
    if (!currentCache.artifacts[contractName]) return

    // extract source and version
    const metadata = contentJSON.metadata
    if (metadata.compiler && metadata.compiler.version) {
      compilationResultPart.solcVersion = metadata.compiler.version
    } else {
      compilationResultPart.solcVersion = ''
      console.log('\x1b[32m%s\x1b[0m', 'compiler version not found, please update Foundry to the latest version.')
    }

    if (metadata.sources) {
      for (const path in metadata.sources) {
        const absPath = utils.absolutePath(path, this.currentSharedFolder)
        try {
          const content = await fs.readFile(absPath, { encoding: 'utf-8' })
          compilationResultPart.input[path] = { content }
        } catch (e) {
          compilationResultPart.input[path] = { content: '' }
        }
      }
    } else {
      console.log('\x1b[32m%s\x1b[0m', 'sources input not found, please update Foundry to the latest version.')
    }


    compilationResultPart.compilationTarget = contentJSON.ast.absolutePath
    // extract data
    if (!compilationResultPart.output['sources'][contentJSON.ast.absolutePath]) compilationResultPart.output['sources'][contentJSON.ast.absolutePath] = {}
    compilationResultPart.output['sources'][contentJSON.ast.absolutePath] = {
      ast: contentJSON['ast'],
      id: contentJSON['id']
    }
    if (!compilationResultPart.output['contracts'][contentJSON.ast.absolutePath]) compilationResultPart.output['contracts'][contentJSON.ast.absolutePath] = {}

    contentJSON.bytecode.object = contentJSON.bytecode.object.replace('0x', '')
    contentJSON.deployedBytecode.object = contentJSON.deployedBytecode.object.replace('0x', '')
    compilationResultPart.output['contracts'][contentJSON.ast.absolutePath][contractName] = {
      abi: contentJSON.abi,
      evm: {
        bytecode: contentJSON.bytecode,
        deployedBytecode: contentJSON.deployedBytecode,
        methodIdentifiers: contentJSON.methodIdentifiers
      }
    }
  }

  async sync() {
    console.log('syncing from Foundry')
<<<<<<< HEAD
    if (fs.existsSync(this.buildPath) && fs.existsSync(this.cachePath)) {
      if (!fs.existsSync(join(this.cachePath, 'solidity-files-cache.json'))) {
        console.log('No compilation data found')
        // @ts-ignore
        this.call('terminal', 'log', { type: 'log', value: 'No compilation data found' })
      } else{
        this.processArtifact()
        // @ts-ignore
        this.call('terminal', 'log', { type: 'log', value: 'synced with Foundry' })
      }
    } else {
      this.listenOFoundryFolder()
    }
=======
    this.processArtifact()
    // @ts-ignore
    this.call('terminal', 'log', { type: 'log', value: 'synced with Foundry' })
>>>>>>> 7beab333
  }
}<|MERGE_RESOLUTION|>--- conflicted
+++ resolved
@@ -39,23 +39,6 @@
       this.listenOFoundryFolder()
     }
 
-<<<<<<< HEAD
-=======
-  }
-
-  listenOFoundryFolder() {
-    try {
-      this.watcher = chokidar.watch(this.currentSharedFolder, { depth: 1, ignorePermissionErrors: true, ignoreInitial: true })
-      // watch for new folders
-      this.watcher.on('addDir', () => {
-        if (fs.existsSync(this.buildPath) && fs.existsSync(this.cachePath)) {
-          this.listenOnFoundryCompilation()
-        }
-      })
-    } catch (e) {
-      console.log(e)
-    }
->>>>>>> 7beab333
   }
 
   listenOFoundryFolder() {
@@ -104,11 +87,6 @@
     if (!fs.existsSync(join(this.cachePath, 'solidity-files-cache.json'))) return
     try {
       const cache = JSON.parse(await fs.readFile(join(this.cachePath, 'solidity-files-cache.json'), { encoding: 'utf-8' }))
-<<<<<<< HEAD
-
-=======
-     
->>>>>>> 7beab333
       // name of folders are file names
       for (const file of folderFiles) {
         const path = join(this.buildPath, file) // out/Counter.sol/
@@ -134,11 +112,7 @@
     }
   }
 
-<<<<<<< HEAD
   listenOnFoundryCompilation() {
-=======
-  listenOnFoundryCompilation () {
->>>>>>> 7beab333
     try {
       this.watcher = chokidar.watch(this.cachePath, { depth: 0, ignorePermissionErrors: true, ignoreInitial: true })
 
@@ -215,7 +189,6 @@
 
   async sync() {
     console.log('syncing from Foundry')
-<<<<<<< HEAD
     if (fs.existsSync(this.buildPath) && fs.existsSync(this.cachePath)) {
       if (!fs.existsSync(join(this.cachePath, 'solidity-files-cache.json'))) {
         console.log('No compilation data found')
@@ -229,10 +202,5 @@
     } else {
       this.listenOFoundryFolder()
     }
-=======
-    this.processArtifact()
-    // @ts-ignore
-    this.call('terminal', 'log', { type: 'log', value: 'synced with Foundry' })
->>>>>>> 7beab333
   }
 }