--- conflicted
+++ resolved
@@ -51,7 +51,7 @@
   * @param root The root of the github import statement
   * @param filePath path of the file in github
   */
-  async handleGithubCall (root: string, filePath: string): Promise<HandlerResponse> {
+  async handleGithubCall(root: string, filePath: string): Promise<HandlerResponse> {
     const regex = filePath.match(/blob\/([^/]+)\/(.*)/)
     let reference = 'master'
     if (regex) {
@@ -75,7 +75,7 @@
   * @param url The url of the import statement
   * @param cleanUrl
   */
-  async handleHttp (url: string, cleanUrl: string): Promise<HandlerResponse> {
+  async handleHttp(url: string, cleanUrl: string): Promise<HandlerResponse> {
     // eslint-disable-next-line no-useless-catch
     try {
       const response: AxiosResponse = await axios.get(url, { transformResponse: [] })
@@ -90,7 +90,7 @@
   * @param url The url of the import statement
   * @param cleanUrl
   */
-  async handleHttps (url: string, cleanUrl: string): Promise<HandlerResponse> {
+  async handleHttps(url: string, cleanUrl: string): Promise<HandlerResponse> {
     // eslint-disable-next-line no-useless-catch
     try {
       const response: AxiosResponse = await axios.get(url, { transformResponse: [] })
@@ -100,7 +100,7 @@
     }
   }
 
-  async handleSwarm (url: string, cleanUrl: string): Promise<HandlerResponse> {
+  async handleSwarm(url: string, cleanUrl: string): Promise<HandlerResponse> {
     // eslint-disable-next-line no-useless-catch
     try {
       const bzz = new Bzz({ url: this.protocol + '//swarm-gateways.net' })
@@ -116,7 +116,7 @@
   * Handle an import statement based on IPFS
   * @param url The url of the IPFS import statement
   */
-  async handleIPFS (url: string): Promise<HandlerResponse> {
+  async handleIPFS(url: string): Promise<HandlerResponse> {
     // replace ipfs:// with /ipfs/
     url = url.replace(/^ipfs:\/\/?/, 'ipfs/')
     // eslint-disable-next-line no-useless-catch
@@ -135,10 +135,8 @@
   * Handle an import statement based on NPM
   * @param url The url of the NPM import statement
   */
-<<<<<<< HEAD
+
   async handleNpmImport(url: string): Promise<HandlerResponse> {
-    // eslint-disable-next-line no-useless-catch
-    try {
       if (this.getDependencies) {
         try {
           const { deps, yarnLock, packageLock } = await this.getDependencies()
@@ -178,32 +176,27 @@
           console.log(e)
         }
       }
-      const req = 'https://unpkg.com/' + url
-      const response: AxiosResponse = await axios.get(req, { transformResponse: [] })
-      return { content: response.data, cleanUrl: url }
-    } catch (e) {
-      throw e
-=======
-  async handleNpmImport (url: string): Promise<HandlerResponse> {
-    const urls = ["https://cdn.jsdelivr.net/npm/", "https://unpkg.com/"]
-    process && process.env && process.env['NPM_URL'] && urls.unshift(process.env['NPM_URL'])
-    let content = null
-    // get response from all urls
-    for (let i = 0; i < urls.length; i++) {
-      try {
-        const req = urls[i] + url
-        const response: AxiosResponse = await axios.get(req, { transformResponse: [] })
-        content = response.data
-        break
-      } catch (e) {
-        // try next url
+
+
+      const npm_urls = ["https://cdn.jsdelivr.net/npm/", "https://unpkg.com/"]
+      process && process.env && process.env['NPM_URL'] && npm_urls.unshift(process.env['NPM_URL'])
+      let content = null
+      // get response from all urls
+      for (let i = 0; i < npm_urls.length; i++) {
+        try {
+          const req = npm_urls[i] + url
+          const response: AxiosResponse = await axios.get(req, { transformResponse: [] })
+          content = response.data
+          break
+        } catch (e) {
+          // try next url
+        }
+
       }
->>>>>>> e7551e0e
-    }
-    if (!content) throw new Error('Unable to load ' + url)
-    return { content, cleanUrl: url }
-
-  }
+      if (!content) throw new Error('Unable to load ' + url)
+      return { content, cleanUrl: url }
+  }
+  
 
   getHandlers (): Handler[] {
     return [
