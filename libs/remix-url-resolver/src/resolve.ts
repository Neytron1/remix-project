// eslint-disable-next-line no-unused-vars
import axios, { AxiosResponse } from 'axios'
import { BzzNode as Bzz } from '@erebos/bzz-node'

export interface Imported {
  content: string;
  cleanUrl: string;
  type: string;
}

interface PreviouslyHandledImports {
  [filePath: string]: Imported
}

interface Handler {
  type: string;
  match(url: string): any;
  handle(match: any): any;
}

interface HandlerResponse {
  content: any;
  cleanUrl: string
}

export type getPackages = () => Promise<{ [name: string]: string }>

export class RemixURLResolver {
  private previouslyHandled: PreviouslyHandledImports
  gistAccessToken: string
  protocol: string
  getDependencies: getPackages

  constructor (getDependencies?: getPackages, gistToken?: string, protocol = 'http:') {
    this.previouslyHandled = {}
    this.getDependencies = getDependencies
    this.setGistToken(gistToken, protocol)
  }

  async setGistToken (gistToken?: string, protocol = 'http:') {
    this.gistAccessToken = gistToken || ''
    this.protocol = protocol
  }

  clearCache () {
    this.previouslyHandled = {}
  }

  /**
  * Handle an import statement based on github
  * @param root The root of the github import statement
  * @param filePath path of the file in github
  */
  async handleGithubCall (root: string, filePath: string): Promise<HandlerResponse> {
    const regex = filePath.match(/blob\/([^/]+)\/(.*)/)
    let reference = 'master'
    if (regex) {
      // if we have /blob/master/+path we extract the branch name "master" and add it as a parameter to the github api
      // the ref can be branch name, tag, commit id
      reference = regex[1]
      filePath = filePath.replace(`blob/${reference}/`, '')
    }
    // eslint-disable-next-line no-useless-catch
    try {
      const req = `https://raw.githubusercontent.com/${root}/${reference}/${filePath}`
      const response: AxiosResponse = await axios.get(req, { transformResponse: [] })
      return { content: response.data, cleanUrl: root + '/' + filePath }
    } catch (e) {
      throw e
    }
  }

  /**
  * Handle an import statement based on http
  * @param url The url of the import statement
  * @param cleanUrl
  */
  async handleHttp (url: string, cleanUrl: string): Promise<HandlerResponse> {
    // eslint-disable-next-line no-useless-catch
    try {
      const response: AxiosResponse = await axios.get(url, { transformResponse: [] })
      return { content: response.data, cleanUrl }
    } catch (e) {
      throw e
    }
  }

  /**
  * Handle an import statement based on https
  * @param url The url of the import statement
  * @param cleanUrl
  */
  async handleHttps (url: string, cleanUrl: string): Promise<HandlerResponse> {
    // eslint-disable-next-line no-useless-catch
    try {
      const response: AxiosResponse = await axios.get(url, { transformResponse: [] })
      return { content: response.data, cleanUrl }
    } catch (e) {
      throw e
    }
  }

  async handleSwarm (url: string, cleanUrl: string): Promise<HandlerResponse> {
    // eslint-disable-next-line no-useless-catch
    try {
      const bzz = new Bzz({ url: this.protocol + '//swarm-gateways.net' })
      const url = bzz.getDownloadURL(cleanUrl, { mode: 'raw' })
      const response: AxiosResponse = await axios.get(url, { transformResponse: [] })
      return { content: response.data, cleanUrl }
    } catch (e) {
      throw e
    }
  }

  /**
  * Handle an import statement based on IPFS
  * @param url The url of the IPFS import statement
  */
  async handleIPFS (url: string): Promise<HandlerResponse> {
    // replace ipfs:// with /ipfs/
    url = url.replace(/^ipfs:\/\/?/, 'ipfs/')
    // eslint-disable-next-line no-useless-catch
    try {
      const req = 'https://jqgt.remixproject.org/' + url
      // If you don't find greeter.sol on ipfs gateway use local
      // const req = 'http://localhost:8080/' + url
      const response: AxiosResponse = await axios.get(req, { transformResponse: [] })
      return { content: response.data, cleanUrl: url.replace('ipfs/', '') }
    } catch (e) {
      throw e
    }
  }

  /**
  * Handle an import statement based on NPM
  * @param url The url of the NPM import statement
  */
  async handleNpmImport (url: string): Promise<HandlerResponse> {
    // eslint-disable-next-line no-useless-catch
    try {
      if (this.getDependencies) {
        try {
          const { deps, yarnLock, packageLock }  = await this.getDependencies()
<<<<<<< HEAD
          for (const pkg of Object.keys(deps)) {
            if (url.startsWith(pkg)) {
              let version
              if (yarnLock) {
                // yarn.lock
                const regex = new RegExp(`"${pkg}@(.*)"`, 'g')
                const yarnVersion = regex.exec(yarnLock)
                if (yarnVersion && yarnVersion.length > 1) {
                  version = yarnVersion[1]
                }
              }
              if (!version && packageLock['dependencies'] && packageLock['dependencies'][pkg] && packageLock['dependencies'][pkg]['version']) {
                // package-lock.json
                version = packageLock['dependencies'][pkg]['version']
              }
              if (!version) {
                // package.json
                version = deps[pkg]
              }
              if (version) url = url.replace(pkg, `${pkg}@${version}`)
              break
            }
          }
=======
          let matchLength = 0
          let pkg
          Object.keys(deps).map((dep) => {
            const reg = new RegExp(dep, 'g')
            const match = url.match(reg)
            if (match && match.length > 0 && matchLength < match[0].length) {
              matchLength = match[0].length
              pkg = dep
            }
          })
          if (pkg) {
            let version
            if (yarnLock) {
              // yarn.lock
              const regex = new RegExp(`"${pkg}@(.*)"`, 'g')
              const yarnVersion = regex.exec(yarnLock)
              if (yarnVersion && yarnVersion.length > 1) {
                version = yarnVersion[1]
              }
            }
            if (!version && packageLock['dependencies'] && packageLock['dependencies'][pkg] && packageLock['dependencies'][pkg]['version']) {
              // package-lock.json
              version = packageLock['dependencies'][pkg]['version']
            }
            if (!version) {
              // package.json
              version = deps[pkg]
            }
            if (version) url = url.replace(pkg, `${pkg}@${version}`)
          }          
>>>>>>> da92ea4b
        } catch (e) {
          console.log(e)
        }
      }
      const req = 'https://unpkg.com/' + url
      const response: AxiosResponse = await axios.get(req, { transformResponse: [] })
      return { content: response.data, cleanUrl: url }
    } catch (e) {
      throw e
    }
  }

  getHandlers (): Handler[] {
    return [
      {
        type: 'github',
        match: (url) => { return /^(https?:\/\/)?(www.)?github.com\/([^/]*\/[^/]*)\/(.*)/.exec(url) },
        handle: (match) => this.handleGithubCall(match[3], match[4])
      },
      {
        type: 'http',
        match: (url) => { return /^(http?:\/\/?(.*))$/.exec(url) },
        handle: (match) => this.handleHttp(match[1], match[2])
      },
      {
        type: 'https',
        match: (url) => { return /^(https?:\/\/?(.*))$/.exec(url) },
        handle: (match) => this.handleHttps(match[1], match[2])
      },
      {
        type: 'swarm',
        match: (url) => { return /^(bzz-raw?:\/\/?(.*))$/.exec(url) },
        handle: (match) => this.handleSwarm(match[1], match[2])
      },
      {
        type: 'ipfs',
        match: (url) => { return /^(ipfs:\/\/?.+)/.exec(url) },
        handle: (match) => this.handleIPFS(match[1])
      },
      {
        type: 'npm',
        match: (url) => { return /^[^/][^\n"?:*<>|]*$/g.exec(url) }, // match a typical relative path
        handle: (match) => this.handleNpmImport(match[0])
      }
    ]
  }

  public async resolve (filePath: string, customHandlers?: Handler[], force?: boolean): Promise<Imported> {
    let imported: Imported = this.previouslyHandled[filePath]
    if (!force && imported) {
      return imported
    }
    const builtinHandlers: Handler[] = this.getHandlers()
    const handlers: Handler[] = customHandlers ? [...builtinHandlers, ...customHandlers] : [...builtinHandlers]
    const matchedHandler = handlers.filter(handler => handler.match(filePath))
    const handler: Handler = matchedHandler[0]
    const match = handler.match(filePath)
    const { content, cleanUrl } = await handler.handle(match)
    imported = {
      content,
      cleanUrl: cleanUrl || filePath,
      type: handler.type
    }
    this.previouslyHandled[filePath] = imported
    return imported
  }
}<|MERGE_RESOLUTION|>--- conflicted
+++ resolved
@@ -141,31 +141,6 @@
       if (this.getDependencies) {
         try {
           const { deps, yarnLock, packageLock }  = await this.getDependencies()
-<<<<<<< HEAD
-          for (const pkg of Object.keys(deps)) {
-            if (url.startsWith(pkg)) {
-              let version
-              if (yarnLock) {
-                // yarn.lock
-                const regex = new RegExp(`"${pkg}@(.*)"`, 'g')
-                const yarnVersion = regex.exec(yarnLock)
-                if (yarnVersion && yarnVersion.length > 1) {
-                  version = yarnVersion[1]
-                }
-              }
-              if (!version && packageLock['dependencies'] && packageLock['dependencies'][pkg] && packageLock['dependencies'][pkg]['version']) {
-                // package-lock.json
-                version = packageLock['dependencies'][pkg]['version']
-              }
-              if (!version) {
-                // package.json
-                version = deps[pkg]
-              }
-              if (version) url = url.replace(pkg, `${pkg}@${version}`)
-              break
-            }
-          }
-=======
           let matchLength = 0
           let pkg
           Object.keys(deps).map((dep) => {
@@ -196,7 +171,6 @@
             }
             if (version) url = url.replace(pkg, `${pkg}@${version}`)
           }          
->>>>>>> da92ea4b
         } catch (e) {
           console.log(e)
         }
