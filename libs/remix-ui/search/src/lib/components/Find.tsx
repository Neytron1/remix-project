<<<<<<< HEAD
import React, { useContext, useEffect, useRef, useState } from 'react'
import { useIntl } from 'react-intl'
=======
import { CustomTooltip } from '@remix-ui/helper'
import React, { useContext, useEffect, useState } from 'react'
>>>>>>> 620379c2
import { SearchContext } from '../context/context'

export const Find = () => {
  const {
    setFind,
    cancelSearch,
    startSearch,
    state,
    toggleCaseSensitive,
    toggleMatchWholeWord,
    toggleUseRegex
  } = useContext(SearchContext)

  const intl = useIntl()

  const [inputValue, setInputValue] = useState('')
  const change = async e => {
    setInputValue(e.target.value)
    await cancelSearch()
  }

  const handleKeypress = async e => {
    if (e.charCode === 13 || e.keyCode === 13) {
      startSearch()
    }
    await setFind(inputValue)
  }

  useEffect(() => {
    setInputValue('')
  }, [state.workspace])

  return (
    <>
      <div className="search_plugin_find-part">
        <div className="search_plugin_search-input">
          <input
            id="search_input"
            placeholder={intl.formatMessage({id: 'search.placeholder1', defaultMessage: "Search ( Enter to search )"})}
            className="form-control"
            value={inputValue}
            onChange={async e => await change(e)}
            onKeyUp={handleKeypress}
          ></input>
          <div className="search_plugin_controls">
<<<<<<< HEAD
            <div
              data-id="search_case_sensitive"
              title={intl.formatMessage({id: 'search.matchCase', defaultMessage: "Match Case"})}
              className={`monaco-custom-checkbox codicon codicon-case-sensitive ${
                state.casesensitive ? 'checked' : ''
              }`}
              role="checkbox"
              aria-checked="false"
              aria-label="Match Case"
              aria-disabled="false"
              onClick={() => {
                toggleCaseSensitive()
              }}
            ></div>
            <div
              data-id="search_whole_word"
              title={intl.formatMessage({id: 'search.matchWholeWord', defaultMessage: "Match Whole Word"})}
              className={`monaco-custom-checkbox codicon codicon-whole-word ${
                state.matchWord ? 'checked' : ''
              }`}
              role="checkbox"
              aria-checked="false"
              aria-label="Match Whole Word"
              aria-disabled="false"
              onClick={() => {
                toggleMatchWholeWord()
              }}
            ></div>
            <div
              data-id="search_use_regex"
              title={intl.formatMessage({id: 'search.useRegularExpression', defaultMessage: "Use Regular Expression"})}
              className={`monaco-custom-checkbox codicon codicon-regex ${
                state.useRegExp ? 'checked' : ''
              }`}
              role="checkbox"
              aria-checked="false"
              aria-label="Use Regular Expression"
              aria-disabled="false"
              onClick={() => {
                toggleUseRegex()
              }}
            ></div>
=======
            <CustomTooltip
              tooltipText="Match Case"
              tooltipClasses="text-nowrap"
              tooltipId="searchCaseSensitiveTooltip"
              placement="top-start"
            >
              <div
                data-id="search_case_sensitive"
                className={`monaco-custom-checkbox codicon codicon-case-sensitive ${
                  state.casesensitive ? 'checked' : ''
                }`}
                role="checkbox"
                aria-checked="false"
                aria-label="Match Case"
                aria-disabled="false"
                onClick={() => {
                  toggleCaseSensitive()
                }}
              ></div>
            </CustomTooltip>
            <CustomTooltip
              tooltipText="Match Whole Word"
              tooltipClasses="text-nowrap"
              tooltipId="searchWholeWordTooltip"
              placement="top-start"
            >
              <div
                data-id="search_whole_word"
                className={`monaco-custom-checkbox codicon codicon-whole-word ${
                  state.matchWord ? 'checked' : ''
                }`}
                role="checkbox"
                aria-checked="false"
                aria-label="Match Whole Word"
                aria-disabled="false"
                onClick={() => {
                  toggleMatchWholeWord()
                }}
              ></div>
            </CustomTooltip>
            <CustomTooltip
              tooltipText="Use Regular Expression"
              tooltipClasses="text-nowrap"
              tooltipId="useRegularExpressionTooltip"
              placement="bottom-start"
            >
              <div
                data-id="search_use_regex"
                className={`monaco-custom-checkbox codicon codicon-regex ${
                  state.useRegExp ? 'checked' : ''
                }`}
                role="checkbox"
                aria-checked="false"
                aria-label="Use Regular Expression"
                aria-disabled="false"
                onClick={() => {
                  toggleUseRegex()
                }}
              ></div>
            </CustomTooltip>
>>>>>>> 620379c2
          </div>
        </div>
      </div>
    </>
  )
}<|MERGE_RESOLUTION|>--- conflicted
+++ resolved
@@ -1,10 +1,6 @@
-<<<<<<< HEAD
-import React, { useContext, useEffect, useRef, useState } from 'react'
-import { useIntl } from 'react-intl'
-=======
 import { CustomTooltip } from '@remix-ui/helper'
 import React, { useContext, useEffect, useState } from 'react'
->>>>>>> 620379c2
+import { useIntl } from 'react-intl'
 import { SearchContext } from '../context/context'
 
 export const Find = () => {
@@ -15,18 +11,18 @@
     state,
     toggleCaseSensitive,
     toggleMatchWholeWord,
-    toggleUseRegex
+    toggleUseRegex,
   } = useContext(SearchContext)
 
   const intl = useIntl()
 
   const [inputValue, setInputValue] = useState('')
-  const change = async e => {
+  const change = async (e) => {
     setInputValue(e.target.value)
     await cancelSearch()
   }
 
-  const handleKeypress = async e => {
+  const handleKeypress = async (e) => {
     if (e.charCode === 13 || e.keyCode === 13) {
       startSearch()
     }
@@ -43,59 +39,21 @@
         <div className="search_plugin_search-input">
           <input
             id="search_input"
-            placeholder={intl.formatMessage({id: 'search.placeholder1', defaultMessage: "Search ( Enter to search )"})}
+            placeholder={intl.formatMessage({
+              id: 'search.placeholder1',
+              defaultMessage: 'Search ( Enter to search )',
+            })}
             className="form-control"
             value={inputValue}
-            onChange={async e => await change(e)}
+            onChange={async (e) => await change(e)}
             onKeyUp={handleKeypress}
           ></input>
           <div className="search_plugin_controls">
-<<<<<<< HEAD
-            <div
-              data-id="search_case_sensitive"
-              title={intl.formatMessage({id: 'search.matchCase', defaultMessage: "Match Case"})}
-              className={`monaco-custom-checkbox codicon codicon-case-sensitive ${
-                state.casesensitive ? 'checked' : ''
-              }`}
-              role="checkbox"
-              aria-checked="false"
-              aria-label="Match Case"
-              aria-disabled="false"
-              onClick={() => {
-                toggleCaseSensitive()
-              }}
-            ></div>
-            <div
-              data-id="search_whole_word"
-              title={intl.formatMessage({id: 'search.matchWholeWord', defaultMessage: "Match Whole Word"})}
-              className={`monaco-custom-checkbox codicon codicon-whole-word ${
-                state.matchWord ? 'checked' : ''
-              }`}
-              role="checkbox"
-              aria-checked="false"
-              aria-label="Match Whole Word"
-              aria-disabled="false"
-              onClick={() => {
-                toggleMatchWholeWord()
-              }}
-            ></div>
-            <div
-              data-id="search_use_regex"
-              title={intl.formatMessage({id: 'search.useRegularExpression', defaultMessage: "Use Regular Expression"})}
-              className={`monaco-custom-checkbox codicon codicon-regex ${
-                state.useRegExp ? 'checked' : ''
-              }`}
-              role="checkbox"
-              aria-checked="false"
-              aria-label="Use Regular Expression"
-              aria-disabled="false"
-              onClick={() => {
-                toggleUseRegex()
-              }}
-            ></div>
-=======
             <CustomTooltip
-              tooltipText="Match Case"
+              tooltipText={intl.formatMessage({
+                id: 'search.matchCase',
+                defaultMessage: 'Match Case',
+              })}
               tooltipClasses="text-nowrap"
               tooltipId="searchCaseSensitiveTooltip"
               placement="top-start"
@@ -115,7 +73,10 @@
               ></div>
             </CustomTooltip>
             <CustomTooltip
-              tooltipText="Match Whole Word"
+              tooltipText={intl.formatMessage({
+                id: 'search.matchWholeWord',
+                defaultMessage: 'Match Whole Word',
+              })}
               tooltipClasses="text-nowrap"
               tooltipId="searchWholeWordTooltip"
               placement="top-start"
@@ -135,7 +96,10 @@
               ></div>
             </CustomTooltip>
             <CustomTooltip
-              tooltipText="Use Regular Expression"
+              tooltipText={intl.formatMessage({
+                id: 'search.useRegularExpression',
+                defaultMessage: 'Use Regular Expression',
+              })}
               tooltipClasses="text-nowrap"
               tooltipId="useRegularExpressionTooltip"
               placement="bottom-start"
@@ -154,7 +118,6 @@
                 }}
               ></div>
             </CustomTooltip>
->>>>>>> 620379c2
           </div>
         </div>
       </div>
