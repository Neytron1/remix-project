/* eslint-disable @typescript-eslint/no-unused-vars */
import React from 'react'
<<<<<<< HEAD
import { FormattedMessage } from 'react-intl'
=======
const _paq = window._paq = window._paq || [] // eslint-disable-line
>>>>>>> 620379c2

function HomeTabScamAlert () {
  return (
    <div className="" id="hTScamAlertSection">
      <label className="pl-2 text-danger" style={{fontSize: "1.2rem"}}><FormattedMessage id='home.scamAlert' defaultMessage='Scam Alerts' /></label>
      <div className="py-2 ml-2 mb-1 align-self-end mb-2 d-flex flex-column border border-danger">
        <span className="pl-4 mt-2">
          <i className="pr-2 text-danger fas fa-exclamation-triangle"></i>
          <b><FormattedMessage id='home.scamAlert' defaultMessage='Scam Alerts' />:</b>
        </span>
        <span className="pl-4 mt-1">
          <FormattedMessage id='home.scamAlertText' defaultMessage='The only URL Remix uses is remix.ethereum.org' />
        </span>
<<<<<<< HEAD
        <span className="pl-4 mt-1">
          <FormattedMessage id='home.scamAlertText2' defaultMessage='Beware of online videos promoting "liquidity front runner bots"' />:
          <a className="pl-2 remixui_home_text" target="__blank" href="https://medium.com/remix-ide/remix-in-youtube-crypto-scams-71c338da32d">
            <FormattedMessage id='home.learnMore' defaultMessage='Learn more' />
          </a>
        </span>
        <span className="pl-4 mt-1">
          <FormattedMessage id='home.scamAlertText3' defaultMessage='Additional safety tips' />
          : &nbsp;
          <a className="remixui_home_text" target="__blank" href="https://remix-ide.readthedocs.io/en/latest/security.html">
            <FormattedMessage id='home.here' defaultMessage='here' />
          </a>
=======
        <span className="pl-4 mt-1">        
          Beware of online videos promoting "liquidity front runner bots":  
          <a className="pl-2 remixui_home_text" onClick={() => _paq.push(['trackEvent', 'hometab', 'scamAlert', 'learnMore'])}  target="__blank" href="https://medium.com/remix-ide/remix-in-youtube-crypto-scams-71c338da32d">Learn more</a>
        </span>
        <span className="pl-4 mt-1">
          Additional safety tips: &nbsp;<a className="remixui_home_text" onClick={() => _paq.push(['trackEvent', 'hometab', 'scamAlert', 'safetyTips'])} target="__blank" href="https://remix-ide.readthedocs.io/en/latest/security.html">here</a>
>>>>>>> 620379c2
        </span>
      </div>
    </div>
  )
}

export default HomeTabScamAlert<|MERGE_RESOLUTION|>--- conflicted
+++ resolved
@@ -1,10 +1,8 @@
 /* eslint-disable @typescript-eslint/no-unused-vars */
 import React from 'react'
-<<<<<<< HEAD
 import { FormattedMessage } from 'react-intl'
-=======
+
 const _paq = window._paq = window._paq || [] // eslint-disable-line
->>>>>>> 620379c2
 
 function HomeTabScamAlert () {
   return (
@@ -18,27 +16,18 @@
         <span className="pl-4 mt-1">
           <FormattedMessage id='home.scamAlertText' defaultMessage='The only URL Remix uses is remix.ethereum.org' />
         </span>
-<<<<<<< HEAD
         <span className="pl-4 mt-1">
           <FormattedMessage id='home.scamAlertText2' defaultMessage='Beware of online videos promoting "liquidity front runner bots"' />:
-          <a className="pl-2 remixui_home_text" target="__blank" href="https://medium.com/remix-ide/remix-in-youtube-crypto-scams-71c338da32d">
+          <a className="pl-2 remixui_home_text" onClick={() => _paq.push(['trackEvent', 'hometab', 'scamAlert', 'learnMore'])}  target="__blank" href="https://medium.com/remix-ide/remix-in-youtube-crypto-scams-71c338da32d">
             <FormattedMessage id='home.learnMore' defaultMessage='Learn more' />
           </a>
         </span>
         <span className="pl-4 mt-1">
           <FormattedMessage id='home.scamAlertText3' defaultMessage='Additional safety tips' />
           : &nbsp;
-          <a className="remixui_home_text" target="__blank" href="https://remix-ide.readthedocs.io/en/latest/security.html">
+          <a className="remixui_home_text" onClick={() => _paq.push(['trackEvent', 'hometab', 'scamAlert', 'safetyTips'])} target="__blank" href="https://remix-ide.readthedocs.io/en/latest/security.html">
             <FormattedMessage id='home.here' defaultMessage='here' />
           </a>
-=======
-        <span className="pl-4 mt-1">        
-          Beware of online videos promoting "liquidity front runner bots":  
-          <a className="pl-2 remixui_home_text" onClick={() => _paq.push(['trackEvent', 'hometab', 'scamAlert', 'learnMore'])}  target="__blank" href="https://medium.com/remix-ide/remix-in-youtube-crypto-scams-71c338da32d">Learn more</a>
-        </span>
-        <span className="pl-4 mt-1">
-          Additional safety tips: &nbsp;<a className="remixui_home_text" onClick={() => _paq.push(['trackEvent', 'hometab', 'scamAlert', 'safetyTips'])} target="__blank" href="https://remix-ide.readthedocs.io/en/latest/security.html">here</a>
->>>>>>> 620379c2
         </span>
       </div>
     </div>
