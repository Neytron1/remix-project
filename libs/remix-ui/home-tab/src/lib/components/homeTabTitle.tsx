--- conflicted
+++ resolved
@@ -3,12 +3,9 @@
 import BasicLogo from 'libs/remix-ui/vertical-icons-panel/src/lib/components/BasicLogo'
 import { ThemeContext } from '../themeContext'
 import React, { useEffect, useState, useRef, useContext } from 'react'
-<<<<<<< HEAD
 import { CustomTooltip } from '@remix-ui/helper'
-=======
-import { OverlayTrigger, Tooltip } from 'react-bootstrap'// eslint-disable-line
 const _paq = window._paq = window._paq || [] // eslint-disable-line
->>>>>>> be905442
+
 
 function HomeTabTitle() {
   useEffect(() => {
