--- conflicted
+++ resolved
@@ -1,10 +1,6 @@
 /* eslint-disable @typescript-eslint/no-unused-vars */
-<<<<<<< HEAD
-import React, { useEffect, useState, useRef, useContext } from 'react'
+import React, { useEffect, useRef, useContext } from 'react'
 import { FormattedMessage } from 'react-intl'
-=======
-import React, { useEffect, useRef, useContext } from 'react'
->>>>>>> c9ea2310
 import PluginButton from './pluginButton'
 import { ThemeContext } from '../themeContext'
 import Carousel from 'react-multi-carousel'
@@ -44,7 +40,7 @@
     }
     return false;
   }
-  
+
   const handleScroll = (e) => {
     if (isDescendant(carouselRefDiv.current, e.target)) {
       e.stopPropagation()
@@ -89,13 +85,8 @@
 
   return (
     <div className="pl-2 w-100" id="hTFeaturedPlugins">
-<<<<<<< HEAD
       <label className="" style={{fontSize: "1.2rem"}}><FormattedMessage id='home.featuredPlugins' defaultMessage='Featured Plugins' /></label>
-      <div className="w-100 d-flex flex-column">
-=======
-      <label className="" style={{fontSize: "1.2rem"}}>Featured Plugins</label>
       <div ref={carouselRefDiv} className="w-100 d-flex flex-column">
->>>>>>> c9ea2310
         <ThemeContext.Provider value={ themeFilter }>
           <Carousel
             ref={carouselRef}
@@ -108,7 +99,7 @@
             draggable={true}
             showDots={false}
             responsive={
-              { 
+              {
                 superLargeDesktop: {
                   breakpoint: { max: 4000, min: 3000 },
                   items: itemsToShow
