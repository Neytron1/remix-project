import React, { useState, useRef, useEffect, useReducer } from 'react' // eslint-disable-line
import { FormattedMessage } from 'react-intl'
import './remix-ui-home-tab.css'
import { ModalDialog } from '@remix-ui/modal-dialog' // eslint-disable-line
import { Toaster } from '@remix-ui/toaster' // eslint-disable-line
import PluginButton from './components/pluginButton' // eslint-disable-line
import { ThemeContext, themes } from './themeContext'
import { RSSFeed } from './components/rssFeed'
declare global {
  interface Window {
    _paq: any
  }
}
const _paq = window._paq = window._paq || [] //eslint-disable-line

/* eslint-disable-next-line */
export interface RemixUiHomeTabProps {
  plugin: any
}

const loadingInitialState = {
  tooltip: '',
  showModalDialog: false,
  importSource: ''
}

const loadingReducer = (state = loadingInitialState, action) => {
  return { ...state, tooltip: action.tooltip, showModalDialog: false, importSource: '' }
}

export const RemixUiHomeTab = (props: RemixUiHomeTabProps) => {
  const { plugin } = props
  const fileManager = plugin.fileManager

  const [state, setState] = useState<{
    themeQuality: { filter: string, name: string },
    showMediaPanel: 'none' | 'twitter' | 'medium',
    showModalDialog: boolean,
    modalInfo: { title: string, loadItem: string, examples: Array<string> },
    importSource: string,
    toasterMsg: string
  }>({
    themeQuality: themes.light,
    showMediaPanel: 'none',
    showModalDialog: false,
    modalInfo: { title: '', loadItem: '', examples: [] },
    importSource: '',
    toasterMsg: ''
  })

  const processLoading = () => {
    const contentImport = plugin.contentImport
    const workspace = fileManager.getProvider('workspace')
    contentImport.import(
      state.importSource,
      (loadingMsg) => dispatch({ tooltip: loadingMsg }),
      async (error, content, cleanUrl, type, url) => {
        if (error) {
          toast(error.message || error)
        } else {
          try {
            if (await workspace.exists(type + '/' + cleanUrl)) toast('File already exists in workspace')
            else {
              workspace.addExternal(type + '/' + cleanUrl, content, url)
              plugin.call('menuicons', 'select', 'filePanel')
            }
          } catch (e) {
            toast(e.message)
          }
        }
      }
    )
    setState(prevState => {
      return { ...prevState, showModalDialog: false, importSource: '' }
    })
  }

  const [, dispatch] = useReducer(loadingReducer, loadingInitialState)

  const playRemi = async () => {
    remiAudioEl.current.play()
  }

  const remiAudioEl = useRef(null)
  const inputValue = useRef(null)
  const rightPanel = useRef(null)

  useEffect(() => {
    plugin.call('theme', 'currentTheme').then((theme) => {
      // update theme quality. To be used for for images
      setState(prevState => {
        return { ...prevState, themeQuality: theme.quality === 'dark' ? themes.dark : themes.light }
      })
    })
    plugin.on('theme', 'themeChanged', (theme) => {
      // update theme quality. To be used for for images
      setState(prevState => {
        return { ...prevState, themeQuality: theme.quality === 'dark' ? themes.dark : themes.light }
      })
    })
    window.addEventListener('click', (event) => {
      const target = event.target as Element
      const id = target.id
      if (id !== 'remixIDEHomeTwitterbtn' && id !== 'remixIDEHomeMediumbtn' && !rightPanel.current.contains(event.target)) {
        // todo check event.target
        setState(prevState => { return { ...prevState, showMediaPanel: 'none' } })
      }
    })
    // to retrieve twitter feed
    const scriptTwitter = document.createElement('script')
    scriptTwitter.src = 'https://platform.twitter.com/widgets.js'
    scriptTwitter.async = true
    document.body.appendChild(scriptTwitter)
    return () => {
      document.body.removeChild(scriptTwitter)
    }
  }, [])

  const toast = (message: string) => {
    setState(prevState => {
      return { ...prevState, toasterMsg: message }
    })
  }

  const createNewFile = async () => {
    plugin.verticalIcons.select('filePanel')
    await plugin.call('filePanel', 'createNewFile')
  }

  const uploadFile = async (target) => {
    await plugin.call('filePanel', 'uploadFile', target)
  }

  const connectToLocalhost = () => {
    plugin.appManager.activatePlugin('remixd')
  }
  const importFromGist = () => {
    plugin.call('gistHandler', 'load', '')
    plugin.verticalIcons.select('filePanel')
  }
  const startSolidity = async () => {
    await plugin.appManager.activatePlugin(['solidity', 'udapp', 'solidityStaticAnalysis', 'solidityUnitTesting'])
    plugin.verticalIcons.select('solidity')
    _paq.push(['trackEvent', 'pluginManager', 'userActivate', 'solidity'])
  }
  const startStarkNet = async () => {
    await plugin.appManager.activatePlugin('starkNet_compiler')
    plugin.verticalIcons.select('starkNet_compiler')
    _paq.push(['trackEvent', 'pluginManager', 'userActivate', 'starkNet_compiler'])
  }
  const startSolhint = async () => {
    await plugin.appManager.activatePlugin(['solidity', 'solhint'])
    plugin.verticalIcons.select('solhint')
    _paq.push(['trackEvent', 'pluginManager', 'userActivate', 'solhint'])
  }
  const startLearnEth = async () => {
    await plugin.appManager.activatePlugin(['solidity', 'LearnEth', 'solidityUnitTesting'])
    plugin.verticalIcons.select('LearnEth')
    _paq.push(['trackEvent', 'pluginManager', 'userActivate', 'learnEth'])
  }
  const startSourceVerify = async () => {
    await plugin.appManager.activatePlugin(['solidity', 'sourcify'])
    plugin.verticalIcons.select('sourcify')
    _paq.push(['trackEvent', 'pluginManager', 'userActivate', 'sourcify'])
  }
  const startPluginManager = async () => {
    plugin.verticalIcons.select('pluginManager')
  }

  const showFullMessage = (title: string, loadItem: string, examples: Array<string>) => {
    setState(prevState => {
      return { ...prevState, showModalDialog: true, modalInfo: { title: title, loadItem: loadItem, examples: examples } }
    })
  }

  const hideFullMessage = () => { //eslint-disable-line
    setState(prevState => {
      return { ...prevState, showModalDialog: false, importSource: '' }
    })
  }

  const maxHeight = Math.max(window.innerHeight - 150, 250) + 'px'
  const examples = state.modalInfo.examples.map((urlEl, key) => (<div key={key} className="p-1 user-select-auto"><a>{urlEl}</a></div>))
  const elHeight = '4000px'
  return (
    <>
      <ModalDialog
        id='homeTab'
        title={ 'Import from ' + state.modalInfo.title }
        okLabel='Import'
        hide={ !state.showModalDialog }
        handleHide={ () => hideFullMessage() }
        okFn={ () => processLoading() }
      >
        <div className="p-2 user-select-auto">
          { state.modalInfo.loadItem !== '' && <span>Enter the { state.modalInfo.loadItem } you would like to load.</span> }
          { state.modalInfo.examples.length !== 0 &&
          <>
            <div>e.g</div>
            <div>
              { examples }
            </div>
          </> }
          <input
            ref={inputValue}
            type='text'
            name='prompt_text'
            id='inputPrompt_text'
            className="w-100 mt-1 form-control"
            data-id="homeTabModalDialogCustomPromptText"
            value={state.importSource}
            onInput={(e) => {
              setState(prevState => {
                return { ...prevState, importSource: inputValue.current.value }
              })
            }}
          />
        </div>
      </ModalDialog>
      <Toaster message={state.toasterMsg} />
      <div className="d-flex flex-column ml-4" id="remixUiRightPanel">
        <div className="border-bottom d-flex flex-column mr-4 pb-3 mb-3">
          <div className="pt-2 d-flex justify-content-between">
            <div>
              <div className="mx-4 my-4 pt-4 d-flex">
                <label style={ { fontSize: 'xxx-large' } }>Remix IDE</label>
              </div>
              <div className="pt-4 align-self-end mb-2 d-flex flex-column">
                <span className="pl-4 text-danger mt-2">
                  <i className="pr-2 text-danger fas fa-exclamation-triangle"></i>
                  <b><FormattedMessage id='home.scamAlert' defaultMessage='Scam Alerts' />:</b>
                </span>
                <span className="pl-4 text-danger mt-1">
                  <FormattedMessage id='home.scamAlertText' defaultMessage='The only URL Remix uses is remix.ethereum.org' />
                </span>
                <span className="pl-4 text-danger mt-1">
                  <FormattedMessage id='home.scamAlertText2' defaultMessage='Beware of online videos promoting "liquidity front runner bots"' />:
                  <a className="pl-2 remixui_home_text" target="__blank" href="https://medium.com/remix-ide/remix-in-youtube-crypto-scams-71c338da32d"><FormattedMessage id='home.learnMore' defaultMessage='Learn more' /></a>
                </span>
                <span className="pl-4 text-danger mt-1">
                  <FormattedMessage id='home.scamAlertText3' defaultMessage='Additional safety tips' />: &nbsp;<a className="remixui_home_text" target="__blank" href="https://remix-ide.readthedocs.io/en/latest/security.html"><FormattedMessage id='home.here' defaultMessage='here' /></a>
                </span>
              </div>
            </div>
            <div className="mr-4 d-flex">
              <img className="align-self-end remixui_home_logoImg" src="assets/img/guitarRemiCroped.webp" onClick={ () => playRemi() } alt=""></img>
              <audio
                id="remiAudio"
                muted={false}
                src="assets/audio/remiGuitar-single-power-chord-A-minor.wav"
                ref={remiAudioEl}
              ></audio>
            </div>
          </div>
        </div>
        <div className="row mx-2 mr-4" data-id="landingPageHpSections">
          <div className="ml-3">
            <div className="mb-3">
              <h4><FormattedMessage id='home.featuredPlugins' defaultMessage='Featured Plugins' /></h4>
              <div className="d-flex flex-row pt-2">
                <ThemeContext.Provider value={ state.themeQuality }>
                  <PluginButton imgPath="assets/img/solidityLogo.webp" envID="solidityLogo" envText="Solidity" callback={() => startSolidity()} />
                  <PluginButton imgPath="assets/img/starkNetLogo.webp" envID="starkNetLogo" envText="StarkNet" l2={true} callback={() => startStarkNet()} />
                  <PluginButton imgPath="assets/img/solhintLogo.webp" envID="solhintLogo" envText="Solhint linter" callback={() => startSolhint()} />
                  <PluginButton imgPath="assets/img/learnEthLogo.webp" envID="learnEthLogo" envText="LearnEth" callback={() => startLearnEth()} />
                  <PluginButton imgPath="assets/img/sourcifyNewLogo.webp" envID="sourcifyLogo" envText="Sourcify" callback={() => startSourceVerify()} />
                  <PluginButton imgPath="assets/img/moreLogo.webp" envID="moreLogo" envText="More" callback={startPluginManager} />
                </ThemeContext.Provider>
              </div>
            </div>
            <div className="d-flex">
              <div className="file">
                <h4><FormattedMessage id='home.file' defaultMessage='File' /></h4>
                <p className="mb-1">
                  <i className="mr-2 far fa-file"></i>
<<<<<<< HEAD
                  <label className="ml-1 mb-1 remixui_home_text" onClick={() => createNewFile()}><FormattedMessage id='home.newFile' defaultMessage='New File' /></label>
=======
                  <label className="ml-1 mb-1 remixui_home_text" data-id="homeTabNewFile" onClick={() => createNewFile()}>New File</label>
>>>>>>> 4bd10c60
                </p>
                <p className="mb-1">
                  <i className="mr-2 far fa-file-alt"></i>
                  <label className="ml-1 remixui_home_labelIt remixui_home_bigLabelSize remixui_home_text" htmlFor="openFileInput">
                    <FormattedMessage id='home.openFiles' defaultMessage='Open Files' />
                  </label>
                  <input title="open file" type="file" id="openFileInput" onChange={(event) => {
                    event.stopPropagation()
                    plugin.verticalIcons.select('filePanel')
                    uploadFile(event.target)
                  }} multiple />
                </p>
                <p className="mb-1">
                  <i className="mr-1 far fa-hdd"></i>
                  <label className="ml-1 remixui_home_text" onClick={() => connectToLocalhost()}><FormattedMessage id='home.connectToLocalhost' defaultMessage='Connect to Localhost' /></label>
                </p>
                <p className="mt-3 mb-0"><label><FormattedMessage id='home.loadFrom' defaultMessage='LOAD FROM' />:</label></p>
                <div className="btn-group">
                  <button className="btn mr-1 btn-secondary" data-id="landingPageImportFromGistButton" onClick={() => importFromGist()}>Gist</button>
                  <button className="btn mx-1 btn-secondary" data-id="landingPageImportFromGitHubButton" onClick={() => showFullMessage('GitHub', 'github URL', ['https://github.com/0xcert/ethereum-erc721/src/contracts/tokens/nf-token-metadata.sol', 'https://github.com/OpenZeppelin/openzeppelin-solidity/blob/67bca857eedf99bf44a4b6a0fc5b5ed553135316/contracts/access/Roles.sol'])}>GitHub</button>
                  <button className="btn mx-1 btn-secondary" onClick={() => showFullMessage('Ipfs', 'ipfs URL', ['ipfs://<ipfs-hash>'])}>Ipfs</button>
                  <button className="btn mx-1 btn-secondary" onClick={() => showFullMessage('Https', 'http/https raw content', ['https://raw.githubusercontent.com/OpenZeppelin/openzeppelin-contracts/master/contracts/token/ERC20/ERC20.sol'])}>https</button>
                </div>
              </div>
              <div className="ml-4 pl-4">
                <h4><FormattedMessage id='home.resources' defaultMessage='Resources' /></h4>
                <p className="mb-1">
                  <i className="mr-2 fas fa-book"></i>
                  <a className="remixui_home_text" target="__blank" href="https://remix-ide.readthedocs.io/en/latest/#">Documentation</a>
                </p>
                <p className="mb-1">
                  <i className="mr-2 fab fa-gitter"></i>
                  <a className="remixui_home_text" target="__blank" href="https://gitter.im/ethereum/remix">Gitter channel</a>
                </p>
                <p className="mb-1">
                  <img id='remixHhomeWebsite' className="mr-2 remixui_home_image" src={ plugin.profile.icon } style={ { filter: state.themeQuality.filter } } alt=''></img>
                  <a className="remixui_home_text" target="__blank" href="https://remix-project.org">Featuring website</a>
                </p>
              </div>
            </div>
          </div>
        </div>
        <div className="d-flex flex-column remixui_home_rightPanel">
          <div className="d-flex pr-3 py-2 align-self-end" id="remixIDEMediaPanelsTitle">
            <button
              className="btn-info p-2 m-1 border rounded-circle remixui_home_mediaBadge fab fa-twitter"
              id="remixIDEHomeTwitterbtn"
              title="Twitter"
              onClick={(e) => {
                setState(prevState => {
                  return { ...prevState, showMediaPanel: state.showMediaPanel === 'twitter' ? 'none' : 'twitter' }
                })
                _paq.push(['trackEvent', 'pluginManager', 'media', 'twitter'])
              }}
            ></button>
            <button
              className="btn-danger p-2 m-1 border rounded-circle remixui_home_mediaBadge fab fa-medium"
              id="remixIDEHomeMediumbtn"
              title="Medium blogs"
              onClick={(e) => {
                setState(prevState => {
                  return { ...prevState, showMediaPanel: state.showMediaPanel === 'medium' ? 'none' : 'medium' }
                })
                _paq.push(['trackEvent', 'pluginManager', 'media', 'medium'])
              }}
            ></button>
          </div>
          <div
            className="mr-3 d-flex bg-light remixui_home_panels"
            style={ { visibility: state.showMediaPanel === 'none' ? 'hidden' : 'visible' } }
            id="remixIDEMediaPanels"
            ref={rightPanel}
          >
            <div id="remixIDE_MediumBlock" className="p-2 mx-1 mt-3 mb-0 remixui_home_remixHomeMedia" style={ { maxHeight: maxHeight } }>
              <div id="medium-widget" className="px-3 remixui_home_media" hidden={state.showMediaPanel !== 'medium'} style={ { maxHeight: '10000px' } }>
                <RSSFeed feedUrl='https://rss.remixproject.org/' maxItems={10} />
              </div>
            </div>
            <div id="remixIDE_TwitterBlock" className="p-2 mx-1 mt-3 mb-0 remixui_home_remixHomeMedia" hidden={state.showMediaPanel !== 'twitter'} style={ { maxHeight: maxHeight, marginRight: '28px' } } >
              <div className="remixui_home_media" style={ { minHeight: elHeight } } >
                <a className="twitter-timeline"
                  data-width="375"
                  data-theme={ state.themeQuality.name }
                  data-chrome="nofooter noheader transparent"
                  data-tweet-limit="18"
                  href="https://twitter.com/EthereumRemix"
                >
                </a>
              </div>
            </div>
          </div>
        </div>
      </div>
    </>
  )
}

export default RemixUiHomeTab<|MERGE_RESOLUTION|>--- conflicted
+++ resolved
@@ -273,11 +273,7 @@
                 <h4><FormattedMessage id='home.file' defaultMessage='File' /></h4>
                 <p className="mb-1">
                   <i className="mr-2 far fa-file"></i>
-<<<<<<< HEAD
-                  <label className="ml-1 mb-1 remixui_home_text" onClick={() => createNewFile()}><FormattedMessage id='home.newFile' defaultMessage='New File' /></label>
-=======
-                  <label className="ml-1 mb-1 remixui_home_text" data-id="homeTabNewFile" onClick={() => createNewFile()}>New File</label>
->>>>>>> 4bd10c60
+                  <label className="ml-1 mb-1 remixui_home_text" data-id="homeTabNewFile" onClick={() => createNewFile()}><FormattedMessage id='home.newFile' defaultMessage='New File' /></label>
                 </p>
                 <p className="mb-1">
                   <i className="mr-2 far fa-file-alt"></i>
