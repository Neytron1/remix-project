--- conflicted
+++ resolved
@@ -110,16 +110,6 @@
     scriptTwitter.src = 'https://platform.twitter.com/widgets.js'
     scriptTwitter.async = true
     document.body.appendChild(scriptTwitter)
-<<<<<<< HEAD
-
-    // to retrieve medium publications
-    const scriptMedium = document.createElement('script')
-    scriptMedium.src = 'https://www.twilik.com/assets/retainable/rss-embed/retainable-rss-embed.js'
-    scriptMedium.async = true
-    // causes bugs in Monaco
-    // document.body.appendChild(scriptMedium)
-=======
->>>>>>> a616cc8b
     return () => {
       document.body.removeChild(scriptTwitter)
     }
@@ -345,25 +335,9 @@
             id="remixIDEMediaPanels"
             ref={rightPanel}
           >
-<<<<<<< HEAD
-            <div id="remixIDE_MediumBlock" className="p-2 mx-1 mt-3 mb-0 remixui_home_remixHomeMedia" style={{ maxHeight: maxHeight }}>
-              <div id="medium-widget" className="px-3 remixui_home_media" hidden={state.showMediaPanel !== 'medium'} style={{ maxHeight: '10000px' }}>
-                <div
-                  id="retainable-rss-embed"
-                  data-rss="https://medium.com/feed/remix-ide"
-                  data-maxcols="1"
-                  data-layout="grid"
-                  data-poststyle="external"
-                  data-readmore="More..."
-                  data-buttonclass="btn mb-3"
-                  data-offset="-100"
-                >
-                </div>
-=======
             <div id="remixIDE_MediumBlock" className="p-2 mx-1 mt-3 mb-0 remixui_home_remixHomeMedia" style={ { maxHeight: maxHeight } }>
               <div id="medium-widget" className="px-3 remixui_home_media" hidden={state.showMediaPanel !== 'medium'} style={ { maxHeight: '10000px' } }>
                 <RSSFeed feedUrl='https://rss.remixproject.org/' maxItems={10} />
->>>>>>> a616cc8b
               </div>
             </div>
             <div id="remixIDE_TwitterBlock" className="p-2 mx-1 mt-3 mb-0 remixui_home_remixHomeMedia" hidden={state.showMediaPanel !== 'twitter'} style={{ maxHeight: maxHeight, marginRight: '28px' }} >
