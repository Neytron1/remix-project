import React, { useState, useEffect, useRef, useContext } from 'react' // eslint-disable-line
import { Dropdown } from 'react-bootstrap'
import { CustomMenu, CustomToggle } from '@remix-ui/helper'
import { FileExplorer } from './components/file-explorer' // eslint-disable-line
import { FileSystemContext } from './contexts'
import './css/remix-ui-workspace.css'

const canUpload = window.File || window.FileReader || window.FileList || window.Blob

export function Workspace () {
  const LOCALHOST = ' - connect to localhost - '
  const NO_WORKSPACE = ' - none - '
  const [currentWorkspace, setCurrentWorkspace] = useState<string>(NO_WORKSPACE)
  const [selectedWorkspace, setSelectedWorkspace] = useState<{ name: string, isGitRepo: boolean, branches?: { remote: any; name: string; }[], currentBranch?: string }>(null)
  const [showDropdown, setShowDropdown] = useState<boolean>(false)
  const global = useContext(FileSystemContext)
  const workspaceRenameInput = useRef()
  const workspaceCreateInput = useRef()
  const workspaceCreateTemplateInput = useRef()
  const cloneUrlRef = useRef<HTMLInputElement>()

  useEffect(() => {
    setCurrentWorkspace(localStorage.getItem('currentWorkspace') ? localStorage.getItem('currentWorkspace') : '')
    resetFocus()
  }, [])

  useEffect(() => {
    if (global.fs.mode === 'browser') {
      if (global.fs.browser.currentWorkspace) setCurrentWorkspace(global.fs.browser.currentWorkspace)
      else setCurrentWorkspace(NO_WORKSPACE)
      global.dispatchFetchWorkspaceDirectory(global.fs.browser.currentWorkspace)
    } else if (global.fs.mode === 'localhost') {
      global.dispatchFetchWorkspaceDirectory('/')
      setCurrentWorkspace(LOCALHOST)
    }
  }, [global.fs.browser.currentWorkspace, global.fs.localhost.sharedFolder, global.fs.mode])

  useEffect(() => {
    if (global.fs.browser.currentWorkspace && !global.fs.browser.workspaces.find(({ name }) => name === global.fs.browser.currentWorkspace)) {
      if (global.fs.browser.workspaces.length > 0) {
        switchWorkspace(global.fs.browser.workspaces[global.fs.browser.workspaces.length - 1].name)
      } else {
        switchWorkspace(NO_WORKSPACE)
      }
    }
  }, [global.fs.browser.workspaces])

  useEffect(() => {
    const workspace = global.fs.browser.workspaces.find(workspace => workspace.name === currentWorkspace)

    setSelectedWorkspace(workspace)
  }, [currentWorkspace])

  const renameCurrentWorkspace = () => {
    global.modal('Rename Current Workspace', renameModalMessage(), 'OK', onFinishRenameWorkspace, '')
  }

  const createWorkspace = () => {
    global.modal('Create Workspace', createModalMessage(), 'OK', onFinishCreateWorkspace, '')
  }

  const deleteCurrentWorkspace = () => {
    global.modal('Delete Current Workspace', 'Are you sure to delete the current workspace?', 'OK', onFinishDeleteWorkspace, '')
  }

  const cloneGitRepository = () => {
    global.modal('Clone Git Repository', cloneModalMessage(), 'OK', handleTypingUrl, '')
  }

  const downloadWorkspaces = async () => {
    try {
      await global.dispatchHandleDownloadFiles()
    } catch (e) {
      console.error(e)
    }
  }

  const restoreBackup = async () => {
    try {
      await global.dispatchHandleRestoreBackup()
    } catch (e) {
      console.error(e)
    }
  }

  const onFinishRenameWorkspace = async () => {
    if (workspaceRenameInput.current === undefined) return
    // @ts-ignore: Object is possibly 'null'.
    const workspaceName = workspaceRenameInput.current.value

    try {
      await global.dispatchRenameWorkspace(currentWorkspace, workspaceName)
    } catch (e) {
      global.modal('Rename Workspace', e.message, 'OK', () => {}, '')
      console.error(e)
    }
  }

  const onFinishCreateWorkspace = async () => {
    if (workspaceCreateInput.current === undefined) return
    // @ts-ignore: Object is possibly 'null'.
    const workspaceName = workspaceCreateInput.current.value
    // @ts-ignore: Object is possibly 'null'.
    const workspaceTemplateName = workspaceCreateTemplateInput.current.value || 'remixDefault'

    try {
      await global.dispatchCreateWorkspace(workspaceName, workspaceTemplateName)
    } catch (e) {
      global.modal('Create Workspace', e.message, 'OK', () => {}, '')
      console.error(e)
    }
  }

  const onFinishDeleteWorkspace = async () => {
    try {
      await global.dispatchDeleteWorkspace(global.fs.browser.currentWorkspace)
    } catch (e) {
      global.modal('Delete Workspace', e.message, 'OK', () => {}, '')
      console.error(e)
    }
  }
  /** ** ****/

  const resetFocus = () => {
    global.dispatchSetFocusElement([{ key: '', type: 'folder' }])
  }

  const switchWorkspace = async (name: string) => {
    try {
      await global.dispatchSwitchToWorkspace(name)
      global.dispatchHandleExpandPath([])
    } catch (e) {
      global.modal('Switch To Workspace', e.message, 'OK', () => {}, '')
      console.error(e)
    }
  }

  const updateWsName = () => {
    // @ts-ignore
    workspaceCreateInput.current.value = `${workspaceCreateTemplateInput.current.value || 'remixDefault'}_${Date.now()}`
  }

  const handleTypingUrl = () => {
    const url = cloneUrlRef.current.value

    if (url) {
      global.dispatchCloneRepository(url)
    } else {
      global.modal('Clone Git Repository', 'Please provide a valid git repository url.', 'OK', () => {}, '')
    }
  }

  const toggleDropdown = (isOpen: boolean) => {
    setShowDropdown(isOpen)
  }

  const createModalMessage = () => {
    return (
      <>
        <label id="wsName" className="form-check-label">Workspace name</label>
        <input type="text" data-id="modalDialogCustomPromptTextCreate" defaultValue={`remixDefault_${Date.now()}`} ref={workspaceCreateInput} className="form-control" /><br/>
        <label id="selectWsTemplate" className="form-check-label">Choose a template</label>
        <select name="wstemplate"  className="form-control custom-select" id="wstemplate" defaultValue='remixDefault' ref={workspaceCreateTemplateInput} onChange={updateWsName}>
          <option value='remixDefault'>Default</option>
          <option value='blank'>Blank</option>
          <option value='ozerc20'>OpenZeppelin ERC20</option>
          <option value='zeroxErc20'>0xProject ERC20</option>
          <option value='ozerc721'>OpenZeppelin ERC721</option>
        </select>
      </>
    )
  }

  const renameModalMessage = () => {
    return (
      <>
        <input type="text" data-id="modalDialogCustomPromptTextRename" defaultValue={ currentWorkspace } ref={workspaceRenameInput} className="form-control" />
      </>
    )
  }

  const cloneModalMessage = () => {
    return (
      <>
        <input type="text" data-id="modalDialogCustomPromptTextClone" placeholder='Enter git repository url' ref={cloneUrlRef} className="form-control" />
      </>
    )
  }

  return (
    <>
<<<<<<< HEAD
      <div className='px-2 remixui_container' style={{ height: '95%' }}>
=======
      <div className='px-2 remixui_container' style={{ height: selectedWorkspace && selectedWorkspace.isGitRepo ? '95%' : '100%' }}>
>>>>>>> f635b20f
        <div className='remixui_fileexplorer' data-id="remixUIWorkspaceExplorer" onClick={resetFocus}>
          <div>
            <header>
              <div className="mb-2">
                <label className="pl-1 form-check-label" htmlFor="workspacesSelect">
                  Workspaces
                </label>
                  <span className="remixui_menu">
                    <span
                      hidden={currentWorkspace === LOCALHOST}
                      id='workspaceCreate'
                      data-id='workspaceCreate'
                      onClick={(e) => {
                        e.stopPropagation()
                        createWorkspace()
                      }}
                      className='far fa-plus-square remixui_menuicon'
                      title='Create'>
                    </span>
                    <span
                      hidden={currentWorkspace === LOCALHOST || currentWorkspace === NO_WORKSPACE}
                      id='workspaceRename'
                      data-id='workspaceRename'
                      onClick={(e) => {
                        e.stopPropagation()
                        renameCurrentWorkspace()
                      }}
                      className='far fa-edit remixui_menuicon'
                      title='Rename'>
                    </span>
                    <span
                      hidden={currentWorkspace === LOCALHOST || currentWorkspace === NO_WORKSPACE}
                      id='workspaceDelete'
                      data-id='workspaceDelete'
                      onClick={(e) => {
                        e.stopPropagation()
                        deleteCurrentWorkspace()
                      }}
<<<<<<< HEAD
                      className='fas fa-trash remixui_menuicon'
=======
                      className='far fa-trash remixui_menuicon'
>>>>>>> f635b20f
                      title='Delete'>
                    </span>
                    <span
                      hidden={currentWorkspace === LOCALHOST || currentWorkspace === NO_WORKSPACE}
                      id='workspacesDownload'
                      data-id='workspacesDownload'
                      onClick={(e) => {
                        e.stopPropagation()
                        downloadWorkspaces()
                      }}
                      className='far fa-download remixui_menuicon'
                      title='Download Workspaces'>
                    </span>
                    <span
                      hidden={currentWorkspace === LOCALHOST}
                      id='workspacesRestore'
                      data-id='workspacesRestore'
                      onClick={(e) => {
                        e.stopPropagation()
                        restoreBackup()
                      }}
                      className='far fa-upload remixui_menuicon'
                      title='Restore Workspaces Backup'>
                    </span>
                    <span
                      hidden={currentWorkspace === LOCALHOST}
                      id='cloneGitRepository'
                      data-id='cloneGitRepository'
                      onClick={(e) => {
                        e.stopPropagation()
                        cloneGitRepository()
                      }}
                      className='far fa-clone remixui_menuicon'
                      title='Clone Git Repository'>
                    </span>
                  </span>
                  <Dropdown id="workspacesSelect" data-id="workspacesSelect" onToggle={toggleDropdown} show={showDropdown}>
                    <Dropdown.Toggle as={CustomToggle} id="dropdown-custom-components" className="btn btn-light btn-block w-100 d-inline-block border border-dark form-control" icon={selectedWorkspace && selectedWorkspace.isGitRepo && !(currentWorkspace === LOCALHOST) ? 'far fa-code-branch' : null}>
                      { selectedWorkspace ? selectedWorkspace.name : currentWorkspace === LOCALHOST ? 'localhost' : NO_WORKSPACE }
                    </Dropdown.Toggle>

                    <Dropdown.Menu as={CustomMenu} className='w-100 custom-dropdown-items' data-id="custom-dropdown-items">
                      {
                        global.fs.browser.workspaces.map(({ name, isGitRepo }, index) => (
                          <Dropdown.Item
                            key={index}
                            onClick={() => {
                              switchWorkspace(name)
                            }}
                            data-id={`dropdown-item-${name}`}
                          >
                            { isGitRepo ? 
                              <div className='d-flex justify-content-between'>
                                <span>{ currentWorkspace === name ? <span>&#10003; { name } </span> : <span className="pl-3">{ name }</span> }</span>
                                <i className='fas fa-code-branch pt-1'></i>
                              </div> : 
                              <span>{ currentWorkspace === name ? <span>&#10003; { name } </span> : <span className="pl-3">{ name }</span> }</span>
                            }
                          </Dropdown.Item>
                        ))
                      }
                      <Dropdown.Item onClick={() => { switchWorkspace(LOCALHOST) }}>{currentWorkspace === LOCALHOST ? <span>&#10003; localhost </span> : <span className="pl-3"> { LOCALHOST } </span>}</Dropdown.Item>
                      { ((global.fs.browser.workspaces.length <= 0) || currentWorkspace === NO_WORKSPACE) && <Dropdown.Item onClick={() => { switchWorkspace(NO_WORKSPACE) }}>{ <span className="pl-3">NO_WORKSPACE</span> }</Dropdown.Item> }
                    </Dropdown.Menu>
                  </Dropdown>
              </div>
            </header>
          </div>
          <div className='h-100 remixui_fileExplorerTree' onFocus={() => { toggleDropdown(false) }}>
            <div className='h-100'>
              { global.fs.browser.isRequestingWorkspace || global.fs.browser.isRequestingCloning ? <div className="text-center py-5"><i className="fas fa-spinner fa-pulse fa-2x"></i></div>
                : <div className='pl-2 remixui_treeview' data-id='filePanelFileExplorerTree'>
                  { (global.fs.mode === 'browser') && (currentWorkspace !== NO_WORKSPACE) &&
                      <FileExplorer
                        name={currentWorkspace}
                        menuItems={['createNewFile', 'createNewFolder', 'publishToGist', canUpload ? 'uploadFile' : '']}
                        contextMenuItems={global.fs.browser.contextMenu.registeredMenuItems}
                        removedContextMenuItems={global.fs.browser.contextMenu.removedMenuItems}
                        files={global.fs.browser.files}
<<<<<<< HEAD
=======
                        fileState={global.fs.browser.fileState}
>>>>>>> f635b20f
                        expandPath={global.fs.browser.expandPath}
                        focusEdit={global.fs.focusEdit}
                        focusElement={global.fs.focusElement}
                        dispatchCreateNewFile={global.dispatchCreateNewFile}
                        modal={global.modal}
                        dispatchCreateNewFolder={global.dispatchCreateNewFolder}
                        readonly={global.fs.readonly}
                        toast={global.toast}
                        dispatchDeletePath={global.dispatchDeletePath}
                        dispatchRenamePath={global.dispatchRenamePath}
                        dispatchUploadFile={global.dispatchUploadFile}
                        dispatchCopyFile={global.dispatchCopyFile}
                        dispatchCopyFolder={global.dispatchCopyFolder}
                        dispatchPublishToGist={global.dispatchPublishToGist}
                        dispatchRunScript={global.dispatchRunScript}
                        dispatchEmitContextMenuEvent={global.dispatchEmitContextMenuEvent}
                        dispatchHandleClickFile={global.dispatchHandleClickFile}
                        dispatchSetFocusElement={global.dispatchSetFocusElement}
                        dispatchFetchDirectory={global.dispatchFetchDirectory}
                        dispatchRemoveInputField={global.dispatchRemoveInputField}
                        dispatchAddInputField={global.dispatchAddInputField}
                        dispatchHandleExpandPath={global.dispatchHandleExpandPath}
                        dispatchMoveFile={global.dispatchMoveFile}
                      />
                  }
                </div>
              }
              {
                global.fs.localhost.isRequestingLocalhost ? <div className="text-center py-5"><i className="fas fa-spinner fa-pulse fa-2x"></i></div>
                  : <div className='pl-2 filesystemexplorer remixui_treeview'>
                    { global.fs.mode === 'localhost' && global.fs.localhost.isSuccessfulLocalhost &&
                        <FileExplorer
                          name='localhost'
                          menuItems={['createNewFile', 'createNewFolder']}
                          contextMenuItems={global.fs.localhost.contextMenu.registeredMenuItems}
                          removedContextMenuItems={global.fs.localhost.contextMenu.removedMenuItems}
                          files={global.fs.localhost.files}
<<<<<<< HEAD
=======
                          fileState={[]}
>>>>>>> f635b20f
                          expandPath={global.fs.localhost.expandPath}
                          focusEdit={global.fs.focusEdit}
                          focusElement={global.fs.focusElement}
                          dispatchCreateNewFile={global.dispatchCreateNewFile}
                          modal={global.modal}
                          dispatchCreateNewFolder={global.dispatchCreateNewFolder}
                          readonly={global.fs.readonly}
                          toast={global.toast}
                          dispatchDeletePath={global.dispatchDeletePath}
                          dispatchRenamePath={global.dispatchRenamePath}
                          dispatchUploadFile={global.dispatchUploadFile}
                          dispatchCopyFile={global.dispatchCopyFile}
                          dispatchCopyFolder={global.dispatchCopyFolder}
                          dispatchPublishToGist={global.dispatchPublishToGist}
                          dispatchRunScript={global.dispatchRunScript}
                          dispatchEmitContextMenuEvent={global.dispatchEmitContextMenuEvent}
                          dispatchHandleClickFile={global.dispatchHandleClickFile}
                          dispatchSetFocusElement={global.dispatchSetFocusElement}
                          dispatchFetchDirectory={global.dispatchFetchDirectory}
                          dispatchRemoveInputField={global.dispatchRemoveInputField}
                          dispatchAddInputField={global.dispatchAddInputField}
                          dispatchHandleExpandPath={global.dispatchHandleExpandPath}
<<<<<<< HEAD
=======
                          dispatchMoveFile={global.dispatchMoveFile}
>>>>>>> f635b20f
                        />
                    }
                  </div>
              }
            </div>
<<<<<<< HEAD
          </div>
        </div>
      </div>
      <div className='bg-light border-top' style={{ height: '5%' }}>
        <div className='d-flex justify-space-between p-1'>
          <div className="mr-auto text-uppercase text-dark pt-2 pl-2">DGIT</div>
          <div className="pt-1 mr-1">
            <Dropdown style={{ height: 30, minWidth: 80 }}>
              <Dropdown.Toggle as={CustomToggle} id="dropdown-custom-components" className="btn btn-light btn-block w-100 d-inline-block border border-dark form-control h-100 p-0 pl-2 pr-2 text-dark" icon={null}>
                Main
              </Dropdown.Toggle>

              <Dropdown.Menu as={CustomMenu} className='custom-dropdown-items' data-id="custom-dropdown-items">
                <Dropdown.Item><span className="pl-3">setup</span></Dropdown.Item>
              </Dropdown.Menu>
            </Dropdown>
          </div>
        </div>
      </div>
=======
          </div>
        </div>
      </div>
      {
        selectedWorkspace &&
        <div className='bg-light border-top' style={{ height: '5%' }}>
          <div className='d-flex justify-space-between p-1'>
            <div className="mr-auto text-uppercase text-dark pt-2 pl-2">DGIT</div>
            <div className="pt-1 mr-1">
              <Dropdown style={{ height: 30, minWidth: 80 }}>
                <Dropdown.Toggle as={CustomToggle} id="dropdown-custom-components" className="btn btn-light btn-block w-100 d-inline-block border border-dark form-control h-100 p-0 pl-2 pr-2 text-dark" icon={null}>
                  { selectedWorkspace.currentBranch || '-none-'}
                </Dropdown.Toggle>

                <Dropdown.Menu as={CustomMenu} className='custom-dropdown-items' data-id="custom-dropdown-items">
                  {
                    (selectedWorkspace.branches || []).map((branch, index) => {
                      return (
                        <Dropdown.Item key={index}><span>{ selectedWorkspace.currentBranch === branch.name ? <span>&#10003; { branch.name } </span> : <span className="pl-3">{ branch.name }</span> }</span></Dropdown.Item>
                      )
                    })
                  }
                </Dropdown.Menu>
              </Dropdown>
            </div>
          </div>
        </div>
      }
>>>>>>> f635b20f
    </>
  )
}

export default Workspace<|MERGE_RESOLUTION|>--- conflicted
+++ resolved
@@ -189,11 +189,7 @@
 
   return (
     <>
-<<<<<<< HEAD
-      <div className='px-2 remixui_container' style={{ height: '95%' }}>
-=======
       <div className='px-2 remixui_container' style={{ height: selectedWorkspace && selectedWorkspace.isGitRepo ? '95%' : '100%' }}>
->>>>>>> f635b20f
         <div className='remixui_fileexplorer' data-id="remixUIWorkspaceExplorer" onClick={resetFocus}>
           <div>
             <header>
@@ -232,11 +228,7 @@
                         e.stopPropagation()
                         deleteCurrentWorkspace()
                       }}
-<<<<<<< HEAD
-                      className='fas fa-trash remixui_menuicon'
-=======
                       className='far fa-trash remixui_menuicon'
->>>>>>> f635b20f
                       title='Delete'>
                     </span>
                     <span
@@ -316,10 +308,7 @@
                         contextMenuItems={global.fs.browser.contextMenu.registeredMenuItems}
                         removedContextMenuItems={global.fs.browser.contextMenu.removedMenuItems}
                         files={global.fs.browser.files}
-<<<<<<< HEAD
-=======
                         fileState={global.fs.browser.fileState}
->>>>>>> f635b20f
                         expandPath={global.fs.browser.expandPath}
                         focusEdit={global.fs.focusEdit}
                         focusElement={global.fs.focusElement}
@@ -357,10 +346,7 @@
                           contextMenuItems={global.fs.localhost.contextMenu.registeredMenuItems}
                           removedContextMenuItems={global.fs.localhost.contextMenu.removedMenuItems}
                           files={global.fs.localhost.files}
-<<<<<<< HEAD
-=======
                           fileState={[]}
->>>>>>> f635b20f
                           expandPath={global.fs.localhost.expandPath}
                           focusEdit={global.fs.focusEdit}
                           focusElement={global.fs.focusElement}
@@ -383,36 +369,12 @@
                           dispatchRemoveInputField={global.dispatchRemoveInputField}
                           dispatchAddInputField={global.dispatchAddInputField}
                           dispatchHandleExpandPath={global.dispatchHandleExpandPath}
-<<<<<<< HEAD
-=======
                           dispatchMoveFile={global.dispatchMoveFile}
->>>>>>> f635b20f
                         />
                     }
                   </div>
               }
             </div>
-<<<<<<< HEAD
-          </div>
-        </div>
-      </div>
-      <div className='bg-light border-top' style={{ height: '5%' }}>
-        <div className='d-flex justify-space-between p-1'>
-          <div className="mr-auto text-uppercase text-dark pt-2 pl-2">DGIT</div>
-          <div className="pt-1 mr-1">
-            <Dropdown style={{ height: 30, minWidth: 80 }}>
-              <Dropdown.Toggle as={CustomToggle} id="dropdown-custom-components" className="btn btn-light btn-block w-100 d-inline-block border border-dark form-control h-100 p-0 pl-2 pr-2 text-dark" icon={null}>
-                Main
-              </Dropdown.Toggle>
-
-              <Dropdown.Menu as={CustomMenu} className='custom-dropdown-items' data-id="custom-dropdown-items">
-                <Dropdown.Item><span className="pl-3">setup</span></Dropdown.Item>
-              </Dropdown.Menu>
-            </Dropdown>
-          </div>
-        </div>
-      </div>
-=======
           </div>
         </div>
       </div>
@@ -441,7 +403,6 @@
           </div>
         </div>
       }
->>>>>>> f635b20f
     </>
   )
 }
