--- conflicted
+++ resolved
@@ -209,15 +209,9 @@
               }
             </div>
             {
-<<<<<<< HEAD
-              global.fs.localhost.isRequesting ? <div className="text-center py-5"><i className="fas fa-spinner fa-pulse fa-2x"></i></div>
-                : <div className='pl-2 filesystemexplorer remixui_treeview'>
-                  { global.fs.mode === 'localhost' && global.fs.localhost.isSuccessful &&
-=======
               global.fs.localhost.isRequestingLocalhost ? <div className="text-center py-5"><i className="fas fa-spinner fa-pulse fa-2x"></i></div>
                 : <div className='pl-2 filesystemexplorer remixui_treeview'>
                   { global.fs.mode === 'localhost' && global.fs.localhost.isSuccessfulLocalhost &&
->>>>>>> 86bfef90
                       <FileExplorer
                         name='localhost'
                         menuItems={['createNewFile', 'createNewFolder']}
