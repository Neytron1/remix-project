--- conflicted
+++ resolved
@@ -1,13 +1,7 @@
-<<<<<<< HEAD
-import React, { useState, useEffect, useRef, useContext } from 'react' // eslint-disable-line
+import React, { useState, useEffect, useRef, useContext, SyntheticEvent } from 'react' // eslint-disable-line
 import { FormattedMessage, useIntl } from 'react-intl'
-import { Dropdown } from 'react-bootstrap'
-import { CustomMenu, CustomToggle } from '@remix-ui/helper'
-=======
-import React, { useState, useEffect, useRef, useContext, SyntheticEvent } from 'react' // eslint-disable-line
 import { Dropdown, OverlayTrigger, Tooltip } from 'react-bootstrap'
 import { CustomIconsToggle, CustomMenu, CustomToggle } from '@remix-ui/helper'
->>>>>>> abec34ec
 import { FileExplorer } from './components/file-explorer' // eslint-disable-line
 import { FileSystemContext } from './contexts'
 import './css/remix-ui-workspace.css'
@@ -525,84 +519,6 @@
       <div className='d-flex flex-column w-100 remixui_fileexplorer' data-id="remixUIWorkspaceExplorer" onClick={resetFocus}>
         <div>
           <header>
-<<<<<<< HEAD
-            <div className="mx-2 mb-2">
-              <label className="pl-1 form-check-label" htmlFor="workspacesSelect">
-                <FormattedMessage id='filePanel.workspace' defaultMessage='Workspaces' />
-              </label>
-              <span className="remixui_menu">
-                <span
-                  hidden={currentWorkspace === LOCALHOST}
-                  id='workspaceCreate'
-                  data-id='workspaceCreate'
-                  onClick={(e) => {
-                    e.stopPropagation()
-                    createWorkspace()
-                    _paq.push(['trackEvent', 'fileExplorer', 'workspaceMenu', 'workspaceCreate'])
-                  }}
-                  className='far fa-plus-square remixui_menuicon'
-                  title={intl.formatMessage({id: 'filePanel.create', defaultMessage: 'Create'})}>
-                </span>
-                <span
-                  hidden={currentWorkspace === LOCALHOST || currentWorkspace === NO_WORKSPACE}
-                  id='workspaceRename'
-                  data-id='workspaceRename'
-                  onClick={(e) => {
-                    e.stopPropagation()
-                    renameCurrentWorkspace()
-                    _paq.push(['trackEvent', 'fileExplorer', 'workspaceMenu', 'workspaceRename'])
-                  }}
-                  className='far fa-edit remixui_menuicon'
-                  title={intl.formatMessage({id: 'filePanel.rename', defaultMessage: 'Rename'})}>
-                </span>
-                <span
-                  hidden={currentWorkspace === LOCALHOST || currentWorkspace === NO_WORKSPACE}
-                  id='workspaceDelete'
-                  data-id='workspaceDelete'
-                  onClick={(e) => {
-                    e.stopPropagation()
-                    deleteCurrentWorkspace()
-                    _paq.push(['trackEvent', 'fileExplorer', 'workspaceMenu', 'workspaceDelete'])
-                  }}
-                  className='far fa-trash remixui_menuicon'
-                  title={intl.formatMessage({id: 'filePanel.delete', defaultMessage: 'Delete'})}>
-                </span>
-                <span
-                  hidden={currentWorkspace === LOCALHOST || currentWorkspace === NO_WORKSPACE}
-                  id='workspacesDownload'
-                  data-id='workspacesDownload'
-                  onClick={(e) => {
-                    e.stopPropagation()
-                    downloadWorkspaces()
-                    _paq.push(['trackEvent', 'fileExplorer', 'workspaceMenu', 'workspacesDownload'])
-                  }}
-                  className='far fa-download remixui_menuicon'
-                  title={intl.formatMessage({id: 'filePanel.workspace.download', defaultMessage: 'Download Workspaces'})}>
-                </span>
-                <span
-                  hidden={currentWorkspace === LOCALHOST}
-                  id='workspacesRestore'
-                  data-id='workspacesRestore'
-                  onClick={(e) => {
-                    e.stopPropagation()
-                    restoreBackup()
-                    _paq.push(['trackEvent', 'fileExplorer', 'workspaceMenu', 'workspacesRestore'])
-                  }}
-                  className='far fa-upload remixui_menuicon'
-                  title={intl.formatMessage({id: 'filePanel.workspace.restore', defaultMessage: 'Restore Workspaces Backup'})}>
-                </span>
-                <span
-                  hidden={currentWorkspace === LOCALHOST}
-                  id='cloneGitRepository'
-                  data-id='cloneGitRepository'
-                  onClick={(e) => {
-                    e.stopPropagation()
-                    cloneGitRepository()
-                    _paq.push(['trackEvent', 'fileExplorer', 'workspaceMenu', 'cloneGitRepository'])
-                  }}
-                  className='far fa-clone remixui_menuicon'
-                  title={intl.formatMessage({id: 'filePanel.workspace.clone', defaultMessage: 'Clone Git Repository'})}>
-=======
             <div className="mx-2 mb-2 d-flex flex-column">
               <div className="d-flex justify-content-between">
                 <span className="d-flex align-items-end">
@@ -653,7 +569,6 @@
                     }
                     </Dropdown.Menu>
                   </Dropdown>
->>>>>>> abec34ec
                 </span>
               </div>
 
