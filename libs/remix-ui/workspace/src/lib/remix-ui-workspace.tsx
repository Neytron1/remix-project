--- conflicted
+++ resolved
@@ -78,21 +78,12 @@
   }
 
   const onFinishDeleteWorkspace = async () => {
-<<<<<<< HEAD
-    await props.fileManager.closeAllFiles()
-    const workspacesPath = props.workspace.workspacesPath
-    await props.browser.remove(workspacesPath + '/' + state.currentWorkspace)
-    const name = state.currentWorkspace
-    setWorkspace(NO_WORKSPACE)
-    props.workspaceDeleted({ name })
-=======
     try {
       await global.dispatchDeleteWorkspace(global.fs.browser.currentWorkspace)
     } catch (e) {
       global.modal('Delete Workspace', e.message, 'OK', () => {}, '')
       console.error(e)
     }
->>>>>>> 73338e1d
   }
   /** ** ****/
 
@@ -110,34 +101,6 @@
     }
   }
 
-<<<<<<< HEAD
-  const handleHideModal = () => {
-    setState(prevState => {
-      return { ...prevState, modal: { ...state.modal, hide: true, message: null } }
-    })
-  }
-  // eslint-disable-next-line no-undef
-  const modal = async (title: string, message: string | JSX.Element, okLabel: string, okFn: () => void, cancelLabel: string, cancelFn: () => void) => {
-    await setState(prevState => {
-      return {
-        ...prevState,
-        modal: {
-          ...prevState.modal,
-          hide: false,
-          message,
-          title,
-          okLabel,
-          okFn,
-          cancelLabel,
-          cancelFn,
-          handleHide: handleHideModal
-        }
-      }
-    })
-  }
-
-=======
->>>>>>> 73338e1d
   const createModalMessage = () => {
     return (
       <>
