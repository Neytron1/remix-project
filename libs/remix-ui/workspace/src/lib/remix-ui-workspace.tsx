--- conflicted
+++ resolved
@@ -217,75 +217,6 @@
               <label className="pl-1 form-check-label" htmlFor="workspacesSelect">
                 <FormattedMessage id='filePanel.workspace' defaultMessage='Workspaces' />
               </label>
-<<<<<<< HEAD
-                <span className="remixui_menu">
-                  <span
-                    hidden={currentWorkspace === LOCALHOST}
-                    id='workspaceCreate'
-                    data-id='workspaceCreate'
-                    onClick={(e) => {
-                      e.stopPropagation()
-                      createWorkspace()
-                    }}
-                    className='far fa-plus-square remixui_menuicon'
-                    title={intl.formatMessage({id: 'filePanel.create', defaultMessage: 'Create'})}>
-                  </span>
-                  <span
-                    hidden={currentWorkspace === LOCALHOST || currentWorkspace === NO_WORKSPACE}
-                    id='workspaceRename'
-                    data-id='workspaceRename'
-                    onClick={(e) => {
-                      e.stopPropagation()
-                      renameCurrentWorkspace()
-                    }}
-                    className='far fa-edit remixui_menuicon'
-                    title={intl.formatMessage({id: 'filePanel.rename', defaultMessage: 'Rename'})}>
-                  </span>
-                  <span
-                    hidden={currentWorkspace === LOCALHOST || currentWorkspace === NO_WORKSPACE}
-                    id='workspaceDelete'
-                    data-id='workspaceDelete'
-                    onClick={(e) => {
-                      e.stopPropagation()
-                      deleteCurrentWorkspace()
-                    }}
-                    className='far fa-trash remixui_menuicon'
-                    title={intl.formatMessage({id: 'filePanel.delete', defaultMessage: 'Delete'})}>
-                  </span>
-                  <span
-                    hidden={currentWorkspace === LOCALHOST || currentWorkspace === NO_WORKSPACE}
-                    id='workspacesDownload'
-                    data-id='workspacesDownload'
-                    onClick={(e) => {
-                      e.stopPropagation()
-                      downloadWorkspaces()
-                    }}
-                    className='far fa-download remixui_menuicon'
-                    title={intl.formatMessage({id: 'filePanel.workspace.download', defaultMessage: 'Download Workspaces'})}>
-                  </span>
-                  <span
-                    hidden={currentWorkspace === LOCALHOST}
-                    id='workspacesRestore'
-                    data-id='workspacesRestore'
-                    onClick={(e) => {
-                      e.stopPropagation()
-                      restoreBackup()
-                    }}
-                    className='far fa-upload remixui_menuicon'
-                    title={intl.formatMessage({id: 'filePanel.workspace.restore', defaultMessage: 'Restore Workspaces Backup'})}>
-                  </span>
-                  <span
-                    hidden={currentWorkspace === LOCALHOST}
-                    id='cloneGitRepository'
-                    data-id='cloneGitRepository'
-                    onClick={(e) => {
-                      e.stopPropagation()
-                      cloneGitRepository()
-                    }}
-                    className='far fa-clone remixui_menuicon'
-                    title={intl.formatMessage({id: 'filePanel.workspace.clone', defaultMessage: 'Clone Git Repository'})}>
-                  </span>
-=======
               <span className="remixui_menu">
                 <span
                   hidden={currentWorkspace === LOCALHOST}
@@ -296,8 +227,7 @@
                     createWorkspace()
                   }}
                   className='far fa-plus-square remixui_menuicon'
-                  title='Create'>
->>>>>>> d7fe4e66
+                  title={intl.formatMessage({id: 'filePanel.create', defaultMessage: 'Create'})}>
                 </span>
                 <span
                   hidden={currentWorkspace === LOCALHOST || currentWorkspace === NO_WORKSPACE}
@@ -308,7 +238,7 @@
                     renameCurrentWorkspace()
                   }}
                   className='far fa-edit remixui_menuicon'
-                  title='Rename'>
+                  title={intl.formatMessage({id: 'filePanel.rename', defaultMessage: 'Rename'})}>
                 </span>
                 <span
                   hidden={currentWorkspace === LOCALHOST || currentWorkspace === NO_WORKSPACE}
@@ -319,7 +249,7 @@
                     deleteCurrentWorkspace()
                   }}
                   className='far fa-trash remixui_menuicon'
-                  title='Delete'>
+                  title={intl.formatMessage({id: 'filePanel.delete', defaultMessage: 'Delete'})}>
                 </span>
                 <span
                   hidden={currentWorkspace === LOCALHOST || currentWorkspace === NO_WORKSPACE}
@@ -330,7 +260,7 @@
                     downloadWorkspaces()
                   }}
                   className='far fa-download remixui_menuicon'
-                  title='Download Workspaces'>
+                  title={intl.formatMessage({id: 'filePanel.workspace.download', defaultMessage: 'Download Workspaces'})}>
                 </span>
                 <span
                   hidden={currentWorkspace === LOCALHOST}
@@ -341,7 +271,7 @@
                     restoreBackup()
                   }}
                   className='far fa-upload remixui_menuicon'
-                  title='Restore Workspaces Backup'>
+                  title={intl.formatMessage({id: 'filePanel.workspace.restore', defaultMessage: 'Restore Workspaces Backup'})}>
                 </span>
                 <span
                   hidden={currentWorkspace === LOCALHOST}
@@ -352,7 +282,7 @@
                     cloneGitRepository()
                   }}
                   className='far fa-clone remixui_menuicon'
-                  title='Clone Git Repository'>
+                  title={intl.formatMessage({id: 'filePanel.workspace.clone', defaultMessage: 'Clone Git Repository'})}>
                 </span>
               </span>
               <Dropdown id="workspacesSelect" data-id="workspacesSelect" onToggle={toggleDropdown} show={showDropdown}>
@@ -360,23 +290,6 @@
                   { selectedWorkspace ? selectedWorkspace.name : currentWorkspace === LOCALHOST ? 'localhost' : NO_WORKSPACE }
                 </Dropdown.Toggle>
 
-<<<<<<< HEAD
-                  <Dropdown.Menu as={CustomMenu} className='w-100 custom-dropdown-items' data-id="custom-dropdown-items">
-                    {
-                      global.fs.browser.workspaces.map(({ name, isGitRepo }, index) => (
-                        <Dropdown.Item
-                          key={index}
-                          onClick={() => {
-                            switchWorkspace(name)
-                          }}
-                          data-id={`dropdown-item-${name}`}
-                        >
-                          { isGitRepo ?
-                            <div className='d-flex justify-content-between'>
-                              <span>{ currentWorkspace === name ? <span>&#10003; { name } </span> : <span className="pl-3">{ name }</span> }</span>
-                              <i className='fas fa-code-branch pt-1'></i>
-                            </div> :
-=======
                 <Dropdown.Menu as={CustomMenu} className='w-100 custom-dropdown-items' data-id="custom-dropdown-items">
                   {
                     global.fs.browser.workspaces.map(({ name, isGitRepo }, index) => (
@@ -389,7 +302,6 @@
                       >
                         { isGitRepo ?
                           <div className='d-flex justify-content-between'>
->>>>>>> d7fe4e66
                             <span>{ currentWorkspace === name ? <span>&#10003; { name } </span> : <span className="pl-3">{ name }</span> }</span>
                             <i className='fas fa-code-branch pt-1'></i>
                           </div> :
@@ -408,9 +320,9 @@
         <div className='h-100 remixui_fileExplorerTree' onFocus={() => { toggleDropdown(false) }}>
           <div className='h-100'>
           { (global.fs.browser.isRequestingWorkspace || global.fs.browser.isRequestingCloning) && <div className="text-center py-5"><i className="fas fa-spinner fa-pulse fa-2x"></i></div>}
-            { !(global.fs.browser.isRequestingWorkspace || 
+            { !(global.fs.browser.isRequestingWorkspace ||
               global.fs.browser.isRequestingCloning) &&
-              (global.fs.mode === 'browser') && (currentWorkspace !== NO_WORKSPACE) && 
+              (global.fs.mode === 'browser') && (currentWorkspace !== NO_WORKSPACE) &&
               <div className='h-100 remixui_treeview' data-id='filePanelFileExplorerTree'>
                 <FileExplorer
                   name={currentWorkspace}
