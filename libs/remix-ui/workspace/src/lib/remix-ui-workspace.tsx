import React, { useState, useEffect, useRef, useContext } from 'react' // eslint-disable-line
import { Dropdown } from 'react-bootstrap'
import { CustomMenu, CustomToggle } from '@remix-ui/helper'
import { FileExplorer } from './components/file-explorer' // eslint-disable-line
import { FileSystemContext } from './contexts'
import './css/remix-ui-workspace.css'

const canUpload = window.File || window.FileReader || window.FileList || window.Blob

export function Workspace () {
  const LOCALHOST = ' - connect to localhost - '
  const NO_WORKSPACE = ' - none - '
  const [currentWorkspace, setCurrentWorkspace] = useState<string>(NO_WORKSPACE)
  const [selectedWorkspace, setSelectedWorkspace] = useState<{ name: string, isGitRepo: boolean}>(null)
  const [showDropdown, setShowDropdown] = useState<boolean>(false)
  const global = useContext(FileSystemContext)
  const workspaceRenameInput = useRef()
  const workspaceCreateInput = useRef()
  const workspaceCreateTemplateInput = useRef()
  const cloneUrlRef = useRef<HTMLInputElement>()

  useEffect(() => {
    setCurrentWorkspace(localStorage.getItem('currentWorkspace') ? localStorage.getItem('currentWorkspace') : '')
    resetFocus()
  }, [])

  useEffect(() => {
    if (global.fs.mode === 'browser') {
      if (global.fs.browser.currentWorkspace) setCurrentWorkspace(global.fs.browser.currentWorkspace)
      else setCurrentWorkspace(NO_WORKSPACE)
      global.dispatchFetchWorkspaceDirectory(global.fs.browser.currentWorkspace)
    } else if (global.fs.mode === 'localhost') {
      global.dispatchFetchWorkspaceDirectory('/')
      setCurrentWorkspace(LOCALHOST)
    }
  }, [global.fs.browser.currentWorkspace, global.fs.localhost.sharedFolder, global.fs.mode])

  useEffect(() => {
    if (global.fs.browser.currentWorkspace && !global.fs.browser.workspaces.find(({ name }) => name === global.fs.browser.currentWorkspace)) {
      if (global.fs.browser.workspaces.length > 0) {
        switchWorkspace(global.fs.browser.workspaces[global.fs.browser.workspaces.length - 1].name)
      } else {
        switchWorkspace(NO_WORKSPACE)
      }
    }
  }, [global.fs.browser.workspaces])

  useEffect(() => {
    const workspace = global.fs.browser.workspaces.find(workspace => workspace.name === currentWorkspace)

    setSelectedWorkspace(workspace)
  }, [currentWorkspace])

  const renameCurrentWorkspace = () => {
    global.modal('Rename Current Workspace', renameModalMessage(), 'OK', onFinishRenameWorkspace, '')
  }

  const createWorkspace = () => {
    global.modal('Create Workspace', createModalMessage(), 'OK', onFinishCreateWorkspace, '')
  }

  const deleteCurrentWorkspace = () => {
    global.modal('Delete Current Workspace', 'Are you sure to delete the current workspace?', 'OK', onFinishDeleteWorkspace, '')
  }

  const cloneGitRepository = () => {
    global.modal('Clone Git Repository', cloneModalMessage(), 'OK', handleTypingUrl, '')
  }

  const downloadWorkspaces = async () => {
    try {
      await global.dispatchHandleDownloadFiles()
    } catch (e) {
      console.error(e)
    }
  }

  const restoreBackup = async () => {
    try {
      await global.dispatchHandleRestoreBackup()
    } catch (e) {
      console.error(e)
    }
  }

  const onFinishRenameWorkspace = async () => {
    if (workspaceRenameInput.current === undefined) return
    // @ts-ignore: Object is possibly 'null'.
    const workspaceName = workspaceRenameInput.current.value

    try {
      await global.dispatchRenameWorkspace(currentWorkspace, workspaceName)
    } catch (e) {
      global.modal('Rename Workspace', e.message, 'OK', () => {}, '')
      console.error(e)
    }
  }

  const onFinishCreateWorkspace = async () => {
    if (workspaceCreateInput.current === undefined) return
    // @ts-ignore: Object is possibly 'null'.
    const workspaceName = workspaceCreateInput.current.value
    // @ts-ignore: Object is possibly 'null'.
    const workspaceTemplateName = workspaceCreateTemplateInput.current.value || 'remixDefault'

    try {
      await global.dispatchCreateWorkspace(workspaceName, workspaceTemplateName)
    } catch (e) {
      global.modal('Create Workspace', e.message, 'OK', () => {}, '')
      console.error(e)
    }
  }

  const onFinishDeleteWorkspace = async () => {
    try {
      await global.dispatchDeleteWorkspace(global.fs.browser.currentWorkspace)
    } catch (e) {
      global.modal('Delete Workspace', e.message, 'OK', () => {}, '')
      console.error(e)
    }
  }
  /** ** ****/

  const resetFocus = () => {
    global.dispatchSetFocusElement([{ key: '', type: 'folder' }])
  }

  const switchWorkspace = async (name: string) => {
    try {
      await global.dispatchSwitchToWorkspace(name)
      global.dispatchHandleExpandPath([])
    } catch (e) {
      global.modal('Switch To Workspace', e.message, 'OK', () => {}, '')
      console.error(e)
    }
  }

  const updateWsName = () => {
    // @ts-ignore
    workspaceCreateInput.current.value = `${workspaceCreateTemplateInput.current.value || 'remixDefault'}_${Date.now()}`
  }

  const handleTypingUrl = () => {
    const url = cloneUrlRef.current.value

    if (url) {
      global.dispatchCloneRepository(url)
    } else {
      global.modal('Clone Git Repository', 'Please provide a valid git repository url.', 'OK', () => {}, '')
    }
  }

  const toggleDropdown = (isOpen: boolean) => {
    setShowDropdown(isOpen)
  }

  const createModalMessage = () => {
    return (
      <>
        <label id="wsName" className="form-check-label">Workspace name</label>
        <input type="text" data-id="modalDialogCustomPromptTextCreate" defaultValue={`remixDefault_${Date.now()}`} ref={workspaceCreateInput} className="form-control" /><br/>
        <label id="selectWsTemplate" className="form-check-label">Choose a template</label>
        <select name="wstemplate"  className="form-control custom-select" id="wstemplate" defaultValue='remixDefault' ref={workspaceCreateTemplateInput} onChange={updateWsName}>
          <option value='remixDefault'>Default</option>
          <option value='blank'>Blank</option>
          <option value='ozerc20'>OpenZeppelin ERC20</option>
          <option value='zeroxErc20'>0xProject ERC20</option>
          <option value='ozerc721'>OpenZeppelin ERC721</option>
        </select>
      </>
    )
  }

  const renameModalMessage = () => {
    return (
      <>
        <input type="text" data-id="modalDialogCustomPromptTextRename" defaultValue={ currentWorkspace } ref={workspaceRenameInput} className="form-control" />
      </>
    )
  }

  const cloneModalMessage = () => {
    return (
      <>
        <input type="text" data-id="modalDialogCustomPromptTextClone" placeholder='Enter git repository url' ref={cloneUrlRef} className="form-control" />
      </>
    )
  }

  return (
    <div className='remixui_container'>
      <div className='remixui_fileexplorer' data-id="remixUIWorkspaceExplorer" onClick={resetFocus}>
        <div>
          <header>
            <div className="mb-2">
              <label className="pl-1 form-check-label" htmlFor="workspacesSelect">
                Workspaces
              </label>
                <span className="remixui_menu">
                  <span
                    hidden={currentWorkspace === LOCALHOST}
                    id='workspaceCreate'
                    data-id='workspaceCreate'
                    onClick={(e) => {
                      e.stopPropagation()
                      createWorkspace()
                    }}
                    className='far fa-plus-square remixui_menuicon'
                    title='Create'>
                  </span>
                  <span
                    hidden={currentWorkspace === LOCALHOST || currentWorkspace === NO_WORKSPACE}
                    id='workspaceRename'
                    data-id='workspaceRename'
                    onClick={(e) => {
                      e.stopPropagation()
                      renameCurrentWorkspace()
                    }}
                    className='far fa-edit remixui_menuicon'
                    title='Rename'>
                  </span>
                  <span
                    hidden={currentWorkspace === LOCALHOST || currentWorkspace === NO_WORKSPACE}
                    id='workspaceDelete'
                    data-id='workspaceDelete'
                    onClick={(e) => {
                      e.stopPropagation()
                      deleteCurrentWorkspace()
                    }}
                    className='fas fa-trash remixui_menuicon'
                    title='Delete'>
                  </span>
                  <span
                    hidden={currentWorkspace === LOCALHOST || currentWorkspace === NO_WORKSPACE}
                    id='workspacesDownload'
                    data-id='workspacesDownload'
                    onClick={(e) => {
                      e.stopPropagation()
                      downloadWorkspaces()
                    }}
                    className='far fa-download remixui_menuicon'
                    title='Download Workspaces'>
                  </span>
                  <span
                    hidden={currentWorkspace === LOCALHOST}
                    id='workspacesRestore'
                    data-id='workspacesRestore'
                    onClick={(e) => {
                      e.stopPropagation()
                      restoreBackup()
                    }}
                    className='far fa-upload remixui_menuicon'
                    title='Restore Workspaces Backup'>
                  </span>
                  <span
                    id='cloneGitRepository'
                    data-id='cloneGitRepository'
                    onClick={(e) => {
                      e.stopPropagation()
                      cloneGitRepository()
                    }}
                    className='far fa-clone remixui_menuicon'
                    title='Clone Git Repository'>
                  </span>
                </span>
                <Dropdown id="workspacesSelect" data-id="workspacesSelect" onToggle={toggleDropdown} show={showDropdown}>
                  <Dropdown.Toggle as={CustomToggle} id="dropdown-custom-components" className="btn btn-light btn-block w-100 d-inline-block border border-dark form-control" icon={selectedWorkspace && selectedWorkspace.isGitRepo && !(currentWorkspace === LOCALHOST) ? 'far fa-code-branch' : null}>
                    { selectedWorkspace ? selectedWorkspace.name : currentWorkspace === LOCALHOST ? 'localhost' : NO_WORKSPACE }
                  </Dropdown.Toggle>

                  <Dropdown.Menu as={CustomMenu} className='w-100 custom-dropdown-items' data-id="custom-dropdown-items">
                    {
                      global.fs.browser.workspaces.map(({ name, isGitRepo }, index) => (
                        <Dropdown.Item
                          key={index}
                          onClick={() => {
                            switchWorkspace(name)
                          }}
                          data-id={`dropdown-item-${name}`}
                        >
                          { isGitRepo ? 
                            <div className='d-flex justify-content-between'>
                              <span>{ currentWorkspace === name ? <span>&#10003; { name } </span> : <span className="pl-3">{ name }</span> }</span>
                              <i className='fas fa-code-branch pt-1'></i>
                            </div> : 
                            <span>{ currentWorkspace === name ? <span>&#10003; { name } </span> : <span className="pl-3">{ name }</span> }</span>
                          }
                        </Dropdown.Item>
                      ))
                    }
                    <Dropdown.Item onClick={() => { switchWorkspace(LOCALHOST) }}>{currentWorkspace === LOCALHOST ? <span>&#10003; localhost </span> : <span className="pl-3"> { LOCALHOST } </span>}</Dropdown.Item>
                    { ((global.fs.browser.workspaces.length <= 0) || currentWorkspace === NO_WORKSPACE) && <Dropdown.Item onClick={() => { switchWorkspace(NO_WORKSPACE) }}>{ <span className="pl-3">NO_WORKSPACE</span> }</Dropdown.Item> }
                  </Dropdown.Menu>
                </Dropdown>
            </div>
          </header>
        </div>
        <div className='h-100 remixui_fileExplorerTree' onFocus={() => { toggleDropdown(false) }}>
          <div className='h-100'>
<<<<<<< HEAD
            <div className='pl-2 remixui_treeview' data-id='filePanelFileExplorerTree'>
              { (global.fs.mode === 'browser') && (currentWorkspace !== NO_WORKSPACE) &&
                  <FileExplorer
                    name={currentWorkspace}
                    menuItems={['createNewFile', 'createNewFolder', 'publishToGist', canUpload ? 'uploadFile' : '']}
                    contextMenuItems={global.fs.browser.contextMenu.registeredMenuItems}
                    removedContextMenuItems={global.fs.browser.contextMenu.removedMenuItems}
                    files={global.fs.browser.files}
                    fileState={global.fs.browser.fileState}
                    expandPath={global.fs.browser.expandPath}
                    focusEdit={global.fs.focusEdit}
                    focusElement={global.fs.focusElement}
                    dispatchCreateNewFile={global.dispatchCreateNewFile}
                    modal={global.modal}
                    dispatchCreateNewFolder={global.dispatchCreateNewFolder}
                    readonly={global.fs.readonly}
                    toast={global.toast}
                    dispatchDeletePath={global.dispatchDeletePath}
                    dispatchRenamePath={global.dispatchRenamePath}
                    dispatchUploadFile={global.dispatchUploadFile}
                    dispatchCopyFile={global.dispatchCopyFile}
                    dispatchCopyFolder={global.dispatchCopyFolder}
                    dispatchPublishToGist={global.dispatchPublishToGist}
                    dispatchRunScript={global.dispatchRunScript}
                    dispatchEmitContextMenuEvent={global.dispatchEmitContextMenuEvent}
                    dispatchHandleClickFile={global.dispatchHandleClickFile}
                    dispatchSetFocusElement={global.dispatchSetFocusElement}
                    dispatchFetchDirectory={global.dispatchFetchDirectory}
                    dispatchRemoveInputField={global.dispatchRemoveInputField}
                    dispatchAddInputField={global.dispatchAddInputField}
                    dispatchHandleExpandPath={global.dispatchHandleExpandPath}
                  />
              }
            </div>
=======
            { global.fs.browser.isRequestingWorkspace || global.fs.browser.isRequestingCloning ? <div className="text-center py-5"><i className="fas fa-spinner fa-pulse fa-2x"></i></div>
              : <div className='pl-2 remixui_treeview' data-id='filePanelFileExplorerTree'>
                { (global.fs.mode === 'browser') && (currentWorkspace !== NO_WORKSPACE) &&
                    <FileExplorer
                      name={currentWorkspace}
                      menuItems={['createNewFile', 'createNewFolder', 'publishToGist', canUpload ? 'uploadFile' : '']}
                      contextMenuItems={global.fs.browser.contextMenu.registeredMenuItems}
                      removedContextMenuItems={global.fs.browser.contextMenu.removedMenuItems}
                      files={global.fs.browser.files}
                      expandPath={global.fs.browser.expandPath}
                      focusEdit={global.fs.focusEdit}
                      focusElement={global.fs.focusElement}
                      dispatchCreateNewFile={global.dispatchCreateNewFile}
                      modal={global.modal}
                      dispatchCreateNewFolder={global.dispatchCreateNewFolder}
                      readonly={global.fs.readonly}
                      toast={global.toast}
                      dispatchDeletePath={global.dispatchDeletePath}
                      dispatchRenamePath={global.dispatchRenamePath}
                      dispatchUploadFile={global.dispatchUploadFile}
                      dispatchCopyFile={global.dispatchCopyFile}
                      dispatchCopyFolder={global.dispatchCopyFolder}
                      dispatchPublishToGist={global.dispatchPublishToGist}
                      dispatchRunScript={global.dispatchRunScript}
                      dispatchEmitContextMenuEvent={global.dispatchEmitContextMenuEvent}
                      dispatchHandleClickFile={global.dispatchHandleClickFile}
                      dispatchSetFocusElement={global.dispatchSetFocusElement}
                      dispatchFetchDirectory={global.dispatchFetchDirectory}
                      dispatchRemoveInputField={global.dispatchRemoveInputField}
                      dispatchAddInputField={global.dispatchAddInputField}
                      dispatchHandleExpandPath={global.dispatchHandleExpandPath}
                    />
                }
              </div>
            }
>>>>>>> 9e884169
            {
              global.fs.localhost.isRequestingLocalhost ? <div className="text-center py-5"><i className="fas fa-spinner fa-pulse fa-2x"></i></div>
                : <div className='pl-2 filesystemexplorer remixui_treeview'>
                  { global.fs.mode === 'localhost' && global.fs.localhost.isSuccessfulLocalhost &&
                      <FileExplorer
                        name='localhost'
                        menuItems={['createNewFile', 'createNewFolder']}
                        contextMenuItems={global.fs.localhost.contextMenu.registeredMenuItems}
                        removedContextMenuItems={global.fs.localhost.contextMenu.removedMenuItems}
                        files={global.fs.localhost.files}
                        fileState={[]}
                        expandPath={global.fs.localhost.expandPath}
                        focusEdit={global.fs.focusEdit}
                        focusElement={global.fs.focusElement}
                        dispatchCreateNewFile={global.dispatchCreateNewFile}
                        modal={global.modal}
                        dispatchCreateNewFolder={global.dispatchCreateNewFolder}
                        readonly={global.fs.readonly}
                        toast={global.toast}
                        dispatchDeletePath={global.dispatchDeletePath}
                        dispatchRenamePath={global.dispatchRenamePath}
                        dispatchUploadFile={global.dispatchUploadFile}
                        dispatchCopyFile={global.dispatchCopyFile}
                        dispatchCopyFolder={global.dispatchCopyFolder}
                        dispatchPublishToGist={global.dispatchPublishToGist}
                        dispatchRunScript={global.dispatchRunScript}
                        dispatchEmitContextMenuEvent={global.dispatchEmitContextMenuEvent}
                        dispatchHandleClickFile={global.dispatchHandleClickFile}
                        dispatchSetFocusElement={global.dispatchSetFocusElement}
                        dispatchFetchDirectory={global.dispatchFetchDirectory}
                        dispatchRemoveInputField={global.dispatchRemoveInputField}
                        dispatchAddInputField={global.dispatchAddInputField}
                        dispatchHandleExpandPath={global.dispatchHandleExpandPath}
                      />
                  }
                </div>
            }
          </div>
        </div>
      </div>
    </div>
  )
}

export default Workspace<|MERGE_RESOLUTION|>--- conflicted
+++ resolved
@@ -297,42 +297,6 @@
         </div>
         <div className='h-100 remixui_fileExplorerTree' onFocus={() => { toggleDropdown(false) }}>
           <div className='h-100'>
-<<<<<<< HEAD
-            <div className='pl-2 remixui_treeview' data-id='filePanelFileExplorerTree'>
-              { (global.fs.mode === 'browser') && (currentWorkspace !== NO_WORKSPACE) &&
-                  <FileExplorer
-                    name={currentWorkspace}
-                    menuItems={['createNewFile', 'createNewFolder', 'publishToGist', canUpload ? 'uploadFile' : '']}
-                    contextMenuItems={global.fs.browser.contextMenu.registeredMenuItems}
-                    removedContextMenuItems={global.fs.browser.contextMenu.removedMenuItems}
-                    files={global.fs.browser.files}
-                    fileState={global.fs.browser.fileState}
-                    expandPath={global.fs.browser.expandPath}
-                    focusEdit={global.fs.focusEdit}
-                    focusElement={global.fs.focusElement}
-                    dispatchCreateNewFile={global.dispatchCreateNewFile}
-                    modal={global.modal}
-                    dispatchCreateNewFolder={global.dispatchCreateNewFolder}
-                    readonly={global.fs.readonly}
-                    toast={global.toast}
-                    dispatchDeletePath={global.dispatchDeletePath}
-                    dispatchRenamePath={global.dispatchRenamePath}
-                    dispatchUploadFile={global.dispatchUploadFile}
-                    dispatchCopyFile={global.dispatchCopyFile}
-                    dispatchCopyFolder={global.dispatchCopyFolder}
-                    dispatchPublishToGist={global.dispatchPublishToGist}
-                    dispatchRunScript={global.dispatchRunScript}
-                    dispatchEmitContextMenuEvent={global.dispatchEmitContextMenuEvent}
-                    dispatchHandleClickFile={global.dispatchHandleClickFile}
-                    dispatchSetFocusElement={global.dispatchSetFocusElement}
-                    dispatchFetchDirectory={global.dispatchFetchDirectory}
-                    dispatchRemoveInputField={global.dispatchRemoveInputField}
-                    dispatchAddInputField={global.dispatchAddInputField}
-                    dispatchHandleExpandPath={global.dispatchHandleExpandPath}
-                  />
-              }
-            </div>
-=======
             { global.fs.browser.isRequestingWorkspace || global.fs.browser.isRequestingCloning ? <div className="text-center py-5"><i className="fas fa-spinner fa-pulse fa-2x"></i></div>
               : <div className='pl-2 remixui_treeview' data-id='filePanelFileExplorerTree'>
                 { (global.fs.mode === 'browser') && (currentWorkspace !== NO_WORKSPACE) &&
@@ -342,6 +306,7 @@
                       contextMenuItems={global.fs.browser.contextMenu.registeredMenuItems}
                       removedContextMenuItems={global.fs.browser.contextMenu.removedMenuItems}
                       files={global.fs.browser.files}
+                      fileState={global.fs.browser.fileState}
                       expandPath={global.fs.browser.expandPath}
                       focusEdit={global.fs.focusEdit}
                       focusElement={global.fs.focusElement}
@@ -368,7 +333,6 @@
                 }
               </div>
             }
->>>>>>> 9e884169
             {
               global.fs.localhost.isRequestingLocalhost ? <div className="text-center py-5"><i className="fas fa-spinner fa-pulse fa-2x"></i></div>
                 : <div className='pl-2 filesystemexplorer remixui_treeview'>
