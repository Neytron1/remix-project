import React from 'react'
import { bufferToHex, keccakFromString } from 'ethereumjs-util'
import axios, { AxiosResponse } from 'axios'
import { addInputFieldSuccess, createWorkspaceError, createWorkspaceRequest, createWorkspaceSuccess, displayNotification, fetchWorkspaceDirectoryError, fetchWorkspaceDirectoryRequest, fetchWorkspaceDirectorySuccess, hideNotification, setCurrentWorkspace, setDeleteWorkspace, setMode, setReadOnlyMode, setRenameWorkspace } from './payload'
import { checkSlash, checkSpecialChars } from '@remix-ui/helper'

const examples = require('../../../../../../apps/remix-ide/src/app/editor/examples')
const QueryParams = require('../../../../../../apps/remix-ide/src/lib/query-params')

const LOCALHOST = ' - connect to localhost - '
const NO_WORKSPACE = ' - none - '
const queryParams = new QueryParams()
let plugin, dispatch: React.Dispatch<any>

export const setPlugin = (filePanelPlugin, reducerDispatch) => {
  plugin = filePanelPlugin
  dispatch = reducerDispatch
}

export const addInputField = async (type: 'file' | 'folder', path: string, cb?: (err: Error, result?: string | number | boolean | Record<string, any>) => void) => {
  const provider = plugin.fileManager.currentFileProvider()
  const promise = new Promise((resolve, reject) => {
    provider.resolveDirectory(path, (error, fileTree) => {
      if (error) {
        cb && cb(error)
        return reject(error)
      }

      cb && cb(null, true)
      resolve(fileTree)
    })
  })

  promise.then((files) => {
    dispatch(addInputFieldSuccess(path, files, type))
  }).catch((error) => {
    console.error(error)
  })
  return promise
}

export const createWorkspace = async (workspaceName: string, isEmpty = false, cb?: (err: Error, result?: string | number | boolean | Record<string, any>) => void) => {
  await plugin.fileManager.closeAllFiles()
  const promise = createWorkspaceTemplate(workspaceName, 'default-template')

  dispatch(createWorkspaceRequest(promise))
  promise.then(async () => {
    dispatch(createWorkspaceSuccess(workspaceName))
    await plugin.setWorkspace({ name: workspaceName, isLocalhost: false })
    await plugin.setWorkspaces(await getWorkspaces())
    await plugin.workspaceCreated(workspaceName)
    if (!isEmpty) await loadWorkspacePreset('default-template')
    cb && cb(null, workspaceName)
  }).catch((error) => {
    dispatch(createWorkspaceError({ error }))
    cb && cb(error)
  })
  return promise
}

export const createWorkspaceTemplate = async (workspaceName: string, template: 'gist-template' | 'code-template' | 'default-template' = 'default-template') => {
  if (!workspaceName) throw new Error('workspace name cannot be empty')
  if (checkSpecialChars(workspaceName) || checkSlash(workspaceName)) throw new Error('special characters are not allowed')
  if (await workspaceExists(workspaceName) && template === 'default-template') throw new Error('workspace already exists')
  else {
    const workspaceProvider = plugin.fileProviders.workspace

    await workspaceProvider.createWorkspace(workspaceName)
  }
}

export const loadWorkspacePreset = async (template: 'gist-template' | 'code-template' | 'default-template' = 'default-template') => {
  const workspaceProvider = plugin.fileProviders.workspace
  const params = queryParams.get()

  switch (template) {
    case 'code-template':
      // creates a new workspace code-sample and loads code from url params.
      try {
        let path = ''; let content = ''

        if (params.code) {
          const hash = bufferToHex(keccakFromString(params.code))

          path = 'contract-' + hash.replace('0x', '').substring(0, 10) + '.sol'
          content = atob(params.code)
          await workspaceProvider.set(path, content)
        }
        if (params.url) {
          const data = await plugin.call('contentImport', 'resolve', params.url)

          path = data.cleanUrl
          content = data.content
          await workspaceProvider.set(path, content)
        }
        return path
      } catch (e) {
        console.error(e)
      }
      break

    case 'gist-template':
      // creates a new workspace gist-sample and get the file from gist
      try {
        const gistId = params.gist
        const response: AxiosResponse = await axios.get(`https://api.github.com/gists/${gistId}`)
        const data = response.data as { files: any }

        if (!data.files) {
          return dispatch(displayNotification('Gist load error', 'No files found', 'OK', null, () => { dispatch(hideNotification()) }, null))
        }
        const obj = {}

        Object.keys(data.files).forEach((element) => {
          const path = element.replace(/\.\.\./g, '/')

          obj['/' + 'gist-' + gistId + '/' + path] = data.files[element]
        })
<<<<<<< HEAD
        await plugin.fileManager.setBatchFiles(obj, 'workspace', true, (errorLoadingFile) => {
          if (!errorLoadingFile) {
            const provider = plugin.fileManager.getProvider('workspace')

            provider.lastLoadedGistId = gistId
          } else {
=======
        plugin.fileManager.setBatchFiles(obj, 'workspace', true, (errorLoadingFile) => {
          if (errorLoadingFile) {
>>>>>>> 5acfb14c
            dispatch(displayNotification('', errorLoadingFile.message || errorLoadingFile, 'OK', null, () => {}, null))
          }
        })
      } catch (e) {
        dispatch(displayNotification('Gist load error', e.message, 'OK', null, () => { dispatch(hideNotification()) }, null))
        console.error(e)
      }
      break

    case 'default-template':
      // creates a new workspace and populates it with default project template.
      // insert example contracts
      for (const file in examples) {
        try {
          await workspaceProvider.set(examples[file].name, examples[file].content)
        } catch (error) {
          console.error(error)
        }
      }
      break
  }
}

export const workspaceExists = async (name: string) => {
  const workspaceProvider = plugin.fileProviders.workspace
  const browserProvider = plugin.fileProviders.browser
  const workspacePath = 'browser/' + workspaceProvider.workspacesPath + '/' + name

  return await browserProvider.exists(workspacePath)
}

export const fetchWorkspaceDirectory = async (path: string) => {
  if (!path) return
  const provider = plugin.fileManager.currentFileProvider()
  const promise = new Promise((resolve) => {
    provider.resolveDirectory(path, (error, fileTree) => {
      if (error) console.error(error)

      resolve(fileTree)
    })
  })

  dispatch(fetchWorkspaceDirectoryRequest(promise))
  promise.then((fileTree) => {
    dispatch(fetchWorkspaceDirectorySuccess(path, fileTree))
  }).catch((error) => {
    dispatch(fetchWorkspaceDirectoryError({ error }))
  })
  return promise
}

export const renameWorkspace = async (oldName: string, workspaceName: string, cb?: (err: Error, result?: string | number | boolean | Record<string, any>) => void) => {
  await renameWorkspaceFromProvider(oldName, workspaceName)
  await dispatch(setRenameWorkspace(oldName, workspaceName))
  await plugin.setWorkspace({ name: workspaceName, isLocalhost: false })
  await plugin.workspaceRenamed(oldName, workspaceName)
  cb && cb(null, workspaceName)
}

export const renameWorkspaceFromProvider = async (oldName: string, workspaceName: string) => {
  if (!workspaceName) throw new Error('name cannot be empty')
  if (checkSpecialChars(workspaceName) || checkSlash(workspaceName)) throw new Error('special characters are not allowed')
  if (await workspaceExists(workspaceName)) throw new Error('workspace already exists')
  const browserProvider = plugin.fileProviders.browser
  const workspaceProvider = plugin.fileProviders.workspace
  const workspacesPath = workspaceProvider.workspacesPath
  await browserProvider.rename('browser/' + workspacesPath + '/' + oldName, 'browser/' + workspacesPath + '/' + workspaceName, true)
  await workspaceProvider.setWorkspace(workspaceName)
  await plugin.setWorkspaces(await getWorkspaces())
}

export const deleteWorkspace = async (workspaceName: string, cb?: (err: Error, result?: string | number | boolean | Record<string, any>) => void) => {
  await deleteWorkspaceFromProvider(workspaceName)
  await dispatch(setDeleteWorkspace(workspaceName))
  plugin.workspaceDeleted(workspaceName)
  cb && cb(null, workspaceName)
}

const deleteWorkspaceFromProvider = async (workspaceName: string) => {
  const workspacesPath = plugin.fileProviders.workspace.workspacesPath

  await plugin.fileManager.closeAllFiles()
  await plugin.fileProviders.browser.remove(workspacesPath + '/' + workspaceName)
  await plugin.setWorkspaces(await getWorkspaces())
}

export const switchToWorkspace = async (name: string) => {
  await plugin.fileManager.closeAllFiles()
  if (name === LOCALHOST) {
    const isActive = await plugin.call('manager', 'isActive', 'remixd')

    if (!isActive) await plugin.call('manager', 'activatePlugin', 'remixd')
    dispatch(setMode('localhost'))
    plugin.emit('setWorkspace', { name: null, isLocalhost: true })
  } else if (name === NO_WORKSPACE) {
    await plugin.fileProviders.workspace.clearWorkspace()
    await plugin.setWorkspace({ name: null, isLocalhost: false })
    dispatch(setCurrentWorkspace(null))
  } else {
    const isActive = await plugin.call('manager', 'isActive', 'remixd')

    if (isActive) await plugin.call('manager', 'deactivatePlugin', 'remixd')
    await plugin.fileProviders.workspace.setWorkspace(name)
    await plugin.setWorkspace({ name, isLocalhost: false })
    dispatch(setMode('browser'))
    dispatch(setCurrentWorkspace(name))
    dispatch(setReadOnlyMode(false))
  }
}

export const uploadFile = async (target, targetFolder: string, cb?: (err: Error, result?: string | number | boolean | Record<string, any>) => void) => {
  // TODO The file explorer is merely a view on the current state of
  // the files module. Please ask the user here if they want to overwrite
  // a file and then just use `files.add`. The file explorer will
  // pick that up via the 'fileAdded' event from the files module.
  [...target.files].forEach(async (file) => {
    const workspaceProvider = plugin.fileProviders.workspace
    const loadFile = (name: string): void => {
      const fileReader = new FileReader()

      fileReader.onload = async function (event) {
        if (checkSpecialChars(file.name)) {
          return dispatch(displayNotification('File Upload Failed', 'Special characters are not allowed', 'Close', null, async () => {}))
        }
        try {
          await workspaceProvider.set(name, event.target.result)
        } catch (error) {
          return dispatch(displayNotification('File Upload Failed', 'Failed to create file ' + name, 'Close', null, async () => {}))
        }

        const config = plugin.registry.get('config').api
        const editor = plugin.registry.get('editor').api

        if ((config.get('currentFile') === name) && (editor.currentContent() !== event.target.result)) {
          editor.setText(event.target.result)
        }
      }
      fileReader.readAsText(file)
      cb && cb(null, true)
    }
    const name = targetFolder === '/' ? file.name : `${targetFolder}/${file.name}`

    if (!await workspaceProvider.exists(name)) {
      loadFile(name)
    } else {
      dispatch(displayNotification('Confirm overwrite', `The file ${name} already exists! Would you like to overwrite it?`, 'OK', null, () => {
        loadFile(name)
      }, () => {}))
    }
  })
}

export const getWorkspaces = async (): Promise<string[]> | undefined => {
  try {
    const workspaces: string[] = await new Promise((resolve, reject) => {
      const workspacesPath = plugin.fileProviders.workspace.workspacesPath

      plugin.fileProviders.browser.resolveDirectory('/' + workspacesPath, (error, items) => {
        if (error) {
          return reject(error)
        }
        resolve(Object.keys(items)
          .filter((item) => items[item].isDirectory)
          .map((folder) => folder.replace(workspacesPath + '/', '')))
      })
    })

    await plugin.setWorkspaces(workspaces)
    return workspaces
  } catch (e) {}
}<|MERGE_RESOLUTION|>--- conflicted
+++ resolved
@@ -116,17 +116,8 @@
 
           obj['/' + 'gist-' + gistId + '/' + path] = data.files[element]
         })
-<<<<<<< HEAD
-        await plugin.fileManager.setBatchFiles(obj, 'workspace', true, (errorLoadingFile) => {
-          if (!errorLoadingFile) {
-            const provider = plugin.fileManager.getProvider('workspace')
-
-            provider.lastLoadedGistId = gistId
-          } else {
-=======
         plugin.fileManager.setBatchFiles(obj, 'workspace', true, (errorLoadingFile) => {
           if (errorLoadingFile) {
->>>>>>> 5acfb14c
             dispatch(displayNotification('', errorLoadingFile.message || errorLoadingFile, 'OK', null, () => {}, null))
           }
         })
