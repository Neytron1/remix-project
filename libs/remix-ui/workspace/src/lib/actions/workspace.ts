import React from 'react'
import { bufferToHex } from '@ethereumjs/util'
import { hash } from '@remix-project/remix-lib'
import axios, { AxiosResponse } from 'axios'
import {
  addInputFieldSuccess,
  cloneRepositoryFailed,
  cloneRepositoryRequest,
  cloneRepositorySuccess,
  createWorkspaceError,
  createWorkspaceRequest,
  createWorkspaceSuccess,
  displayNotification,
  displayPopUp,
  fetchWorkspaceDirectoryError,
  fetchWorkspaceDirectoryRequest,
  fetchWorkspaceDirectorySuccess,
  hideNotification,
  setCurrentWorkspace,
  setCurrentWorkspaceBranches,
  setCurrentWorkspaceCurrentBranch,
  setDeleteWorkspace,
  setMode,
  setReadOnlyMode,
  setRenameWorkspace,
  setCurrentWorkspaceIsGitRepo,
  setGitConfig,
<<<<<<< HEAD
  setElectronRecentFolders
=======
  setCurrentWorkspaceHasGitSubmodules,
>>>>>>> 79228da6
} from './payload'
import { addSlash, checkSlash, checkSpecialChars } from '@remix-ui/helper'

import { FileTree, JSONStandardInput, WorkspaceTemplate } from '../types'
import { QueryParams } from '@remix-project/remix-lib'
import * as templateWithContent from '@remix-project/remix-ws-templates'
import { ROOT_PATH, slitherYml, solTestYml, tsSolTestYml } from '../utils/constants'
// eslint-disable-next-line @nrwl/nx/enforce-module-boundaries
import { IndexedDBStorage } from '../../../../../../apps/remix-ide/src/app/files/filesystems/indexedDB'
import { getUncommittedFiles } from '../utils/gitStatusFilter'
import { AppModal, ModalTypes } from '@remix-ui/app'
import { contractDeployerScripts, etherscanScripts } from '@remix-project/remix-ws-templates'

declare global {
  interface Window {
    remixFileSystemCallback: IndexedDBStorage
  }
}

const LOCALHOST = ' - connect to localhost - '
const NO_WORKSPACE = ' - none - '
const ELECTRON = 'electron'
const queryParams = new QueryParams()
const _paq = (window._paq = window._paq || []) //eslint-disable-line
let plugin, dispatch: React.Dispatch<any>

export const setPlugin = (filePanelPlugin, reducerDispatch) => {
  plugin = filePanelPlugin
  dispatch = reducerDispatch
  plugin.on('dGitProvider', 'checkout', async () => {
    await checkGit()
  })
  plugin.on('dGitProvider', 'init', async () => {
    await checkGit()
  })
  plugin.on('dGitProvider', 'add', async () => {
    await checkGit()
  })
  plugin.on('dGitProvider', 'commit', async () => {
    await checkGit()
  })
  plugin.on('dGitProvider', 'branch', async () => {
    await checkGit()
  })
  plugin.on('dGitProvider', 'clone', async () => {
    await checkGit()
  })
  plugin.on('config', 'configChanged', async () => {
    await getGitConfig()
  })
  plugin.on('settings', 'configChanged', async () => {
    await getGitConfig()
  })
  plugin.on('fileManager', 'fileAdded', async (filePath: string) => {
    if(filePath.includes('.gitmodules')) {
      await checkGit()
    }
  })
  getGitConfig()
}

export const addInputField = async (type: 'file' | 'folder', path: string, cb?: (err: Error, result?: string | number | boolean | Record<string, any>) => void) => {
  const provider = plugin.fileManager.currentFileProvider()
  const promise: Promise<FileTree> = new Promise((resolve, reject) => {
    provider.resolveDirectory(path, (error, fileTree: FileTree) => {
      if (error) {
        cb && cb(error)
        return reject(error)
      }

      cb && cb(null, true)
      resolve(fileTree)
    })
  })

  promise
    .then((files) => {
      dispatch(addInputFieldSuccess(path, files, type))
    })
    .catch((error) => {
      console.error(error)
    })
  return promise
}

const removeSlash = (s: string) => {
  return s.replace(/^\/+/, '')
}

export const createWorkspace = async (
  workspaceName: string,
  workspaceTemplateName: WorkspaceTemplate,
  opts = null,
  isEmpty = false,
  cb?: (err: Error, result?: string | number | boolean | Record<string, any>) => void,
  isGitRepo: boolean = false,
  createCommit: boolean = true
) => {
  if (plugin.registry.get('platform').api.isDesktop()) {
    if (workspaceTemplateName) {
      await plugin.call('remix-templates', 'loadTemplateInNewWindow', workspaceTemplateName, opts)
    }
    return
  }
  await plugin.fileManager.closeAllFiles()
  const promise = createWorkspaceTemplate(workspaceName, workspaceTemplateName)
  dispatch(createWorkspaceRequest())
  promise.then(async () => {
    dispatch(createWorkspaceSuccess({ name: workspaceName, isGitRepo }))
    await plugin.setWorkspace({ name: workspaceName, isLocalhost: false })
    await plugin.workspaceCreated(workspaceName)

    if (isGitRepo && createCommit) {
      const name = await plugin.call('settings', 'get', 'settings/github-user-name')
      const email = await plugin.call('settings', 'get', 'settings/github-email')
      const currentBranch = await plugin.call('dGitProvider', 'currentbranch')

      if (!currentBranch) {
        if (!name || !email) {
          await plugin.call('notification', 'toast', 'To use Git features, add username and email to the Github section of the Settings panel.')
        } else {
          // commit the template as first commit
          plugin.call('notification', 'toast', 'Creating initial git commit ...')

          await plugin.call('dGitProvider', 'init')
          if (!isEmpty) await loadWorkspacePreset(workspaceTemplateName, opts)
          const status = await plugin.call('dGitProvider', 'status', { ref: 'HEAD' })

          Promise.all(
            status.map(([filepath, , worktreeStatus]) =>
              worktreeStatus
                ? plugin.call('dGitProvider', 'add', {
                  filepath: removeSlash(filepath),
                })
                : plugin.call('dGitProvider', 'rm', {
                  filepath: removeSlash(filepath),
                })
            )
          ).then(async () => {
            await plugin.call('dGitProvider', 'commit', {
              author: {
                name,
                email,
              },
              message: `Initial commit: remix template ${workspaceTemplateName}`,
            })
          })
        }
      }
    }
    if (!isEmpty && !(isGitRepo && createCommit)) await loadWorkspacePreset(workspaceTemplateName, opts)
    cb && cb(null, workspaceName)
    if (isGitRepo) {
      await checkGit()
      const isActive = await plugin.call('manager', 'isActive', 'dgit')
      if (!isActive) await plugin.call('manager', 'activatePlugin', 'dgit')
    }
    if (workspaceTemplateName === 'semaphore' || workspaceTemplateName === 'hashchecker' || workspaceTemplateName === 'rln') {
      const isCircomActive = await plugin.call('manager', 'isActive', 'circuit-compiler')
      if (!isCircomActive) await plugin.call('manager', 'activatePlugin', 'circuit-compiler')
    }
    // this call needs to be here after the callback because it calls dGitProvider which also calls this function and that would cause an infinite loop
    await plugin.setWorkspaces(await getWorkspaces())
  }).catch((error) => {
    dispatch(createWorkspaceError(error.message))
    cb && cb(error)
  })
  return promise
}

export const createWorkspaceTemplate = async (workspaceName: string, template: WorkspaceTemplate = 'remixDefault') => {
  if (!workspaceName) throw new Error('workspace name cannot be empty')
  if (checkSpecialChars(workspaceName) || checkSlash(workspaceName)) throw new Error('special characters are not allowed')
  if ((await workspaceExists(workspaceName)) && template === 'remixDefault') throw new Error('workspace already exists')
  else {
    const workspaceProvider = plugin.fileProviders.workspace
    await workspaceProvider.createWorkspace(workspaceName)
  }
}

export type UrlParametersType = {
  gist: string
  code: string
  url: string
  language: string
}

export const loadWorkspacePreset = async (template: WorkspaceTemplate = 'remixDefault', opts?) => {
  const workspaceProvider = plugin.fileProviders.workspace
  const electronProvider = plugin.fileProviders.electron
  const params = queryParams.get() as UrlParametersType

  switch (template) {
  case 'code-template':
    // creates a new workspace code-sample and loads code from url params.
    try {
      let path = ''
      let content

      if (params.code) {
        const hashed = bufferToHex(hash.keccakFromString(params.code))

        path = 'contract-' + hashed.replace('0x', '').substring(0, 10) + (params.language && params.language.toLowerCase() === 'yul' ? '.yul' : '.sol')
        content = atob(decodeURIComponent(params.code))
        await workspaceProvider.set(path, content)
      }
      if (params.url) {
        const data = await plugin.call('contentImport', 'resolve', params.url)

        path = data.cleanUrl
        content = data.content

        try {
          content = JSON.parse(content) as any
          if (content.language && content.language === 'Solidity' && content.sources) {
            const standardInput: JSONStandardInput = content as JSONStandardInput
            for (const [fname, source] of Object.entries(standardInput.sources)) {
              await workspaceProvider.set(fname, source.content)
            }
            return Object.keys(standardInput.sources)[0]
          } else {
            await workspaceProvider.set(path, JSON.stringify(content))
          }
        } catch (e) {
          console.log(e)
          await workspaceProvider.set(path, content)
        }
      }
      return path
    } catch (e) {
      console.error(e)
    }
    break

  case 'gist-template':
    // creates a new workspace gist-sample and get the file from gist
    try {
      const gistId = params.gist
      const response: AxiosResponse = await axios.get(`https://api.github.com/gists/${gistId}`)
      const data = response.data as { files: any }

      if (!data.files) {
        return dispatch(
          displayNotification(
            'Gist load error',
            'No files found',
            'OK',
            null,
            () => {
              dispatch(hideNotification())
            },
            null
          )
        )
      }
      const obj = {}

      Object.keys(data.files).forEach((element) => {
        const path = element.replace(/\.\.\./g, '/')

        obj['/' + 'gist-' + gistId + '/' + path] = data.files[element]
      })
      plugin.fileManager.setBatchFiles(obj, 'workspace', true, (errorLoadingFile) => {
        if (errorLoadingFile) {
          dispatch(displayNotification('', errorLoadingFile.message || errorLoadingFile, 'OK', null, () => {}, null))
        }
      })
    } catch (e) {
      dispatch(
        displayNotification(
          'Gist load error',
          e.message,
          'OK',
          null,
          () => {
            dispatch(hideNotification())
          },
          null
        )
      )
      console.error(e)
    }
    break

  default:
    try {
      const templateList = Object.keys(templateWithContent)
      if (!templateList.includes(template)) break
      _paq.push(['trackEvent', 'workspace', 'template', template])
      // @ts-ignore
      const files = await templateWithContent[template](opts)
      for (const file in files) {
        try {
          await workspaceProvider.set(file, files[file])
        } catch (error) {
          console.error(error)
        }
      }
    } catch (e) {
      dispatch(
        displayNotification(
          'Workspace load error',
          e.message,
          'OK',
          null,
          () => {
            dispatch(hideNotification())
          },
          null
        )
      )
      console.error(e)
    }
    break
  }
}

export const workspaceExists = async (name: string) => {
  const workspaceProvider = plugin.fileProviders.workspace
  const browserProvider = plugin.fileProviders.browser
  const workspacePath = 'browser/' + workspaceProvider.workspacesPath + '/' + name

  return await browserProvider.exists(workspacePath)
}

export const fetchWorkspaceDirectory = async (path: string) => {

  if (!path) return
  const provider = plugin.fileManager.currentFileProvider()
  const promise: Promise<FileTree> = new Promise((resolve, reject) => {
    provider.resolveDirectory(path, (error, fileTree: FileTree) => {
      if (error) {
        reject(error)
        console.error(error)
      }
      resolve(fileTree)
    })
  })

  dispatch(fetchWorkspaceDirectoryRequest())
  promise
    .then((fileTree) => {
      dispatch(fetchWorkspaceDirectorySuccess(path, fileTree))
    })
    .catch((error) => {
      dispatch(fetchWorkspaceDirectoryError(error.message))
    })
  return promise
}

export const renameWorkspace = async (oldName: string, workspaceName: string, cb?: (err: Error, result?: string | number | boolean | Record<string, any>) => void) => {
  await renameWorkspaceFromProvider(oldName, workspaceName)
  await dispatch(setRenameWorkspace(oldName, workspaceName))
  await plugin.setWorkspace({ name: workspaceName, isLocalhost: false })
  await plugin.deleteWorkspace(oldName)
  await plugin.workspaceRenamed(oldName, workspaceName)
  cb && cb(null, workspaceName)
}

export const renameWorkspaceFromProvider = async (oldName: string, workspaceName: string) => {
  if (!workspaceName) throw new Error('name cannot be empty')
  if (checkSpecialChars(workspaceName) || checkSlash(workspaceName)) throw new Error('special characters are not allowed')
  if (await workspaceExists(workspaceName)) throw new Error('workspace already exists')
  const browserProvider = plugin.fileProviders.browser
  const workspaceProvider = plugin.fileProviders.workspace
  const workspacesPath = workspaceProvider.workspacesPath
  await browserProvider.rename('browser/' + workspacesPath + '/' + oldName, 'browser/' + workspacesPath + '/' + workspaceName, true)
  await workspaceProvider.setWorkspace(workspaceName)
  await plugin.setWorkspaces(await getWorkspaces())
}

export const deleteWorkspace = async (workspaceName: string, cb?: (err: Error, result?: string | number | boolean | Record<string, any>) => void) => {
  await deleteWorkspaceFromProvider(workspaceName)
  await dispatch(setDeleteWorkspace(workspaceName))
  plugin.workspaceDeleted(workspaceName)
  cb && cb(null, workspaceName)
}

export const deleteAllWorkspaces = async () => {
  await (
    await getWorkspaces()
  ).map(async (workspace) => {
    await deleteWorkspaceFromProvider(workspace.name)
    await dispatch(setDeleteWorkspace(workspace.name))
    plugin.workspaceDeleted(workspace.name)
  })
}

const deleteWorkspaceFromProvider = async (workspaceName: string) => {
  const workspacesPath = plugin.fileProviders.workspace.workspacesPath

  await plugin.fileManager.closeAllFiles()
  await plugin.fileProviders.browser.remove(workspacesPath + '/' + workspaceName)
  await plugin.setWorkspaces(await getWorkspaces())
}

export const switchToWorkspace = async (name: string) => {
  await plugin.fileManager.closeAllFiles()
  if (name === LOCALHOST) {
    const isActive = await plugin.call('manager', 'isActive', 'remixd')

    if (!isActive) await plugin.call('manager', 'activatePlugin', 'remixd')
    dispatch(setMode('localhost'))
    plugin.emit('setWorkspace', { name: null, isLocalhost: true })
  } else if (name === NO_WORKSPACE) {
    // if there is no other workspace, create remix default workspace
    plugin.call('notification', 'toast', `No workspace found! Creating default workspace ....`)
    await createWorkspace('default_workspace', 'remixDefault')
  } else if (name === ELECTRON) {
    await plugin.fileProviders.workspace.setWorkspace(name)
    await plugin.setWorkspace({ name, isLocalhost: false })
    dispatch(setMode('browser'))
    dispatch(setCurrentWorkspace({ name, isGitRepo: false }))

  } else {
    const isActive = await plugin.call('manager', 'isActive', 'remixd')

    if (isActive) await plugin.call('manager', 'deactivatePlugin', 'remixd')
    await plugin.fileProviders.workspace.setWorkspace(name)
    await plugin.setWorkspace({ name, isLocalhost: false })
    const isGitRepo = await plugin.fileManager.isGitRepo()
    if (isGitRepo) {
      const isActive = await plugin.call('manager', 'isActive', 'dgit')
      if (!isActive) await plugin.call('manager', 'activatePlugin', 'dgit')
    }
    dispatch(setMode('browser'))
    dispatch(setCurrentWorkspace({ name, isGitRepo }))
    dispatch(setReadOnlyMode(false))
  }
}

const loadFile = (name, file, provider, cb?): void => {
  const fileReader = new FileReader()

  fileReader.onload = async function (event) {
    if (checkSpecialChars(file.name)) {
      return dispatch(displayNotification('File Upload Failed', 'Special characters are not allowed', 'Close', null, async () => {}))
    }
    try {
      await provider.set(name, event.target.result)
    } catch (error) {
      return dispatch(displayNotification('File Upload Failed', 'Failed to create file ' + name, 'Close', null, async () => {}))
    }

    const config = plugin.registry.get('config').api
    const editor = plugin.registry.get('editor').api

    if (config.get('currentFile') === name && editor.currentContent() !== event.target.result) {
      editor.setText(name, event.target.result)
    }
  }
  fileReader.readAsText(file)
  cb && cb(null, true)
}

export const uploadFile = async (target, targetFolder: string, cb?: (err: Error, result?: string | number | boolean | Record<string, any>) => void) => {
  // TODO The file explorer is merely a view on the current state of
  // the files module. Please ask the user here if they want to overwrite
  // a file and then just use `files.add`. The file explorer will
  // pick that up via the 'fileAdded' event from the files module.
  ;[...target.files].forEach(async (file) => {
    const workspaceProvider = plugin.fileProviders.workspace
    const name = targetFolder === '/' ? file.name : `${targetFolder}/${file.name}`

    if (!(await workspaceProvider.exists(name))) {
      loadFile(name, file, workspaceProvider, cb)
    } else {
      const modalContent: AppModal = {
        id: 'overwriteUploadFile',
        title: 'Confirm overwrite',
        message: `The file "${name}" already exists! Would you like to overwrite it?`,
        modalType: ModalTypes.confirm,
        okLabel: 'OK',
        cancelLabel: 'Cancel',
        okFn: () => {
          loadFile(name, file, workspaceProvider, cb)
        },
        cancelFn: () => {},
        hideFn: () => {},
      }
      plugin.call('notification', 'modal', modalContent)
    }
  })
}

export const uploadFolder = async (target, targetFolder: string, cb?: (err: Error, result?: string | number | boolean | Record<string, any>) => void) => {
  for (const file of [...target.files]) {
    const workspaceProvider = plugin.fileProviders.workspace
    const name = targetFolder === '/' ? file.webkitRelativePath : `${targetFolder}/${file.webkitRelativePath}`
    if (!(await workspaceProvider.exists(name))) {
      loadFile(name, file, workspaceProvider, cb)
    } else {
      const modalContent: AppModal = {
        id: 'overwriteUploadFolderFile',
        title: 'Confirm overwrite',
        message: `The file "${name}" already exists! Would you like to overwrite it?`,
        modalType: ModalTypes.confirm,
        okLabel: 'OK',
        cancelLabel: 'Cancel',
        okFn: () => {
          loadFile(name, file, workspaceProvider, cb)
        },
        cancelFn: () => {},
        hideFn: () => {},
      }
      plugin.call('notification', 'modal', modalContent)
    }
  }
}

export const getWorkspaces = async (): Promise<{ name: string; isGitRepo: boolean; hasGitSubmodules: boolean; branches?: { remote: any; name: string }[]; currentBranch?: string }[]> | undefined => {
  try {
    const workspaces: { name: string; isGitRepo: boolean; hasGitSubmodules: boolean; branches?: { remote: any; name: string }[]; currentBranch?: string }[] = await new Promise((resolve, reject) => {
      const workspacesPath = plugin.fileProviders.workspace.workspacesPath

      plugin.fileProviders.browser.resolveDirectory('/' + workspacesPath, (error, items) => {
        if (error) {
          return reject(error)
        }
        Promise.all(
          Object.keys(items)
            .filter((item) => items[item].isDirectory)
            .map(async (folder) => {
              const isGitRepo: boolean = await plugin.fileProviders.browser.exists('/' + folder + '/.git')
              const hasGitSubmodules: boolean = await plugin.fileProviders.browser.exists('/' + folder + '/.gitmodules')
              if (isGitRepo) {
                let branches = []
                let currentBranch = null

                branches = await getGitRepoBranches(folder)
                currentBranch = await getGitRepoCurrentBranch(folder)
                return {
                  name: folder.replace(workspacesPath + '/', ''),
                  isGitRepo,
                  branches,
                  currentBranch,
                  hasGitSubmodules
                }
              } else {
                return {
                  name: folder.replace(workspacesPath + '/', ''),
                  isGitRepo,
                  hasGitSubmodules
                }
              }
            })
        ).then((workspacesList) => resolve(workspacesList))
      })
    })
    await plugin.setWorkspaces(workspaces)
    return workspaces
  } catch (e) {}
}

export const cloneRepository = async (url: string) => {
  const config = plugin.registry.get('config').api
  const token = config.get('settings/gist-access-token')
  const repoConfig = { url, token }

  if (plugin.registry.get('platform').api.isDesktop()) {
    try {
      await plugin.call('dGitProvider', 'clone', repoConfig)
    } catch (e) {
      console.log(e)
      plugin.call('notification', 'alert', {
        id: 'cloneGitRepository',
        message: e
      })
    }
  } else {
    try {
      const repoName = await getRepositoryTitle(url)

      await createWorkspace(repoName, 'blank', null, true, null, true, false)
      const promise = plugin.call('dGitProvider', 'clone', repoConfig, repoName, true)

      dispatch(cloneRepositoryRequest())
      promise
        .then(async () => {
          const isActive = await plugin.call('manager', 'isActive', 'dgit')

          if (!isActive) await plugin.call('manager', 'activatePlugin', 'dgit')
          await fetchWorkspaceDirectory(ROOT_PATH)
          const workspacesPath = plugin.fileProviders.workspace.workspacesPath
          const branches = await getGitRepoBranches(workspacesPath + '/' + repoName)

          dispatch(setCurrentWorkspaceBranches(branches))
          const currentBranch = await getGitRepoCurrentBranch(workspacesPath + '/' + repoName)

          dispatch(setCurrentWorkspaceCurrentBranch(currentBranch))
          dispatch(cloneRepositorySuccess())
        }).catch(() => {
          const cloneModal = {
            id: 'cloneGitRepository',
            title: 'Clone Git Repository',
            message: 
            'An error occurred: Please check that you have the correct URL for the repo. If the repo is private, you need to add your github credentials (with the valid token permissions) in Settings plugin',
            modalType: 'modal',
            okLabel: 'OK',
            okFn: async () => {
              await deleteWorkspace(repoName)
              dispatch(cloneRepositoryFailed())
            },
            hideFn: async () => {
              await deleteWorkspace(repoName)
              dispatch(cloneRepositoryFailed())
            }
          }
          plugin.call('notification', 'modal', cloneModal)
        })
    } catch (e) {
      dispatch(displayPopUp('An error occured: ' + e))
    }
  }
}

export const checkGit = async () => {
  const isGitRepo = await plugin.fileManager.isGitRepo()
  const hasGitSubmodule = await plugin.fileManager.hasGitSubmodules()
  dispatch(setCurrentWorkspaceIsGitRepo(isGitRepo))
  dispatch(setCurrentWorkspaceHasGitSubmodules(hasGitSubmodule))
  await refreshBranches()
  const currentBranch = await plugin.call('dGitProvider', 'currentbranch')
  dispatch(setCurrentWorkspaceCurrentBranch(currentBranch))
}

export const getRepositoryTitle = async (url: string) => {
  const urlArray = url.split('/')
  let name = urlArray.length > 0 ? urlArray[urlArray.length - 1] : ''

  if (!name) name = 'Undefined'
  let _counter
  let exist = true

  do {
    const isDuplicate = await workspaceExists(name + (_counter || ''))

    if (isDuplicate) _counter = (_counter || 0) + 1
    else exist = false
  } while (exist)
  const counter = _counter || ''

  return name + counter
}

export const getGitRepoBranches = async (workspacePath: string) => {
  const gitConfig: { fs: IndexedDBStorage; dir: string } = {
    fs: window.remixFileSystemCallback,
    dir: addSlash(workspacePath),
  }
  const branches: { remote: any; name: string }[] = await plugin.call('dGitProvider', 'branches', { ...gitConfig })
  return branches
}

export const getGitRepoCurrentBranch = async (workspaceName: string) => {
  const gitConfig: { fs: IndexedDBStorage; dir: string } = {
    fs: window.remixFileSystemCallback,
    dir: addSlash(workspaceName),
  }
  const currentBranch: string = await plugin.call('dGitProvider', 'currentbranch', { ...gitConfig })
  return currentBranch
}

export const showAllBranches = async () => {
  const isActive = await plugin.call('manager', 'isActive', 'dgit')
  if (!isActive) await plugin.call('manager', 'activatePlugin', 'dgit')
  plugin.call('menuicons', 'select', 'dgit')
  plugin.call('dgit', 'open', 'branches')
}

export const getGitConfig = async () => {
  const username = await plugin.call('settings', 'get', 'settings/github-user-name')
  const email = await plugin.call('settings', 'get', 'settings/github-email')
  const token = await plugin.call('settings', 'get', 'settings/gist-access-token')
  const config = { username, email, token }
  dispatch(setGitConfig(config))
  return config
}

const refreshBranches = async () => {
  const workspacesPath = plugin.fileProviders.workspace.workspacesPath
  const workspaceName = plugin.fileProviders.workspace.workspace
  const branches = await getGitRepoBranches(workspacesPath + '/' + workspaceName)

  dispatch(setCurrentWorkspaceBranches(branches))
}

export const switchBranch = async (branch: string) => {
  await plugin.call('fileManager', 'closeAllFiles')
  const localChanges = await hasLocalChanges()

  if (Array.isArray(localChanges) && localChanges.length > 0) {
    const cloneModal = {
      id: 'switchBranch',
      title: 'Switch Git Branch',
      message: `Your local changes to the following files would be overwritten by checkout.\n
      ${localChanges.join('\n')}\n
      Do you want to continue?`,
      modalType: 'modal',
      okLabel: 'Force Checkout',
      okFn: async () => {
        dispatch(cloneRepositoryRequest())
        plugin
          .call('dGitProvider', 'checkout', { ref: branch, force: true }, false)
          .then(async () => {
            await fetchWorkspaceDirectory(ROOT_PATH)
            dispatch(setCurrentWorkspaceCurrentBranch(branch))
            dispatch(cloneRepositorySuccess())
          })
          .catch(() => {
            dispatch(cloneRepositoryFailed())
          })
      },
      cancelLabel: 'Cancel',
      cancelFn: () => {},
      hideFn: () => {},
    }
    plugin.call('notification', 'modal', cloneModal)
  } else {
    dispatch(cloneRepositoryRequest())
    plugin
      .call('dGitProvider', 'checkout', { ref: branch, force: true }, false)
      .then(async () => {
        await fetchWorkspaceDirectory(ROOT_PATH)
        dispatch(setCurrentWorkspaceCurrentBranch(branch))
        dispatch(cloneRepositorySuccess())
      })
      .catch(() => {
        dispatch(cloneRepositoryFailed())
      })
  }
}

export const createNewBranch = async (branch: string) => {
  const promise = plugin.call('dGitProvider', 'branch', { ref: branch, checkout: true }, false)

  dispatch(cloneRepositoryRequest())
  promise
    .then(async () => {
      await fetchWorkspaceDirectory(ROOT_PATH)
      dispatch(setCurrentWorkspaceCurrentBranch(branch))
      const workspacesPath = plugin.fileProviders.workspace.workspacesPath
      const workspaceName = plugin.fileProviders.workspace.workspace
      const branches = await getGitRepoBranches(workspacesPath + '/' + workspaceName)

      dispatch(setCurrentWorkspaceBranches(branches))
      dispatch(cloneRepositorySuccess())
    })
    .catch(() => {
      dispatch(cloneRepositoryFailed())
    })
  return promise
}

export const createSolidityGithubAction = async () => {
  const path = '.github/workflows/run-solidity-unittesting.yml'

  await plugin.call('fileManager', 'writeFile', path, solTestYml)
  plugin.call('fileManager', 'open', path)
}

export const createTsSolGithubAction = async () => {
  const path = '.github/workflows/run-js-test.yml'

  await plugin.call('fileManager', 'writeFile', path, tsSolTestYml)
  plugin.call('fileManager', 'open', path)
}

export const createSlitherGithubAction = async () => {
  const path = '.github/workflows/run-slither-action.yml'

  await plugin.call('fileManager', 'writeFile', path, slitherYml)
  plugin.call('fileManager', 'open', path)
}

const scriptsRef = {
  deployer: contractDeployerScripts,
  etherscan: etherscanScripts,
}
export const createHelperScripts = async (script: string) => {
  if (!scriptsRef[script]) return
  await scriptsRef[script](plugin)
  plugin.call('notification', 'toast', 'scripts added in the "scripts" folder')
}

export const updateGitSubmodules = async () => {
  dispatch(cloneRepositoryRequest())
  const config = plugin.registry.get('config').api
  const token = config.get('settings/gist-access-token')
  const repoConfig = { token }
  await plugin.call('dGitProvider', 'updateSubmodules', repoConfig)
  dispatch(cloneRepositorySuccess())
}

export const checkoutRemoteBranch = async (branch: string, remote: string) => {
  const localChanges = await hasLocalChanges()

  if (Array.isArray(localChanges) && localChanges.length > 0) {
    const cloneModal = {
      id: 'checkoutRemoteBranch',
      title: 'Checkout Remote Branch',
      message: `Your local changes to the following files would be overwritten by checkout.\n
      ${localChanges.join('\n')}\n
      Do you want to continue?`,
      modalType: 'modal',
      okLabel: 'Force Checkout',
      okFn: async () => {
        dispatch(cloneRepositoryRequest())
        plugin
          .call('dGitProvider', 'checkout', { ref: branch, remote, force: true }, false)
          .then(async () => {
            await fetchWorkspaceDirectory(ROOT_PATH)
            dispatch(setCurrentWorkspaceCurrentBranch(branch))
            const workspacesPath = plugin.fileProviders.workspace.workspacesPath
            const workspaceName = plugin.fileProviders.workspace.workspace
            const branches = await getGitRepoBranches(workspacesPath + '/' + workspaceName)

            dispatch(setCurrentWorkspaceBranches(branches))
            dispatch(cloneRepositorySuccess())
          })
          .catch(() => {
            dispatch(cloneRepositoryFailed())
          })
      },
      cancelLabel: 'Cancel',
      cancelFn: () => {},
      hideFn: () => {},
    }
    plugin.call('notification', 'modal', cloneModal)
  } else {
    dispatch(cloneRepositoryRequest())
    plugin
      .call('dGitProvider', 'checkout', { ref: branch, remote, force: true }, false)
      .then(async () => {
        await fetchWorkspaceDirectory(ROOT_PATH)
        dispatch(setCurrentWorkspaceCurrentBranch(branch))
        const workspacesPath = plugin.fileProviders.workspace.workspacesPath
        const workspaceName = plugin.fileProviders.workspace.workspace
        const branches = await getGitRepoBranches(workspacesPath + '/' + workspaceName)

        dispatch(setCurrentWorkspaceBranches(branches))
        dispatch(cloneRepositorySuccess())
      })
      .catch(() => {
        dispatch(cloneRepositoryFailed())
      })
  }
}

export const openElectronFolder = async (path: string) => {
  await plugin.call('fs', 'openFolderInSameWindow', path)
}

export const getElectronRecentFolders = async () => {
  const folders = await plugin.call('fs', 'getRecentFolders')
  dispatch(setElectronRecentFolders(folders))
  return folders
}

export const removeRecentElectronFolder = async (path: string) => {
  await plugin.call('fs', 'removeRecentFolder', path)
  await getElectronRecentFolders()
}

export const hasLocalChanges = async () => {
  const filesStatus = await plugin.call('dGitProvider', 'status')
  const uncommittedFiles = getUncommittedFiles(filesStatus)

  return uncommittedFiles
}<|MERGE_RESOLUTION|>--- conflicted
+++ resolved
@@ -25,11 +25,8 @@
   setRenameWorkspace,
   setCurrentWorkspaceIsGitRepo,
   setGitConfig,
-<<<<<<< HEAD
-  setElectronRecentFolders
-=======
+  setElectronRecentFolders,
   setCurrentWorkspaceHasGitSubmodules,
->>>>>>> 79228da6
 } from './payload'
 import { addSlash, checkSlash, checkSpecialChars } from '@remix-ui/helper'
 
