import { extractNameFromKey } from '@remix-ui/helper'
import { action, FileType } from '../types'
import * as _ from 'lodash'
interface Action {
    type: string
    payload: any
}
export interface BrowserState {
  browser: {
    currentWorkspace: string,
    workspaces: string[],
    files: { [x: string]: Record<string, FileType> },
    expandPath: string[]
    isRequestingDirectory: boolean,
    isSuccessfulDirectory: boolean,
    isRequestingWorkspace: boolean,
    isSuccessfulWorkspace: boolean,
    error: string,
    contextMenu: {
      registeredMenuItems: action[],
      removedMenuItems: action[],
      error: string
    }
  },
  localhost: {
    sharedFolder: string,
    files: { [x: string]: Record<string, FileType> },
    expandPath: string[],
    isRequestingDirectory: boolean,
    isSuccessfulDirectory: boolean,
    isRequestingLocalhost: boolean,
    isSuccessfulLocalhost: boolean,
    error: string,
    contextMenu: {
      registeredMenuItems: action[],
      removedMenuItems: action[],
      error: string
    }
  },
  mode: 'browser' | 'localhost',
  notification: {
    title: string,
    message: string,
    actionOk: () => void,
    actionCancel: (() => void) | null,
    labelOk: string,
    labelCancel: string
  },
  readonly: boolean,
  popup: string,
  focusEdit: string,
  focusElement: { key: string, type: 'file' | 'folder' | 'gist' }[],
  initializingFS: boolean
}

export const browserInitialState: BrowserState = {
  browser: {
    currentWorkspace: '',
    workspaces: [],
    files: {},
    expandPath: [],
    isRequestingDirectory: false,
    isSuccessfulDirectory: false,
    isRequestingWorkspace: false,
    isSuccessfulWorkspace: false,
    error: null,
    contextMenu: {
      registeredMenuItems: [],
      removedMenuItems: [],
      error: null
    }
  },
  localhost: {
    sharedFolder: '',
    files: {},
    expandPath: [],
    isRequestingDirectory: false,
    isSuccessfulDirectory: false,
    isRequestingLocalhost: false,
    isSuccessfulLocalhost: false,
    error: null,
    contextMenu: {
      registeredMenuItems: [],
      removedMenuItems: [],
      error: null
    }
  },
  mode: 'browser',
  notification: {
    title: '',
    message: '',
    actionOk: () => {},
    actionCancel: () => {},
    labelOk: '',
    labelCancel: ''
  },
  readonly: false,
  popup: '',
  focusEdit: '',
  focusElement: [],
  initializingFS: true
}

export const browserReducer = (state = browserInitialState, action: Action) => {
  switch (action.type) {
    case 'SET_CURRENT_WORKSPACE': {
      const payload = action.payload as string
      const workspaces = state.browser.workspaces.includes(payload) ? state.browser.workspaces : [...state.browser.workspaces, action.payload]

      return {
        ...state,
        browser: {
          ...state.browser,
          currentWorkspace: payload,
          workspaces: workspaces.filter(workspace => workspace)
        }
      }
    }

    case 'SET_WORKSPACES': {
      const payload = action.payload as string[]

      return {
        ...state,
        browser: {
          ...state.browser,
          workspaces: payload.filter(workspace => workspace)
        }
      }
    }

    case 'SET_MODE': {
      const payload = action.payload as 'browser' | 'localhost'

      return {
        ...state,
        mode: payload
      }
    }

    case 'FETCH_DIRECTORY_REQUEST': {
      return {
        ...state,
        browser: {
          ...state.browser,
          isRequestingDirectory: state.mode === 'browser',
          isSuccessfulDirectory: false,
          error: null
        },
        localhost: {
          ...state.localhost,
          isRequestingDirectory: state.mode === 'localhost',
          isSuccessfulDirectory: false,
          error: null
        }
      }
    }

    case 'FETCH_DIRECTORY_SUCCESS': {
      const payload = action.payload as { path: string, fileTree }

      return {
        ...state,
        browser: {
          ...state.browser,
          files: state.mode === 'browser' ? fetchDirectoryContent(state, payload) : state.browser.files,
          isRequestingDirectory: false,
          isSuccessfulDirectory: true,
          error: null
        },
        localhost: {
          ...state.localhost,
          files: state.mode === 'localhost' ? fetchDirectoryContent(state, payload) : state.localhost.files,
          isRequestingDirectory: false,
          isSuccessfulDirectory: true,
          error: null
        }
      }
    }

    case 'FETCH_DIRECTORY_ERROR': {
      return {
        ...state,
        browser: {
          ...state.browser,
          isRequestingDirectory: false,
          isSuccessfulDirectory: false,
          error: state.mode === 'browser' ? action.payload : null
        },
        localhost: {
          ...state.localhost,
          isRequestingDirectory: false,
          isSuccessfulDirectory: false,
          error: state.mode === 'localhost' ? action.payload : null
        }
      }
    }

    case 'FETCH_WORKSPACE_DIRECTORY_REQUEST': {
      return {
        ...state,
        browser: {
          ...state.browser,
          isRequestingWorkspace: state.mode === 'browser',
          isSuccessfulWorkspace: false,
          error: null
        },
        localhost: {
          ...state.localhost,
          isRequestingWorkspace: state.mode === 'localhost',
          isSuccessfulWorkspace: false,
          error: null
        }
      }
    }

    case 'FETCH_WORKSPACE_DIRECTORY_SUCCESS': {
      const payload = action.payload as { path: string, fileTree }

      return {
        ...state,
        browser: {
          ...state.browser,
          files: state.mode === 'browser' ? fetchWorkspaceDirectoryContent(state, payload) : state.browser.files,
          isRequestingWorkspace: false,
          isSuccessfulWorkspace: true,
          error: null
        },
        localhost: {
          ...state.localhost,
          files: state.mode === 'localhost' ? fetchWorkspaceDirectoryContent(state, payload) : state.localhost.files,
          isRequestingWorkspace: false,
          isSuccessfulWorkspace: true,
          error: null,
          sharedFolder: null
        }
      }
    }

    case 'FETCH_WORKSPACE_DIRECTORY_ERROR': {
      return {
        ...state,
        browser: {
          ...state.browser,
          isRequestingWorkspace: false,
          isSuccessfulWorkspace: false,
          error: state.mode === 'browser' ? action.payload : null
        },
        localhost: {
          ...state.localhost,
          isRequestingWorkspace: false,
          isSuccessfulWorkspace: false,
          error: state.mode === 'localhost' ? action.payload : null
        }
      }
    }

    case 'DISPLAY_NOTIFICATION': {
      const payload = action.payload as { title: string, message: string, actionOk: () => void, actionCancel: () => void, labelOk: string, labelCancel: string }

      return {
        ...state,
        notification: {
          title: payload.title,
          message: payload.message,
          actionOk: payload.actionOk || browserInitialState.notification.actionOk,
          actionCancel: payload.actionCancel || browserInitialState.notification.actionCancel,
          labelOk: payload.labelOk,
          labelCancel: payload.labelCancel
        }
      }
    }

    case 'HIDE_NOTIFICATION': {
      return {
        ...state,
        notification: browserInitialState.notification
      }
    }

    case 'FILE_ADDED_SUCCESS': {
      const payload = action.payload as string

      return {
        ...state,
        browser: {
          ...state.browser,
          files: state.mode === 'browser' ? fileAdded(state, payload) : state.browser.files,
          expandPath: state.mode === 'browser' ? [...new Set([...state.browser.expandPath, payload])] : state.browser.expandPath
        },
        localhost: {
          ...state.localhost,
          files: state.mode === 'localhost' ? fileAdded(state, payload) : state.localhost.files,
          expandPath: state.mode === 'localhost' ? [...new Set([...state.localhost.expandPath, payload])] : state.localhost.expandPath
        }
      }
    }

    case 'FOLDER_ADDED_SUCCESS': {
      const payload = action.payload as { path: string, folderPath: string, fileTree }

      return {
        ...state,
        browser: {
          ...state.browser,
          files: state.mode === 'browser' ? fetchDirectoryContent(state, payload) : state.browser.files,
          expandPath: state.mode === 'browser' ? [...new Set([...state.browser.expandPath, payload.folderPath])] : state.browser.expandPath
        },
        localhost: {
          ...state.localhost,
          files: state.mode === 'localhost' ? fetchDirectoryContent(state, payload) : state.localhost.files,
          expandPath: state.mode === 'localhost' ? [...new Set([...state.localhost.expandPath, payload.folderPath])] : state.localhost.expandPath
        }
      }
    }

    case 'FILE_REMOVED_SUCCESS': {
      const payload = action.payload as string

      return {
        ...state,
        browser: {
          ...state.browser,
          files: state.mode === 'browser' ? fileRemoved(state, payload) : state.browser.files,
          expandPath: state.mode === 'browser' ? [...(state.browser.expandPath.filter(path => path !== payload))] : state.browser.expandPath
        },
        localhost: {
          ...state.localhost,
          files: state.mode === 'localhost' ? fileRemoved(state, payload) : state.localhost.files,
          expandPath: state.mode === 'localhost' ? [...(state.browser.expandPath.filter(path => path !== payload))] : state.localhost.expandPath
        }
      }
    }

    case 'ROOT_FOLDER_CHANGED': {
      const payload = action.payload as string
      return {
        ...state,
        localhost: {
          ...state.localhost,
          sharedFolder: payload,
<<<<<<< HEAD
          files: null
=======
          files: []
>>>>>>> d30f69dc
        }
      }
    }

    case 'ADD_INPUT_FIELD': {
      const payload = action.payload as { path: string, fileTree, type: 'file' | 'folder' }

      return {
        ...state,
        browser: {
          ...state.browser,
          files: state.mode === 'browser' ? fetchDirectoryContent(state, payload) : state.browser.files
        },
        localhost: {
          ...state.localhost,
          files: state.mode === 'localhost' ? fetchDirectoryContent(state, payload) : state.localhost.files
        },
        focusEdit: payload.path + '/' + 'blank'
      }
    }

    case 'REMOVE_INPUT_FIELD': {
      const payload = action.payload as { path: string, fileTree }

      return {
        ...state,
        browser: {
          ...state.browser,
          files: state.mode === 'browser' ? removeInputField(state, payload.path) : state.browser.files
        },
        localhost: {
          ...state.localhost,
          files: state.mode === 'localhost' ? removeInputField(state, payload.path) : state.localhost.files
        },
        focusEdit: null
      }
    }

    case 'SET_READ_ONLY_MODE': {
      const payload = action.payload as boolean

      return {
        ...state,
        readonly: payload
      }
    }

    case 'FILE_RENAMED_SUCCESS': {
      const payload = action.payload as { path: string, oldPath: string, fileTree }

      return {
        ...state,
        browser: {
          ...state.browser,
          files: state.mode === 'browser' ? fetchDirectoryContent(state, payload, payload.oldPath) : state.browser.files
        },
        localhost: {
          ...state.localhost,
          files: state.mode === 'localhost' ? fetchDirectoryContent(state, payload, payload.oldPath) : state.localhost.files
        }
      }
    }

    case 'CREATE_WORKSPACE_REQUEST': {
      return {
        ...state,
        browser: {
          ...state.browser,
          isRequestingWorkspace: true,
          isSuccessfulWorkspace: false,
          error: null
        }
      }
    }

    case 'CREATE_WORKSPACE_SUCCESS': {
      const payload = action.payload as string
      const workspaces = state.browser.workspaces.includes(payload) ? state.browser.workspaces : [...state.browser.workspaces, action.payload]

      return {
        ...state,
        browser: {
          ...state.browser,
          currentWorkspace: payload,
          workspaces: workspaces.filter(workspace => workspace),
          isRequestingWorkspace: false,
          isSuccessfulWorkspace: true,
          error: null
        }
      }
    }

    case 'CREATE_WORKSPACE_ERROR': {
      return {
        ...state,
        browser: {
          ...state.browser,
          isRequestingWorkspace: false,
          isSuccessfulWorkspace: false,
          error: action.payload
        }
      }
    }

    case 'RENAME_WORKSPACE': {
      const payload = action.payload as { oldName: string, workspaceName: string }
      const workspaces = state.browser.workspaces.filter(name => name && (name !== payload.oldName))

      return {
        ...state,
        browser: {
          ...state.browser,
          currentWorkspace: payload.workspaceName,
          workspaces: [...workspaces, payload.workspaceName],
          expandPath: []
        }
      }
    }

    case 'DELETE_WORKSPACE': {
      const payload = action.payload as string
      const workspaces = state.browser.workspaces.filter(name => name && (name !== payload))

      return {
        ...state,
        browser: {
          ...state.browser,
          workspaces: workspaces
        }
      }
    }

    case 'DISPLAY_POPUP_MESSAGE': {
      const payload = action.payload as string

      return {
        ...state,
        popup: payload
      }
    }

    case 'HIDE_POPUP_MESSAGE': {
      return {
        ...state,
        popup: ''
      }
    }

    case 'SET_FOCUS_ELEMENT': {
      const payload = action.payload as { key: string, type: 'file' | 'folder' | 'gist' }[]

      return {
        ...state,
        focusElement: payload
      }
    }

    case 'SET_CONTEXT_MENU_ITEM': {
      const payload = action.payload as action

      return {
        ...state,
        browser: {
          ...state.browser,
          contextMenu: addContextMenuItem(state, payload)
        },
        localhost: {
          ...state.localhost,
          contextMenu: addContextMenuItem(state, payload)
        }
      }
    }

    case 'REMOVE_CONTEXT_MENU_ITEM': {
      const payload = action.payload

      return {
        ...state,
        browser: {
          ...state.browser,
          contextMenu: removeContextMenuItem(state, payload)
        },
        localhost: {
          ...state.localhost,
          contextMenu: removeContextMenuItem(state, payload)
        }
      }
    }

    case 'SET_EXPAND_PATH': {
      const payload = action.payload as string[]

      return {
        ...state,
        browser: {
          ...state.browser,
          expandPath: payload
        },
        localhost: {
          ...state.localhost,
          expandPath: payload
        }
      }
    }

    case 'LOAD_LOCALHOST_REQUEST': {
      return {
        ...state,
        localhost: {
          ...state.localhost,
          isRequestingLocalhost: true,
          isSuccessfulLocalhost: false,
          error: null
        }
      }
    }

    case 'LOAD_LOCALHOST_SUCCESS': {
      return {
        ...state,
        localhost: {
          ...state.localhost,
          isRequestingLocalhost: false,
          isSuccessfulLocalhost: true,
          error: null
        }
      }
    }

    case 'LOAD_LOCALHOST_ERROR': {
      const payload = action.payload as string

      return {
        ...state,
        localhost: {
          ...state.localhost,
          isRequestingLocalhost: false,
          isSuccessfulLocalhost: false,
          error: payload
        }
      }
    }

    case 'FS_INITIALIZATION_COMPLETED': {
      return {
        ...state,
        initializingFS: false
      }
    }

    default:
      throw new Error()
  }
}

const fileAdded = (state: BrowserState, path: string): { [x: string]: Record<string, FileType> } => {
  let files = state.mode === 'browser' ? state.browser.files : state.localhost.files
  const _path = splitPath(state, path)

  files = _.set(files, _path, {
    path: path,
    name: extractNameFromKey(path),
    isDirectory: false,
    type: 'file'
  })
  return files
}

const fileRemoved = (state: BrowserState, path: string): { [x: string]: Record<string, FileType> } => {
  const files = state.mode === 'browser' ? state.browser.files : state.localhost.files
  const _path = splitPath(state, path)

  _.unset(files, _path)
  return files
}

const removeInputField = (state: BrowserState, path: string): { [x: string]: Record<string, FileType> } => {
  let files = state.mode === 'browser' ? state.browser.files : state.localhost.files
  const root = state.mode === 'browser' ? state.browser.currentWorkspace : state.mode

  if (path === root) {
    delete files[root][path + '/' + 'blank']
    return files
  }
  const _path = splitPath(state, path)
  const prevFiles = _.get(files, _path)

  if (prevFiles) {
    prevFiles.child && prevFiles.child[path + '/' + 'blank'] && delete prevFiles.child[path + '/' + 'blank']
    files = _.set(files, _path, {
      isDirectory: true,
      path,
      name: extractNameFromKey(path).indexOf('gist-') === 0 ? extractNameFromKey(path).split('-')[1] : extractNameFromKey(path),
      type: extractNameFromKey(path).indexOf('gist-') === 0 ? 'gist' : 'folder',
      child: prevFiles ? prevFiles.child : {}
    })
  }

  return files
}

// IDEA: Modify function to remove blank input field without fetching content
const fetchDirectoryContent = (state: BrowserState, payload: { fileTree, path: string, type?: 'file' | 'folder' }, deletePath?: string): { [x: string]: Record<string, FileType> } => {
  if (!payload.fileTree) return state.mode === 'browser' ? state.browser.files : state[state.mode].files
  if (state.mode === 'browser') {
    if (payload.path === state.browser.currentWorkspace) {
      let files = normalize(payload.fileTree, payload.path, payload.type)

      files = _.merge(files, state.browser.files[state.browser.currentWorkspace])
      if (deletePath) delete files[deletePath]
      return { [state.browser.currentWorkspace]: files }
    } else {
      let files = state.browser.files
      const _path = splitPath(state, payload.path)
      const prevFiles = _.get(files, _path)

      if (prevFiles) {
        prevFiles.child = _.merge(normalize(payload.fileTree, payload.path, payload.type), prevFiles.child)
        if (deletePath) {
          if (deletePath.endsWith('/blank')) delete prevFiles.child[deletePath]
          else {
            deletePath = extractNameFromKey(deletePath)
            delete prevFiles.child[deletePath]
          }
        }
        files = _.set(files, _path, prevFiles)
      } else if (payload.fileTree && payload.path) {
        files = { [payload.path]: normalize(payload.fileTree, payload.path, payload.type) }
      }
      return files
    }
  } else {
    if (payload.path === state.mode || payload.path === '/') {
      let files = normalize(payload.fileTree, payload.path, payload.type)

      files = _.merge(files, state[state.mode].files[state.mode])
      if (deletePath) delete files[deletePath]
      return { [state.mode]: files }
    } else {
      let files = state.localhost.files
      const _path = splitPath(state, payload.path)
      const prevFiles = _.get(files, _path)

      if (prevFiles) {
        prevFiles.child = _.merge(normalize(payload.fileTree, payload.path, payload.type), prevFiles.child)
        if (deletePath) {
          if (deletePath.endsWith('/blank')) delete prevFiles.child[deletePath]
          else {
            deletePath = extractNameFromKey(deletePath)
            delete prevFiles.child[deletePath]
          }
        }
        files = _.set(files, _path, prevFiles)
      } else {
        files = { [payload.path]: normalize(payload.fileTree, payload.path, payload.type) }
      }
      return files
    }
  }
}

const fetchWorkspaceDirectoryContent = (state: BrowserState, payload: { fileTree, path: string }): { [x: string]: Record<string, FileType> } => {
  if (state.mode === 'browser') {
    const files = normalize(payload.fileTree, payload.path)

    return { [payload.path]: files }
  } else {
    return fetchDirectoryContent(state, payload)
  }
}

const normalize = (filesList, directory?: string, newInputType?: 'folder' | 'file'): Record<string, FileType> => {
  const folders = {}
  const files = {}

  Object.keys(filesList || {}).forEach(key => {
    key = key.replace(/^\/|\/$/g, '') // remove first and last slash
    let path = key
    path = path.replace(/^\/|\/$/g, '') // remove first and last slash

    if (filesList[key].isDirectory) {
      folders[extractNameFromKey(key)] = {
        path,
        name: extractNameFromKey(path).indexOf('gist-') === 0 ? extractNameFromKey(path).split('-')[1] : extractNameFromKey(path),
        isDirectory: filesList[key].isDirectory,
        type: extractNameFromKey(path).indexOf('gist-') === 0 ? 'gist' : 'folder'
      }
    } else {
      files[extractNameFromKey(key)] = {
        path,
        name: extractNameFromKey(path),
        isDirectory: filesList[key].isDirectory,
        type: 'file'
      }
    }
  })

  if (newInputType === 'folder') {
    const path = directory + '/blank'

    folders[path] = {
      path: path,
      name: '',
      isDirectory: true,
      type: 'folder'
    }
  } else if (newInputType === 'file') {
    const path = directory + '/blank'

    files[path] = {
      path: path,
      name: '',
      isDirectory: false,
      type: 'file'
    }
  }

  return Object.assign({}, folders, files)
}

const splitPath = (state: BrowserState, path: string): string[] | string => {
  const root = state.mode === 'browser' ? state.browser.currentWorkspace : 'localhost'
  const pathArr: string[] = (path || '').split('/').filter(value => value)

  if (pathArr[0] !== root) pathArr.unshift(root)
  const _path = pathArr.map((key, index) => index > 1 ? ['child', key] : key).reduce((acc: string[], cur) => {
    return Array.isArray(cur) ? [...acc, ...cur] : [...acc, cur]
  }, [])

  return _path
}

const addContextMenuItem = (state: BrowserState, item: action): { registeredMenuItems: action[], removedMenuItems: action[], error: string } => {
  let registeredItems = state[state.mode].contextMenu.registeredMenuItems
  let removedItems = state[state.mode].contextMenu.removedMenuItems
  let error = null

  if (registeredItems.filter((o) => {
    return o.id === item.id && o.name === item.name
  }).length) {
    error = `Action ${item.name} already exists on ${item.id}`
    return {
      registeredMenuItems: registeredItems,
      removedMenuItems: removedItems,
      error
    }
  }
  registeredItems = [...registeredItems, item]
  removedItems = removedItems.filter(menuItem => item.id !== menuItem.id)
  return {
    registeredMenuItems: registeredItems,
    removedMenuItems: removedItems,
    error
  }
}

const removeContextMenuItem = (state: BrowserState, plugin): { registeredMenuItems: action[], removedMenuItems: action[], error: string } => {
  let registeredItems = state[state.mode].contextMenu.registeredMenuItems
  const removedItems = state[state.mode].contextMenu.removedMenuItems
  const error = null

  registeredItems = registeredItems.filter((item) => {
    if (item.id !== plugin.name || item.sticky === true) return true
    else {
      removedItems.push(item)
      return false
    }
  })
  return {
    registeredMenuItems: registeredItems,
    removedMenuItems: removedItems,
    error
  }
}<|MERGE_RESOLUTION|>--- conflicted
+++ resolved
@@ -339,11 +339,7 @@
         localhost: {
           ...state.localhost,
           sharedFolder: payload,
-<<<<<<< HEAD
           files: null
-=======
-          files: []
->>>>>>> d30f69dc
         }
       }
     }
