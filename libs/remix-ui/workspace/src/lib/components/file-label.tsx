// eslint-disable-next-line no-use-before-define
import { fileDecoration } from '@remix-ui/file-decorators'
import React, { useEffect, useRef, useState } from 'react'
import { FileType } from '../types'
import { CustomTooltip } from '@remix-ui/helper'
export interface FileLabelProps {
  file: FileType,
  focusEdit: {
    element: string
    type: string
    isNew: boolean
    lastEdit: string
  }
  fileDecorations: fileDecoration[],
  editModeOff: (content: string) => void
}

export const FileLabel = (props: FileLabelProps) => {
  const { file, focusEdit, editModeOff, fileDecorations } = props
  const [isEditable, setIsEditable] = useState<boolean>(false)
  const [fileStateClasses, setFileStateClasses] = useState<string>('')
  const labelRef = useRef(null)

  useEffect(() => {
    if (focusEdit.element && file.path) {
      setIsEditable(focusEdit.element === file.path)
    }
  }, [file.path, focusEdit])

  useEffect(() => {
    const states = props.fileDecorations.filter((state: fileDecoration) => {
      if (state.path === props.file.path) return true
      if (state.bubble && props.file.isDirectory && state.path.startsWith(props.file.path)) return true
    })
    let fileStateClass = ''
    for (const state of states) {
      if (state && state.fileStateLabelClass) {
        fileStateClass += state.fileStateLabelClass + ' '
      }
    }
    setFileStateClasses(fileStateClass)
  }, [fileDecorations])

  useEffect(() => {
    if (labelRef.current) {
      setTimeout(() => {
        labelRef.current.focus()
      }, 0)
    }
  }, [isEditable])

  const handleEditInput = (event: React.KeyboardEvent<HTMLDivElement>) => {
    if (event.which === 13) {
      event.preventDefault()
      editModeOff(labelRef.current.innerText)
      labelRef.current.innerText = file.name
    }
  }

  const handleEditBlur = (event: React.SyntheticEvent) => {
    event.stopPropagation()
    editModeOff(labelRef.current.innerText)
    labelRef.current.innerText = file.name
  }

  return (
    <div
      className='remixui_items d-inline-block w-100 text-break'
      ref={isEditable ? labelRef : null}
      suppressContentEditableWarning={true}
      contentEditable={isEditable}
      onKeyDown={handleEditInput}
      onBlur={handleEditBlur}
    >
<<<<<<< HEAD
      <span
        className={`text-nowrap remixui_label ${fileStateClasses} ` + (file.isDirectory ? 'folder' : 'remixui_leaf')}
        data-path={file.path} title={file.path}
      >
        {file.name}
      </span>
=======
      <CustomTooltip
        placement={"right"}
        tooltipClasses="text-wrap"
        tooltipId={`remixFEItemTooltip${file.path}`}
        tooltipText={`${file.path}`}
      >
        <span
          className={`text-nowrap remixui_label ${fileStateClasses} ` + (file.isDirectory ? 'folder' : 'remixui_leaf')}
          data-path={file.path}
        >
          {file.name}
        </span>
      </CustomTooltip>
>>>>>>> 6f57f0f2
    </div>
  )
}<|MERGE_RESOLUTION|>--- conflicted
+++ resolved
@@ -72,14 +72,6 @@
       onKeyDown={handleEditInput}
       onBlur={handleEditBlur}
     >
-<<<<<<< HEAD
-      <span
-        className={`text-nowrap remixui_label ${fileStateClasses} ` + (file.isDirectory ? 'folder' : 'remixui_leaf')}
-        data-path={file.path} title={file.path}
-      >
-        {file.name}
-      </span>
-=======
       <CustomTooltip
         placement={"right"}
         tooltipClasses="text-wrap"
@@ -93,7 +85,6 @@
           {file.name}
         </span>
       </CustomTooltip>
->>>>>>> 6f57f0f2
     </div>
   )
 }