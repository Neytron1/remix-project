// eslint-disable-next-line no-use-before-define
import {fileDecoration} from '@remix-ui/file-decorators'
import React, {useEffect, useRef, useState} from 'react'
import {FileType} from '../types'
export interface FileLabelProps {
  file: FileType
  focusEdit: {
    element: string
    type: string
    isNew: boolean
    lastEdit: string
  }
  fileDecorations: fileDecoration[]
  editModeOff: (content: string) => void
}

export const FileLabel = (props: FileLabelProps) => {
  const {file, focusEdit, editModeOff, fileDecorations} = props
  const [isEditable, setIsEditable] = useState<boolean>(false)
  const [fileStateClasses, setFileStateClasses] = useState<string>('')
  const labelRef = useRef(null)

  useEffect(() => {
    if (focusEdit.element && file.path) {
      setIsEditable(focusEdit.element === file.path)
    }
  }, [file.path, focusEdit])

  useEffect(() => {
<<<<<<< HEAD
    const states = props.fileDecorations.filter((state: fileDecoration) => {
      if (state.path === props.file.path) return true
      if (state.bubble && props.file.isDirectory && state.path.startsWith(props.file.path)) return true
    })
    let fileStateClass = ''
    for (const state of states) {
      if (state && state.fileStateLabelClass) {
        fileStateClass += state.fileStateLabelClass + ' '
      }
=======
    const state = props.fileDecorations.find((state: fileDecoration) => {
      if (state.path === props.file.path) return true
      if (state.bubble && props.file.isDirectory && state.path.startsWith(props.file.path)) return true
    })
    if (state && state.fileStateLabelClass) {
      setFileStateClasses(state.fileStateLabelClass)
    } else {
      setFileStateClasses('')
>>>>>>> d0b0263b
    }
    setFileStateClasses(fileStateClass)
  }, [fileDecorations])

  useEffect(() => {
    if (labelRef.current) {
      setTimeout(() => {
        labelRef.current.focus()
      }, 0)
    }
  }, [isEditable])

  const handleEditInput = (event: React.KeyboardEvent<HTMLDivElement>) => {
    if (event.which === 13) {
      event.preventDefault()
      editModeOff(labelRef.current.innerText)
      labelRef.current.innerText = file.name
    }
  }

  const handleEditBlur = (event: React.SyntheticEvent) => {
    event.stopPropagation()
    editModeOff(labelRef.current.innerText)
    labelRef.current.innerText = file.name
  }

  return (
    <div
      className="remixui_items d-inline-block w-100 text-break"
      ref={isEditable ? labelRef : null}
      suppressContentEditableWarning={true}
      contentEditable={isEditable}
      onKeyDown={handleEditInput}
      onBlur={handleEditBlur}
    >
      <span className={`text-nowrap remixui_label ${fileStateClasses} ` + (file.isDirectory ? 'folder' : 'remixui_leaf')} data-path={file.path}>
        {file.name}
      </span>
    </div>
  )
}<|MERGE_RESOLUTION|>--- conflicted
+++ resolved
@@ -27,7 +27,7 @@
   }, [file.path, focusEdit])
 
   useEffect(() => {
-<<<<<<< HEAD
+
     const states = props.fileDecorations.filter((state: fileDecoration) => {
       if (state.path === props.file.path) return true
       if (state.bubble && props.file.isDirectory && state.path.startsWith(props.file.path)) return true
@@ -37,16 +37,8 @@
       if (state && state.fileStateLabelClass) {
         fileStateClass += state.fileStateLabelClass + ' '
       }
-=======
-    const state = props.fileDecorations.find((state: fileDecoration) => {
-      if (state.path === props.file.path) return true
-      if (state.bubble && props.file.isDirectory && state.path.startsWith(props.file.path)) return true
-    })
-    if (state && state.fileStateLabelClass) {
-      setFileStateClasses(state.fileStateLabelClass)
-    } else {
-      setFileStateClasses('')
->>>>>>> d0b0263b
+
+
     }
     setFileStateClasses(fileStateClass)
   }, [fileDecorations])
