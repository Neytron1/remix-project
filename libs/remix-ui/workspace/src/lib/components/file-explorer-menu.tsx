import { CustomTooltip } from '@remix-ui/helper'
import React, { useState, useEffect } from 'react' //eslint-disable-line
import { FormattedMessage } from 'react-intl'
import { Placement } from 'react-bootstrap/esm/Overlay'
import { FileExplorerMenuProps } from '../types'
const _paq = window._paq = window._paq || []

export const FileExplorerMenu = (props: FileExplorerMenuProps) => {
  const [state, setState] = useState({
    menuItems: [
      {
        action: 'createNewFile',
        title: 'Create New File',
        icon: 'far fa-file',
        placement: 'top-start'
      },
      {
        action: 'createNewFolder',
        title: 'Create New Folder',
        icon: 'far fa-folder',
        placement: 'top-end'
      },
      {
        action: 'publishToGist',
        title: 'Publish all the current workspace files (only root) to a github gist',
        icon: 'fab fa-github',
        placement: 'top-start'
      },
      {
        action: 'uploadFile',
        title: 'Load a local file into current workspace',
        icon: 'fa fa-upload',
        placement: 'right'
      },
      {
        action: 'updateGist',
        title: 'Update the current [gist] explorer',
        icon: 'fab fa-github',
        placement: 'right-start'
      }
    ].filter(item => props.menuItems && props.menuItems.find((name) => { return name === item.action })),
    actions: {}
  })

  useEffect(() => {
    const actions = {
      updateGist: () => {}
    }

    setState(prevState => {
      return { ...prevState, actions }
    })
  }, [])

  return (
    <>
      <CustomTooltip
        placement="top-start"
        tooltipId="remixuilabelTooltip"
        tooltipClasses="text-nowrap"
        tooltipText={props.title}
      >
        <span className='remixui_label' data-path={props.title} style={{ fontWeight: 'bold' }}>{ props.title }</span>
      </CustomTooltip>
      <span className="pl-2">{
        state.menuItems.map(({ action, title, icon, placement }, index) => {
          if (action === 'uploadFile') {
            return (
              <CustomTooltip
                placement="right"
                tooltipId="uploadFileTooltip"
                tooltipClasses="text-nowrap"
<<<<<<< HEAD
                tooltipText={<FormattedMessage id={`filePanel.${action}`} defaultMessage={title} />}
=======
                tooltipText={title}
                key={`index-${action}-${placement}-${icon}`}
>>>>>>> 57391035
              >
                <label
                  id={action}
                  data-id={'fileExplorerUploadFile' + action }
                  className={icon + ' mb-0 remixui_newFile'}
                  key={`index-${action}-${placement}-${icon}`}
                >
                    <input id="fileUpload" data-id="fileExplorerFileUpload" type="file" onChange={(e) => {
                      e.stopPropagation()
                      props.uploadFile(e.target)
                      e.target.value = null
                    }}
                    multiple />
                </label>
              </CustomTooltip>
            )
          } else {
            return (
              <CustomTooltip
                placement={placement as Placement}
                tooltipId={`${action}-${title}-${icon}-${index}`}
                tooltipClasses="text-nowrap"
<<<<<<< HEAD
                tooltipText={<FormattedMessage id={`filePanel.${action}`} defaultMessage={title} />}
=======
                tooltipText={title}
                key={`${action}-${title}-${index}`}
>>>>>>> 57391035
              >
                <span
                  id={action}
                  data-id={'fileExplorerNewFile' + action}
                  onClick={(e) => {
                    e.stopPropagation()
                    _paq.push(['trackEvent', 'fileExplorer', 'fileAction', action])
                    if (action === 'createNewFile') {
                      props.createNewFile()
                    } else if (action === 'createNewFolder') {
                      props.createNewFolder()
                    } else if (action === 'publishToGist') {
                      props.publishToGist()
                    } else {
                      state.actions[action]()
                    }
                  }}
                  className={'newFile ' + icon + ' remixui_newFile'}
                  key={`${action}-${title}-${index}`}
                >
                </span>
              </CustomTooltip>
            )
          }
        })}
      </span>
    </>
  )
}

export default FileExplorerMenu<|MERGE_RESOLUTION|>--- conflicted
+++ resolved
@@ -70,12 +70,8 @@
                 placement="right"
                 tooltipId="uploadFileTooltip"
                 tooltipClasses="text-nowrap"
-<<<<<<< HEAD
                 tooltipText={<FormattedMessage id={`filePanel.${action}`} defaultMessage={title} />}
-=======
-                tooltipText={title}
                 key={`index-${action}-${placement}-${icon}`}
->>>>>>> 57391035
               >
                 <label
                   id={action}
@@ -98,12 +94,8 @@
                 placement={placement as Placement}
                 tooltipId={`${action}-${title}-${icon}-${index}`}
                 tooltipClasses="text-nowrap"
-<<<<<<< HEAD
                 tooltipText={<FormattedMessage id={`filePanel.${action}`} defaultMessage={title} />}
-=======
-                tooltipText={title}
                 key={`${action}-${title}-${index}`}
->>>>>>> 57391035
               >
                 <span
                   id={action}
