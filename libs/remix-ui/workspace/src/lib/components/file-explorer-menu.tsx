--- conflicted
+++ resolved
@@ -67,14 +67,6 @@
 
   return (
     <>
-<<<<<<< HEAD
-=======
-      <CustomTooltip placement="top" tooltipId="remixuilabelTooltip" tooltipClasses="text-nowrap" tooltipText={props.title}>
-        <span className="remixui_label" data-path={props.title} style={{fontWeight: 'bold'}}>
-          {props.title}
-        </span>
-      </CustomTooltip>
->>>>>>> 831378c7
       <span data-id="spanContaining" className="pl-0 pb-1 w-50">
         {state.menuItems.map(({action, title, icon, placement}, index) => {
           if (action === 'uploadFile') {
