import { CustomTooltip } from '@remix-ui/helper'
import React, { useState, useEffect } from 'react' //eslint-disable-line
<<<<<<< HEAD
import { FormattedMessage } from 'react-intl'
import { OverlayTrigger, Tooltip } from 'react-bootstrap'
=======
>>>>>>> 620379c2
import { Placement } from 'react-bootstrap/esm/Overlay'
import { FileExplorerMenuProps } from '../types'
const _paq = window._paq = window._paq || []

export const FileExplorerMenu = (props: FileExplorerMenuProps) => {
  const [state, setState] = useState({
    menuItems: [
      {
        action: 'createNewFile',
        title: 'Create New File',
        icon: 'far fa-file',
        placement: 'top-start'
      },
      {
        action: 'createNewFolder',
        title: 'Create New Folder',
        icon: 'far fa-folder',
        placement: 'top-end'
      },
      {
        action: 'publishToGist',
        title: 'Publish all the current workspace files (only root) to a github gist',
        icon: 'fab fa-github',
        placement: 'top-start'
      },
      {
        action: 'uploadFile',
        title: 'Load a local file into current workspace',
        icon: 'fa fa-upload',
        placement: 'right'
      },
      {
        action: 'updateGist',
        title: 'Update the current [gist] explorer',
        icon: 'fab fa-github',
        placement: 'right-start'
      }
    ].filter(item => props.menuItems && props.menuItems.find((name) => { return name === item.action })),
    actions: {}
  })

  useEffect(() => {
    const actions = {
      updateGist: () => {}
    }

    setState(prevState => {
      return { ...prevState, actions }
    })
  }, [])

  return (
    <>
      <CustomTooltip
        placement="top-start"
        tooltipId="remixuilabelTooltip"
        tooltipClasses="text-nowrap"
        tooltipText={props.title}
      >
        <span className='remixui_label' data-path={props.title} style={{ fontWeight: 'bold' }}>{ props.title }</span>
      </CustomTooltip>
      <span className="pl-2">{
        state.menuItems.map(({ action, title, icon, placement }, index) => {
          if (action === 'uploadFile') {
            return (
              <CustomTooltip
                placement="right"
<<<<<<< HEAD
                overlay={
                  <Tooltip id="uploadFileTooltip" className="text-nowrap">
                    <span><FormattedMessage id={`filePanel.${action}`} defaultMessage={title} /></span>
                  </Tooltip>
                }
=======
                tooltipId="uploadFileTooltip"
                tooltipClasses="text-nowrap"
                tooltipText={title}
>>>>>>> 620379c2
              >
                <label
                  id={action}
                  data-id={'fileExplorerUploadFile' + action }
                  className={icon + ' mb-0 remixui_newFile'}
                  key={index}
                >
                    <input id="fileUpload" data-id="fileExplorerFileUpload" type="file" onChange={(e) => {
                      e.stopPropagation()
                      props.uploadFile(e.target)
                      e.target.value = null
                    }}
                    multiple />
                </label>
              </CustomTooltip>
            )
          } else {
            return (
              <CustomTooltip
                placement={placement as Placement}
<<<<<<< HEAD
                overlay={
                  <Tooltip id={`${action}-${title}-${icon}-${index}`} className="text-nowrap">
                    <span><FormattedMessage id={`filePanel.${action}`} defaultMessage={title} /></span>
                  </Tooltip>
                }
=======
                tooltipId={`${action}-${title}-${icon}-${index}`}
                tooltipClasses="text-nowrap"
                tooltipText={title}
>>>>>>> 620379c2
              >
                <span
                  id={action}
                  data-id={'fileExplorerNewFile' + action}
                  onClick={(e) => {
                    e.stopPropagation()
                    _paq.push(['trackEvent', 'fileExplorer', 'fileAction', action])
                    if (action === 'createNewFile') {
                      props.createNewFile()
                    } else if (action === 'createNewFolder') {
                      props.createNewFolder()
                    } else if (action === 'publishToGist') {
                      props.publishToGist()
                    } else {
                      state.actions[action]()
                    }
                  }}
                  className={'newFile ' + icon + ' remixui_newFile'}
                  key={`${action}-${title}-${index}`}
                >
                </span>
              </CustomTooltip>
            )
          }
        })}
      </span>
    </>
  )
}

export default FileExplorerMenu<|MERGE_RESOLUTION|>--- conflicted
+++ resolved
@@ -1,10 +1,6 @@
 import { CustomTooltip } from '@remix-ui/helper'
 import React, { useState, useEffect } from 'react' //eslint-disable-line
-<<<<<<< HEAD
 import { FormattedMessage } from 'react-intl'
-import { OverlayTrigger, Tooltip } from 'react-bootstrap'
-=======
->>>>>>> 620379c2
 import { Placement } from 'react-bootstrap/esm/Overlay'
 import { FileExplorerMenuProps } from '../types'
 const _paq = window._paq = window._paq || []
@@ -72,17 +68,9 @@
             return (
               <CustomTooltip
                 placement="right"
-<<<<<<< HEAD
-                overlay={
-                  <Tooltip id="uploadFileTooltip" className="text-nowrap">
-                    <span><FormattedMessage id={`filePanel.${action}`} defaultMessage={title} /></span>
-                  </Tooltip>
-                }
-=======
                 tooltipId="uploadFileTooltip"
                 tooltipClasses="text-nowrap"
-                tooltipText={title}
->>>>>>> 620379c2
+                tooltipText={<FormattedMessage id={`filePanel.${action}`} defaultMessage={title} />}
               >
                 <label
                   id={action}
@@ -103,17 +91,9 @@
             return (
               <CustomTooltip
                 placement={placement as Placement}
-<<<<<<< HEAD
-                overlay={
-                  <Tooltip id={`${action}-${title}-${icon}-${index}`} className="text-nowrap">
-                    <span><FormattedMessage id={`filePanel.${action}`} defaultMessage={title} /></span>
-                  </Tooltip>
-                }
-=======
                 tooltipId={`${action}-${title}-${icon}-${index}`}
                 tooltipClasses="text-nowrap"
-                tooltipText={title}
->>>>>>> 620379c2
+                tooltipText={<FormattedMessage id={`filePanel.${action}`} defaultMessage={title} />}
               >
                 <span
                   id={action}
