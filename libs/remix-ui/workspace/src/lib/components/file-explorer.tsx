import React, {useEffect, useState, useRef, SyntheticEvent} from 'react' // eslint-disable-line
import {useIntl} from 'react-intl'
import {TreeView, TreeViewItem} from '@remix-ui/tree-view' // eslint-disable-line
import {FileExplorerMenu} from './file-explorer-menu' // eslint-disable-line
import {FileExplorerContextMenu} from './file-explorer-context-menu' // eslint-disable-line
import {FileExplorerProps, WorkSpaceState} from '../types'

import '../css/file-explorer.css'
import {CustomTooltip, checkSpecialChars, extractNameFromKey, extractParentFromKey, joinPath} from '@remix-ui/helper'
// eslint-disable-next-line @typescript-eslint/no-unused-vars
import {FileRender} from './file-render'
import {Drag} from '@remix-ui/drag-n-drop'
import {ROOT_PATH} from '../utils/constants'
import { FormattedMessage } from 'react-intl'

export const FileExplorer = (props: FileExplorerProps) => {
  const intl = useIntl()
  const {
    name,
    contextMenuItems,
    removedContextMenuItems,
    files,
    sortIconDesc,
    sortIconAsc,
    sortIcon,
    setSortIcon,
    workspaceState,
    toGist,
    addMenuItems,
    removeMenuItems,
    handleContextMenu,
    handleNewFileInput,
    handleNewFolderInput,
    uploadFile,
    uploadFolder,
    fileState
  } = props
  const [state, setState] = useState<WorkSpaceState>(workspaceState)
  const treeRef = useRef<HTMLDivElement>(null)

  useEffect(() => {
    if (contextMenuItems) {
      addMenuItems(contextMenuItems)
    }
  }, [contextMenuItems])

  useEffect(() => {
    if (removedContextMenuItems) {
      removeMenuItems(removedContextMenuItems)
    }
  }, [contextMenuItems])

  useEffect(() => {
    if (props.focusEdit) {
      setState((prevState) => {
        return {
          ...prevState,
          focusEdit: {
            element: props.focusEdit,
            type: 'file',
            isNew: true,
            lastEdit: null
          }
        }
      })
    }
  }, [props.focusEdit])

  useEffect(() => {
    setState(workspaceState)
  }, [workspaceState])

  useEffect(() => {
    if (treeRef.current) {
      const keyPressHandler = (e: KeyboardEvent) => {
        if (e.shiftKey) {
          setState((prevState) => {
            return {...prevState, ctrlKey: true}
          })
        }
      }

      const keyUpHandler = (e: KeyboardEvent) => {
        if (!e.shiftKey) {
          setState((prevState) => {
            return {...prevState, ctrlKey: false}
          })
        }
      }
      const targetDocument = treeRef.current

      targetDocument.addEventListener('keydown', keyPressHandler)
      targetDocument.addEventListener('keyup', keyUpHandler)
      return () => {
        targetDocument.removeEventListener('keydown', keyPressHandler)
        targetDocument.removeEventListener('keyup', keyUpHandler)
      }
    }
  }, [treeRef.current])

  const hasReservedKeyword = (content: string): boolean => {
    if (state.reservedKeywords.findIndex((value) => content.startsWith(value)) !== -1) return true
    else return false
  }

  const createNewFile = async (newFilePath: string) => {
    try {
      props.dispatchCreateNewFile(newFilePath, ROOT_PATH)
    } catch (error) {
      return props.modal(
        intl.formatMessage({id: 'filePanel.fileCreationFailed'}),
        typeof error === 'string' ? error : error.message,
        intl.formatMessage({id: 'filePanel.close'}),
        async () => {}
      )
    }
  }

  const createNewFolder = async (newFolderPath: string) => {
    try {
      props.dispatchCreateNewFolder(newFolderPath, ROOT_PATH)
    } catch (e) {
      return props.modal(
        intl.formatMessage({id: 'filePanel.folderCreationFailed'}),
        typeof e === 'string' ? e : e.message,
        intl.formatMessage({id: 'filePanel.close'}),
        async () => {}
      )
    }
  }

  const renamePath = async (oldPath: string, newPath: string) => {
    try {
      props.dispatchRenamePath(oldPath, newPath)
    } catch (error) {
      props.modal(
        intl.formatMessage({id: 'filePanel.renameFileFailed'}),
        intl.formatMessage({id: 'filePanel.renameFileFailedMsg'}, {error: typeof error === 'string' ? error : error.message}),
        intl.formatMessage({id: 'filePanel.close'}),
        async () => {}
      )
    }
  }

  const publishToGist = (path?: string, type?: string) => {
    props.modal(
      intl.formatMessage({id: 'filePanel.createPublicGist'}),
      intl.formatMessage({id: 'filePanel.createPublicGistMsg4'}, {name}),
      intl.formatMessage({id: 'filePanel.ok'}),
      () => toGist(path, type),
      intl.formatMessage({id: 'filePanel.cancel'}),
      () => {}
    )
  }

  const handleClickFile = (path: string, type: 'folder' | 'file' | 'gist') => {
    if (!state.ctrlKey) {
      props.dispatchHandleClickFile(path, type)
    } else {
      if (props.focusElement.findIndex((item) => item.key === path) !== -1) {
        const focusElement = props.focusElement.filter((item) => item.key !== path)

        props.dispatchSetFocusElement(focusElement)
      } else {
        const nonRootFocus = props.focusElement.filter((el) => {
          return !(el.key === '' && el.type === 'folder')
        })

        nonRootFocus.push({key: path, type})
        props.dispatchSetFocusElement(nonRootFocus)
      }
    }
  }

  const handleClickFolder = async (path: string, type: 'folder' | 'file' | 'gist') => {
    console.log({ state, props })
    if (state.ctrlKey) {
      if (props.focusElement.findIndex((item) => item.key === path) !== -1) {
        const focusElement = props.focusElement.filter((item) => item.key !== path)

        props.dispatchSetFocusElement(focusElement)
      } else {
        const nonRootFocus = props.focusElement.filter((el) => {
          return !(el.key === '' && el.type === 'folder')
        })

        nonRootFocus.push({key: path, type})
        props.dispatchSetFocusElement(nonRootFocus)
      }
    } else {
      let expandPath = []

      if (!props.expandPath.includes(path)) {
        expandPath = [...new Set([...props.expandPath, path])]
        props.dispatchFetchDirectory(path)
      } else {
        expandPath = [...new Set(props.expandPath.filter((key) => key && typeof key === 'string' && !key.startsWith(path)))]
      }

      props.dispatchSetFocusElement([{key: path, type}])
      props.dispatchHandleExpandPath(expandPath)
    }
  }

  const editModeOff = async (content: string) => {
    if (typeof content === 'string') content = content.trim()
    const parentFolder = extractParentFromKey(state.focusEdit.element)

    if (!content || content.trim() === '') {
      if (state.focusEdit.isNew) {
        props.dispatchRemoveInputField(parentFolder)
        setState((prevState) => {
          return {
            ...prevState,
            focusEdit: {element: null, isNew: false, type: '', lastEdit: ''}
          }
        })
      } else {
        setState((prevState) => {
          return {
            ...prevState,
            focusEdit: {element: null, isNew: false, type: '', lastEdit: ''}
          }
        })
      }
    } else {
      if (state.focusEdit.lastEdit === content) {
        return setState((prevState) => {
          return {
            ...prevState,
            focusEdit: {element: null, isNew: false, type: '', lastEdit: ''}
          }
        })
      }
      if (checkSpecialChars(content)) {
        props.modal(
          intl.formatMessage({id: 'filePanel.validationError'}),
          intl.formatMessage({id: 'filePanel.validationErrorMsg'}),
          intl.formatMessage({id: 'filePanel.ok'}),
          () => {}
        )
      } else {
        if (state.focusEdit.isNew) {
          if (hasReservedKeyword(content)) {
            props.dispatchRemoveInputField(parentFolder)
            props.modal(
              intl.formatMessage({id: 'filePanel.reservedKeyword'}),
              intl.formatMessage({id: 'filePanel.reservedKeywordMsg'}, {content}),
              intl.formatMessage({id: 'filePanel.close'}),
              () => {}
            )
          } else {
            state.focusEdit.type === 'file' ? createNewFile(joinPath(parentFolder, content)) : createNewFolder(joinPath(parentFolder, content))
            props.dispatchRemoveInputField(parentFolder)
          }
        } else {
          if (hasReservedKeyword(content)) {
            props.modal(
              intl.formatMessage({id: 'filePanel.reservedKeyword'}),
              intl.formatMessage({id: 'filePanel.reservedKeywordMsg'}, {content}),
              intl.formatMessage({id: 'filePanel.close'}),
              () => {}
            )
          } else {
            if (state.focusEdit.element) {
              const oldPath: string = state.focusEdit.element
              const oldName = extractNameFromKey(oldPath)
              const newPath = oldPath.replace(oldName, content)

              renamePath(oldPath, newPath)
            }
          }
        }
        setState((prevState) => {
          return {
            ...prevState,
            focusEdit: {element: null, isNew: false, type: '', lastEdit: ''}
          }
        })
      }
    }
  }

  const handleFileExplorerMenuClick = (e: SyntheticEvent) => {
    e.stopPropagation()
    if (e && (e.target as any).getAttribute('data-id') === 'fileExplorerUploadFileuploadFile') return // we don't want to let propagate the input of type file
    if (e && (e.target as any).getAttribute('data-id') === 'fileExplorerFileUpload') return // we don't want to let propagate the input of type file
    let expandPath = []

    if (!props.expandPath.includes(ROOT_PATH)) {
      expandPath = [ROOT_PATH, ...new Set([...props.expandPath])]
    } else {
      expandPath = [...new Set(props.expandPath.filter((key) => key && typeof key === 'string'))]
    }
    props.dispatchHandleExpandPath(expandPath)
  }

  const handleFileMove = (dest: string, src: string) => {
    try {
      props.dispatchMoveFile(src, dest)
    } catch (error) {
      props.modal(
        intl.formatMessage({id: 'filePanel.movingFileFailed'}),
        intl.formatMessage({id: 'filePanel.movingFileFailedMsg'}, {src}),
        intl.formatMessage({id: 'filePanel.close'}),
        async () => {}
      )
    }
  }

  const handleFolderMove = (dest: string, src: string) => {
    try {
      props.dispatchMoveFolder(src, dest)
    } catch (error) {
      props.modal(
        intl.formatMessage({id: 'filePanel.movingFolderFailed'}),
        intl.formatMessage({id: 'filePanel.movingFolderFailedMsg'}, {src}),
        intl.formatMessage({id: 'filePanel.close'}),
        async () => {}
      )
    }
  }

  return (
    <Drag onFileMoved={handleFileMove} onFolderMoved={handleFolderMove}>
      <div ref={treeRef} tabIndex={0} style={{outline: 'none'}}>
        <TreeView id="treeView">
<<<<<<< HEAD
          <TreeViewItem
            id="treeViewItem"
            controlBehaviour={true}
            label={
              <div id="fileExplorerMenuContainer" className="d-flex flex-row align-items-center justify-content-center" onClick={handleFileExplorerMenuClick}>
                <FileExplorerMenu
                  title={''}
                  menuItems={props.menuItems}
                  createNewFile={handleNewFileInput}
                  createNewFolder={handleNewFolderInput}
                  publishToGist={publishToGist}
                  uploadFile={uploadFile}
                  uploadFolder={uploadFolder}
                />
                <span className="pr-4 w-50 d-flex justify-content-end">
                  <span></span>
                  <span></span>
                  <CustomTooltip
                    placement="right"
                    tooltipId="remixuiSortTooltip"
                    tooltipClasses="text-nowrap"
                    tooltipText={<FormattedMessage id="filePanel.sort" defaultMessage="Sort" />}
                  >
                    <span className={sortIcon} onClick={() => {
                      if(sortIcon === sortIconAsc) {
                        setSortIcon(sortIconDesc)
                        props.setTriggerSort('desc')
                      } else {
                        setSortIcon(sortIconAsc)
                        props.setTriggerSort('asc')
                      }
                    }}></span>
                  </CustomTooltip>
                </span>
              </div>
            }
            expand={true}
          >
            <div className="pb-4 mb-4">
              <TreeView id="treeViewMenu">
                {files[ROOT_PATH] &&
                  Object.keys(files[ROOT_PATH]).map((key, index) => (
                    <FileRender
                      file={files[ROOT_PATH][key]}
                      fileDecorations={fileState}
                      index={index}
                      focusContext={state.focusContext}
                      focusEdit={state.focusEdit}
                      focusElement={props.focusElement}
                      ctrlKey={state.ctrlKey}
                      expandPath={props.expandPath}
                      editModeOff={editModeOff}
                      handleClickFile={handleClickFile}
                      handleClickFolder={handleClickFolder}
                      handleContextMenu={handleContextMenu}
                      key={index}
                      showIconsMenu={props.showIconsMenu}
                      hideIconsMenu={props.hideIconsMenu}
                    />
                  ))}
              </TreeView>
=======
          <li key={`treeViewLiMenu`} data-id={`treeViewLiMenu`} className="li_tv">
            <div
              key={`treeViewDivMenu`}
              data-id={`treeViewDivMenu`}
              className={`d-flex flex-row align-items-center`}
            >
              <span className="w-100 pl-2">
                <div onClick={handleFileExplorerMenuClick}>
                  <FileExplorerMenu
                    title={''}
                    menuItems={props.menuItems}
                    createNewFile={handleNewFileInput}
                    createNewFolder={handleNewFolderInput}
                    publishToGist={publishToGist}
                    uploadFile={uploadFile}
                    uploadFolder={uploadFolder}
                  />
                </div>
              </span>
>>>>>>> b6db2a29
            </div>
          </li>
          <div className="pb-4 mb-4">
            <TreeView id="treeViewMenu">
              {files[ROOT_PATH] &&
                Object.keys(files[ROOT_PATH]).map((key, index) => (
                  <FileRender
                    file={files[ROOT_PATH][key]}
                    fileDecorations={fileState}
                    index={index}
                    focusContext={state.focusContext}
                    focusEdit={state.focusEdit}
                    focusElement={props.focusElement}
                    ctrlKey={state.ctrlKey}
                    expandPath={props.expandPath}
                    editModeOff={editModeOff}
                    handleClickFile={handleClickFile}
                    handleClickFolder={handleClickFolder}
                    handleContextMenu={handleContextMenu}
                    key={index}
                    showIconsMenu={props.showIconsMenu}
                    hideIconsMenu={props.hideIconsMenu}
                  />
                ))}
            </TreeView>
          </div>
        </TreeView>
      </div>
    </Drag>
  )
}

export default FileExplorer<|MERGE_RESOLUTION|>--- conflicted
+++ resolved
@@ -325,69 +325,7 @@
     <Drag onFileMoved={handleFileMove} onFolderMoved={handleFolderMove}>
       <div ref={treeRef} tabIndex={0} style={{outline: 'none'}}>
         <TreeView id="treeView">
-<<<<<<< HEAD
-          <TreeViewItem
-            id="treeViewItem"
-            controlBehaviour={true}
-            label={
-              <div id="fileExplorerMenuContainer" className="d-flex flex-row align-items-center justify-content-center" onClick={handleFileExplorerMenuClick}>
-                <FileExplorerMenu
-                  title={''}
-                  menuItems={props.menuItems}
-                  createNewFile={handleNewFileInput}
-                  createNewFolder={handleNewFolderInput}
-                  publishToGist={publishToGist}
-                  uploadFile={uploadFile}
-                  uploadFolder={uploadFolder}
-                />
-                <span className="pr-4 w-50 d-flex justify-content-end">
-                  <span></span>
-                  <span></span>
-                  <CustomTooltip
-                    placement="right"
-                    tooltipId="remixuiSortTooltip"
-                    tooltipClasses="text-nowrap"
-                    tooltipText={<FormattedMessage id="filePanel.sort" defaultMessage="Sort" />}
-                  >
-                    <span className={sortIcon} onClick={() => {
-                      if(sortIcon === sortIconAsc) {
-                        setSortIcon(sortIconDesc)
-                        props.setTriggerSort('desc')
-                      } else {
-                        setSortIcon(sortIconAsc)
-                        props.setTriggerSort('asc')
-                      }
-                    }}></span>
-                  </CustomTooltip>
-                </span>
-              </div>
-            }
-            expand={true}
-          >
-            <div className="pb-4 mb-4">
-              <TreeView id="treeViewMenu">
-                {files[ROOT_PATH] &&
-                  Object.keys(files[ROOT_PATH]).map((key, index) => (
-                    <FileRender
-                      file={files[ROOT_PATH][key]}
-                      fileDecorations={fileState}
-                      index={index}
-                      focusContext={state.focusContext}
-                      focusEdit={state.focusEdit}
-                      focusElement={props.focusElement}
-                      ctrlKey={state.ctrlKey}
-                      expandPath={props.expandPath}
-                      editModeOff={editModeOff}
-                      handleClickFile={handleClickFile}
-                      handleClickFolder={handleClickFolder}
-                      handleContextMenu={handleContextMenu}
-                      key={index}
-                      showIconsMenu={props.showIconsMenu}
-                      hideIconsMenu={props.hideIconsMenu}
-                    />
-                  ))}
-              </TreeView>
-=======
+<TreeView id="treeView">
           <li key={`treeViewLiMenu`} data-id={`treeViewLiMenu`} className="li_tv">
             <div
               key={`treeViewDivMenu`}
@@ -395,7 +333,7 @@
               className={`d-flex flex-row align-items-center`}
             >
               <span className="w-100 pl-2">
-                <div onClick={handleFileExplorerMenuClick}>
+                <div className="d-flex justify-content-between" onClick={handleFileExplorerMenuClick}>
                   <FileExplorerMenu
                     title={''}
                     menuItems={props.menuItems}
@@ -405,9 +343,24 @@
                     uploadFile={uploadFile}
                     uploadFolder={uploadFolder}
                   />
+                  <CustomTooltip
+                    placement="right"
+                    tooltipId="remixuiSortTooltip"
+                    tooltipClasses="text-nowrap"
+                    tooltipText={<FormattedMessage id="filePanel.sort" defaultMessage="Reverse sort direction" />}
+                  >
+                    <span className={sortIcon} style={{fontSize: '1.2rem'}} onClick={() => {
+                      if (sortIcon === sortIconAsc) {
+                        setSortIcon(sortIconDesc)
+                        props.setTriggerSort('desc')
+                      } else {
+                        setSortIcon(sortIconAsc)
+                        props.setTriggerSort('asc')
+                      }
+                    }}></span>
+                  </CustomTooltip>
                 </div>
               </span>
->>>>>>> b6db2a29
             </div>
           </li>
           <div className="pb-4 mb-4">
