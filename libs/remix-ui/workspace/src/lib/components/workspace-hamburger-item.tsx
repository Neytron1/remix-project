--- conflicted
+++ resolved
@@ -2,12 +2,7 @@
 import {CustomTooltip, CustomMenu, CustomIconsToggle} from '@remix-ui/helper'
 import {Dropdown, NavDropdown} from 'react-bootstrap'
 import {FormattedMessage} from 'react-intl'
-<<<<<<< HEAD
-import { AppContext, appPlatformTypes, platformContext } from '@remix-ui/app'
-
-=======
 import { appPlatformTypes, platformContext } from '@remix-ui/app'
->>>>>>> d695a46d
 const _paq = (window._paq = window._paq || [])
 
 export interface HamburgerMenuItemProps {
