import React, {useRef, useEffect, useState, useContext} from 'react' // eslint-disable-line
import {useIntl} from 'react-intl'
import {action, FileExplorerContextMenuProps} from '../types'

import '../css/file-explorer-context-menu.css'
import {customAction} from '@remixproject/plugin-api'
import UploadFile from './upload-file'
import { appPlatformTypes, platformContext } from '@remix-ui/app'
<<<<<<< HEAD


=======
>>>>>>> d695a46d

declare global {
  interface Window {
    _paq: any
  }
}
const _paq = (window._paq = window._paq || []) //eslint-disable-line

export const FileExplorerContextMenu = (props: FileExplorerContextMenuProps) => {
  const platform = useContext(platformContext)
  const {
    actions,
    createNewFile,
    createNewFolder,
    deletePath,
    renamePath,
    hideContextMenu,
    pushChangesToGist,
    publishFileToGist,
    publishFolderToGist,
    copy,
    copyFileName,
    copyPath,
    paste,
    runScript,
    emit,
    pageX,
    pageY,
    path,
    type,
    focus,
    downloadPath,
    uploadFile,
    ...otherProps
  } = props
  const contextMenuRef = useRef(null)
  const intl = useIntl()
  const [showFileExplorer, setShowFileExplorer] = useState(false)

  useEffect(() => {
    contextMenuRef.current.focus()
  }, [])

  useEffect(() => {
    const menuItemsContainer = contextMenuRef.current
    const boundary = menuItemsContainer.getBoundingClientRect()

    if (boundary.bottom > (window.innerHeight || document.documentElement.clientHeight)) {
      menuItemsContainer.style.position = 'fixed'
      menuItemsContainer.style.bottom = '10px'
      menuItemsContainer.style.top = null
    }
  }, [pageX, pageY])

  const filterItem = (item: action) => {
    /**
     * if there are multiple elements focused we need to take this and all conditions must be met
     * for example : 'downloadAsZip' with type ['file','folder'] will work on files and folders when multiple are selected
     **/
    const nonRootFocus = focus.filter((el) => {
      return !(el.key === '' && el.type === 'folder')
    })

    if (focus[0].key === 'contextMenu') {
      return true
    }

    if (nonRootFocus.length > 1) {
      for (const element of nonRootFocus) {
        if (!itemMatchesCondition(item, element.type, element.key)) return false
      }
      return true
    } else {
      return itemMatchesCondition(item, type, path)
    }
  }

  const itemMatchesCondition = (item: action, itemType: string, itemPath: string) => {
    if( platform === appPlatformTypes.desktop && item.platform && item.platform === appPlatformTypes.web) return false
    else if (item.type && Array.isArray(item.type) && (item.type.findIndex(name => name === itemType) !== -1)) return true
    else if (item.path && Array.isArray(item.path) && (item.path.findIndex(key => key === itemPath) !== -1)) return true
    else if (item.extension && Array.isArray(item.extension) && (item.extension.findIndex(ext => itemPath.endsWith(ext)) !== -1)) return true
    else if (item.pattern && Array.isArray(item.pattern) && (item.pattern.filter(value => itemPath.match(new RegExp(value))).length > 0)) return true
    else return false
  }

  const getPath = () => {
    if (focus.length > 1) {
      return focus.map((element) => element.key)
    } else {
      return path
    }
  }

  const menu = () => {
    let group = 0
    const groupedActions = actions
      .filter((item) => filterItem(item))
      .reduce((acc, item) => {
        if (item.group === undefined || item.group === null) item.group = 99
        if (!acc[item.group]) acc[item.group] = []
        acc[item.group].push(item)
        return acc
      }, [])
    let key = -1
    return groupedActions.map((groupItem, groupIndex) =>
      groupItem.map((item, index) => {
        key++
        const className = `px-3 remixui_liitem ${group !== item.group ? 'border-top' : ''}`
        group = item.group
        if (item.name === 'Upload File') {
          return (
            <li
              id={`menuitem${item.name.toLowerCase()}`}
              key={key}
              className={className}
              onClick={() => {
                _paq.push(['trackEvent', 'fileExplorer', 'contextMenu', 'uploadFile'])
                setShowFileExplorer(true)
              }}
            >
              {intl.formatMessage({
                id: `filePanel.${item.id}`,
                defaultMessage: item.label || item.name
              })}
            </li>
          )
        }

        if (item.name === 'Load a Local File') {
          return (
            <li
              id={`menuitem${item.name.toLowerCase()}`}
              key={key}
              className={className}
              onClick={() => {
                _paq.push(['trackEvent', 'fileExplorer', 'contextMenu', 'uploadFile'])
                setShowFileExplorer(true)
              }}
            >
              {intl.formatMessage({
                id: `filePanel.${item.id}`,
                defaultMessage: item.label || item.name
              })}
            </li>
          )
        }
        return (
          <li
            id={`menuitem${item.name.toLowerCase()}`}
            key={key}
            className={className}
            onClick={(e) => {
              e.stopPropagation()
              switch (item.name) {
              case 'New File':
                createNewFile(path)
                _paq.push(['trackEvent', 'fileExplorer', 'contextMenu', 'newFile'])
                break
              case 'New Folder':
                createNewFolder(path)
                _paq.push(['trackEvent', 'fileExplorer', 'contextMenu', 'newFolder'])
                break
              case 'Rename':
                renamePath(path, type)
                _paq.push(['trackEvent', 'fileExplorer', 'contextMenu', 'rename'])
                break
              case 'Delete':
                deletePath(getPath())
                _paq.push(['trackEvent', 'fileExplorer', 'contextMenu', 'delete'])
                break
              case 'Download':
                downloadPath(path)
                _paq.push(['trackEvent', 'fileExplorer', 'contextMenu', 'download'])
                break
              case 'Push changes to gist':
                _paq.push(['trackEvent', 'fileExplorer', 'contextMenu', 'pushToChangesoGist'])
                pushChangesToGist(path, type)
                break
              case 'Publish folder to gist':
                _paq.push(['trackEvent', 'fileExplorer', 'contextMenu', 'publishFolderToGist'])
                publishFolderToGist(path, type)
                break
              case 'Publish file to gist':
                _paq.push(['trackEvent', 'fileExplorer', 'contextMenu', 'publishFileToGist'])
                publishFileToGist(path, type)
                break
              case 'Run':
                _paq.push(['trackEvent', 'fileExplorer', 'contextMenu', 'runScript'])
                runScript(path)
                break
              case 'Copy':
                copy(path, type)
                _paq.push(['trackEvent', 'fileExplorer', 'contextMenu', 'copy'])
                break
              case 'Copy name':
                copyFileName(path, type)
                _paq.push(['trackEvent', 'fileExplorer', 'contextMenu', 'copy'])
                break
              case 'Copy path':
                copyPath(path, type)
                _paq.push(['trackEvent', 'fileExplorer', 'contextMenu', 'copy'])
                break
              case 'Paste':
                paste(path, type)
                _paq.push(['trackEvent', 'fileExplorer', 'contextMenu', 'paste'])
                break
              case 'Delete All':
                deletePath(getPath())
                _paq.push(['trackEvent', 'fileExplorer', 'contextMenu', 'deleteAll'])
                break
              case 'Publish Workspace to Gist':
                _paq.push(['trackEvent', 'fileExplorer', 'contextMenu', 'publishWorkspace'])
                publishFolderToGist(path, type)
                break
              default:
                _paq.push(['trackEvent', 'fileExplorer', 'contextMenu', `${item.id}/${item.name}`])
                emit && emit({...item, path: [path]} as customAction)
                break
              }
              hideContextMenu()
            }}
          >
            {intl.formatMessage({
              id: `filePanel.${item.id}`,
              defaultMessage: item.label || item.name
            })}
          </li>
        )
      })
    )
  }

  return (
    <div
      id="menuItemsContainer"
      className="p-1 remixui_contextContainer bg-light shadow border"
      style={{left: pageX, top: pageY}}
      ref={contextMenuRef}
      onBlur={hideContextMenu}
      tabIndex={500}
      {...otherProps}
    >
      {showFileExplorer && (
        <UploadFile
          onUpload={(target) => {
            uploadFile(target)
          }}
          multiple
        />
      )}
      <ul id="remixui_menuitems">{menu()}</ul>
    </div>
  )
}

export default FileExplorerContextMenu<|MERGE_RESOLUTION|>--- conflicted
+++ resolved
@@ -6,11 +6,6 @@
 import {customAction} from '@remixproject/plugin-api'
 import UploadFile from './upload-file'
 import { appPlatformTypes, platformContext } from '@remix-ui/app'
-<<<<<<< HEAD
-
-
-=======
->>>>>>> d695a46d
 
 declare global {
   interface Window {
