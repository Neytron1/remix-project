import React, {useEffect, useState, useRef, useReducer, useContext} from 'react' // eslint-disable-line
import {FormattedMessage, useIntl} from 'react-intl'
import semver from 'semver'
import {CompilerContainerProps} from './types'
import {ConfigurationSettings} from '@remix-project/remix-lib'
import {checkSpecialChars, CustomMenu, CustomToggle, CustomTooltip, extractNameFromKey} from '@remix-ui/helper'
import {canUseWorker, baseURLBin, baseURLWasm, urlFromVersion, pathToURL} from '@remix-project/remix-solidity'
import {compilerReducer, compilerInitialState} from './reducers/compiler'
import {resetEditorMode, listenToEvents} from './actions/compiler'
import {getValidLanguage} from '@remix-project/remix-solidity'
import {CopyToClipboard} from '@remix-ui/clipboard'
import {configFileContent} from './compilerConfiguration'
import axios, {AxiosResponse} from 'axios'
import { AppContext, appPlatformTypes } from '@remix-ui/app'

import './css/style.css'
<<<<<<< HEAD
import isElectron from 'is-electron'
import { Dropdown } from 'react-bootstrap'
=======
>>>>>>> 4136bb65
const defaultPath = 'compiler_config.json'

declare global {
  interface Window {
    // eslint-disable-next-line @typescript-eslint/no-explicit-any
    _paq: any
  }
}
const _paq = (window._paq = window._paq || []) //eslint-disable-line

export const CompilerContainer = (props: CompilerContainerProps) => {
  const {platform} = useContext(AppContext)
  const {
    api,
    compileTabLogic,
    tooltip,
    modal,
    compiledFileName,
    updateCurrentVersion,
    configurationSettings,
    isHardhatProject,
    isTruffleProject,
    isFoundryProject,
    workspaceName,
    configFilePath,
    setConfigFilePath,
    //@ts-ignore
    pluginProps
  } = props // eslint-disable-line

  const [state, setState] = useState({
    hideWarnings: false,
    autoCompile: false,
    useFileConfiguration: false,
    matomoAutocompileOnce: true,
    optimize: false,
    compileTimeout: null,
    timeout: 300,
    allversions: [],
    customVersions: [],
    compilerLicense: null,
    selectedVersion: null,
    defaultVersion: 'soljson-v0.8.22+commit.4fc1097e.js', // this default version is defined: in makeMockCompiler (for browser test)
    runs: '',
    compiledFileName: '',
    includeNightlies: false,
    language: 'Solidity',
    evmVersion: '',
    createFileOnce: true
  })
  const [showFilePathInput, setShowFilePathInput] = useState<boolean>(false)
  const [toggleExpander, setToggleExpander] = useState<boolean>(false)
  const [disableCompileButton, setDisableCompileButton] = useState<boolean>(false)
  const compileIcon = useRef(null)
  const promptMessageInput = useRef(null)
  const configFilePathInput = useRef(null)
  const [hhCompilation, sethhCompilation] = useState(false)
  const [truffleCompilation, setTruffleCompilation] = useState(false)
  const [compilerContainer, dispatch] = useReducer(compilerReducer, compilerInitialState)

  const intl = useIntl()

  useEffect(() => {
    if (workspaceName) {
      api.setAppParameter('configFilePath', defaultPath)
      if (state.useFileConfiguration) {
        api.fileExists(defaultPath).then((exists) => {
          if (!exists && state.useFileConfiguration) {
            configFilePathInput.current.value = defaultPath
            createNewConfigFile()
          }
        })
      }
      setShowFilePathInput(false)
    }
  }, [workspaceName])

  useEffect(() => {
    if (state.useFileConfiguration) {
      api.fileExists(defaultPath).then((exists) => {
        if (!exists) createNewConfigFile()
      })
      setToggleExpander(true)
    }
  }, [state.useFileConfiguration])

  useEffect(() => {
    const listener = (event) => {
      if (configFilePathInput.current !== event.target && event.target.innerText !== 'Create') {
        setShowFilePathInput(false)
        configFilePathInput.current.value = ''
        return
      }
    }
    document.addEventListener('mousedown', listener)
    document.addEventListener('touchstart', listener)
    return () => {
      document.removeEventListener('mousedown', listener)
      document.removeEventListener('touchstart', listener)
    }
  })

  useEffect(() => {
    fetchAllVersion((allversions, selectedVersion, isURL) => {
      setState((prevState) => {
        return {...prevState, allversions}
      })
      if (isURL) _updateVersionSelector(state.defaultVersion, selectedVersion)
      else {
        setState((prevState) => {
          return {...prevState, selectedVersion}
        })
        updateCurrentVersion(selectedVersion)
        _updateVersionSelector(selectedVersion)
      }
    })
    const currentFileName = api.currentFile

    currentFile(currentFileName)
    listenToEvents(compileTabLogic, api)(dispatch)
  }, [])

  useEffect(() => {
    ;(async () => {
      if (compileTabLogic && compileTabLogic.compiler) {
        const autocompile = ((await api.getAppParameter('autoCompile')) as boolean) || false
        const hideWarnings = ((await api.getAppParameter('hideWarnings')) as boolean) || false
        const includeNightlies = ((await api.getAppParameter('includeNightlies')) as boolean) || false
        const useFileConfiguration = ((await api.getAppParameter('useFileConfiguration')) as boolean) || false
        let configFilePathSaved = await api.getAppParameter('configFilePath')
        if (!configFilePathSaved || configFilePathSaved == '') configFilePathSaved = defaultPath

        setConfigFilePath(configFilePathSaved)

        setState((prevState) => {
          const params = api.getCompilerParameters()
          const optimize = params.optimize
          const runs = params.runs as string
          const evmVersion = compileTabLogic.evmVersions.includes(params.evmVersion) ? params.evmVersion : 'default'
          const language = getValidLanguage(params.language)

          return {
            ...prevState,
            hideWarnings: hideWarnings,
            autoCompile: autocompile,
            includeNightlies: includeNightlies,
            useFileConfiguration: useFileConfiguration,
            optimize: optimize,
            runs: runs,
            evmVersion: evmVersion !== null && evmVersion !== 'null' && evmVersion !== undefined && evmVersion !== 'undefined' ? evmVersion : 'default',
            language: language !== null ? language : 'Solidity'
          }
        })
      }
    })()
  }, [compileTabLogic])

  useEffect(() => {
    const isDisabled = !compiledFileName || (compiledFileName && !isSolFileSelected(compiledFileName))

    setDisableCompileButton(isDisabled)
    setState((prevState) => {
      return {...prevState, compiledFileName}
    })
  }, [compiledFileName])

  useEffect(() => {
    if (compilerContainer.compiler.mode) {
      switch (compilerContainer.compiler.mode) {
      case 'startingCompilation':
        startingCompilation()
        break
      case 'compilationDuration':
        compilationDuration(compilerContainer.compiler.args[0])
        break
      case 'loadingCompiler':
        loadingCompiler()
        break
      case 'compilerLoaded':
        compilerLoaded(compilerContainer.compiler.args[1])
        break
      case 'compilationFinished':
        compilationFinished()
        break
      }
    }
  }, [compilerContainer.compiler.mode])

  useEffect(() => {
    if (compilerContainer.editor.mode) {
      switch (compilerContainer.editor.mode) {
      case 'sessionSwitched':
        sessionSwitched()
        resetEditorMode()(dispatch)
        break
      case 'contentChanged':
        contentChanged()
        resetEditorMode()(dispatch)
        break
      }
    }
  }, [compilerContainer.editor.mode])

  useEffect(() => {
    compileTabLogic.setUseFileConfiguration(state.useFileConfiguration)
    if (state.useFileConfiguration) compileTabLogic.setConfigFilePath(configFilePath)
  }, [state.useFileConfiguration])

  useEffect(() => {
    if (configurationSettings) {
      setConfiguration(configurationSettings)
    }
  }, [configurationSettings])

  const toggleConfigType = () => {
    if (state.useFileConfiguration)
      if (state.createFileOnce) {
        api.fileExists(defaultPath).then((exists) => {
          if (!exists || state.useFileConfiguration) createNewConfigFile()
        })
        setState((prevState) => {
          return {...prevState, createFileOnce: false}
        })
      }

    setState((prevState) => {
      api.setAppParameter('useFileConfiguration', !state.useFileConfiguration)
      return {...prevState, useFileConfiguration: !state.useFileConfiguration}
    })
  }

  const openFile = async () => {
    await api.open(configFilePath)
  }

  const createNewConfigFile = async () => {
    let filePath = configFilePathInput.current && configFilePathInput.current.value !== '' ? configFilePathInput.current.value : configFilePath
    if (filePath === '') filePath = defaultPath
    if (!filePath.endsWith('.json')) filePath = filePath + '.json'

    let compilerConfig = configFileContent
    if (isFoundryProject && !compilerConfig.includes('remappings')) {
      const config = JSON.parse(compilerConfig)
      config.settings.remappings = ['ds-test/=lib/forge-std/lib/ds-test/src/', 'forge-std/=lib/forge-std/src/']
      compilerConfig = JSON.stringify(config, null, '\t')
    }
    await api.writeFile(filePath, compilerConfig)
    api.setAppParameter('configFilePath', filePath)
    setConfigFilePath(filePath)
    compileTabLogic.setConfigFilePath(filePath)
    setShowFilePathInput(false)
  }

  const handleConfigPathChange = async () => {
    if (configFilePathInput.current.value !== '') {
      if (!configFilePathInput.current.value.endsWith('.json')) configFilePathInput.current.value += '.json'

      if (await api.fileExists(configFilePathInput.current.value)) {
        api.setAppParameter('configFilePath', configFilePathInput.current.value)
        setConfigFilePath(configFilePathInput.current.value)
        compileTabLogic.setConfigFilePath(configFilePathInput.current.value)

        setShowFilePathInput(false)
      } else {
        modal(
          intl.formatMessage({id: 'solidity.newConfigFileTitle'}),
          intl.formatMessage({id: 'solidity.newConfigFileMessage'}, {configFilePathInput: configFilePathInput.current.value}),
          intl.formatMessage({id: 'solidity.create'}),
          async () => await createNewConfigFile(),
          false,
          intl.formatMessage({id: 'solidity.cancel'}),
          () => {
            setShowFilePathInput(false)
          }
        )
      }
    }
  }

  const _retrieveVersion = (version?) => {
    if (!version) version = state.selectedVersion
    if (version === 'builtin') version = state.defaultVersion
    return semver.coerce(version) ? semver.coerce(version).version : ''
  }

  // fetching both normal and wasm builds and creating a [version, baseUrl] map
  const fetchAllVersion = async (callback) => {
    let selectedVersion, allVersionsWasm, isURL
    let allVersions = [
      {
        path: 'builtin',
        longVersion: 'latest local version - ' + state.defaultVersion
      }
    ]
    // fetch normal builds
    const binRes: AxiosResponse = await axios(`${baseURLBin}/list.json`)
    // fetch wasm builds
    const wasmRes: AxiosResponse = await axios(`${baseURLWasm}/list.json`)
    if (binRes.status !== 200 && wasmRes.status !== 200) {
      selectedVersion = 'builtin'
      return callback(allVersions, selectedVersion)
    }
    try {
      const versions = binRes.data.builds.slice().reverse()

      allVersions = [...allVersions, ...versions]
      selectedVersion = state.defaultVersion
      if (api.getCompilerParameters().version) {
        const versionFromURL = api.getCompilerParameters().version
        // Check if version is a URL and corresponding filename starts with 'soljson'
        if (versionFromURL.startsWith('https://')) {
          const urlArr = versionFromURL.split('/')
          if (urlArr[urlArr.length - 1].startsWith('soljson')) {
            isURL = true
            selectedVersion = versionFromURL
          }
        } else {
          // URL version can be like 0.8.7+commit.e28d00a7, 0.8.7 or soljson-v0.8.7+commit.e28d00a7.js
          const selectedVersionArr = versions.filter((obj) => obj.path === versionFromURL || obj.longVersion === versionFromURL || obj.version === versionFromURL)
          // for version like 0.8.15, there will be more than one elements in the array
          // In that case too, index 0 will have non-nightly version object
          if (selectedVersionArr.length) selectedVersion = selectedVersionArr[0].path
        }
      }
      if (wasmRes.status === 200) {
        allVersionsWasm = wasmRes.data.builds.slice().reverse()
      }
    } catch (e) {
      tooltip(intl.formatMessage({id: 'solidity.tooltipText5'}) + e)
    }
    // replace in allVersions those compiler builds which exist in allVersionsWasm with new once
    if (allVersionsWasm && allVersions) {
      allVersions.forEach((compiler, index) => {
        const wasmIndex = allVersionsWasm.findIndex((wasmCompiler) => {
          return wasmCompiler.longVersion === compiler.longVersion
        })
        const URLWasm: string = process && process.env && process.env['NX_WASM_URL'] ? process.env['NX_WASM_URL'] : baseURLWasm
        const URLBin: string = process && process.env && process.env['NX_BIN_URL'] ? process.env['NX_BIN_URL'] : baseURLBin
        if (wasmIndex !== -1) {
          allVersions[index] = allVersionsWasm[wasmIndex]
          pathToURL[compiler.path] = URLWasm
        } else {
          pathToURL[compiler.path] = URLBin
        }
      })
    }
    callback(allVersions, selectedVersion, isURL)
  }

  /**
   * Update the compilation button with the name of the current file
   */
  const currentFile = (name = '') => {
    if (name && name !== '') {
      _setCompilerVersionFromPragma(name)
    }
    const compiledFileName = name.split('/').pop()

    setState((prevState) => {
      return {...prevState, compiledFileName}
    })
  }

  // Load solc compiler version according to pragma in contract file
  const _setCompilerVersionFromPragma = (filename: string) => {
    if (!state.allversions) return
    api.readFile(filename).then((data) => {
      if (!data) return
      const pragmaArr = data.match(/(pragma solidity (.+?);)/g)
      if (pragmaArr && pragmaArr.length === 1) {
        const pragmaStr = pragmaArr[0].replace('pragma solidity', '').trim()
        const pragma = pragmaStr.substring(0, pragmaStr.length - 1)
        const releasedVersions = state.allversions.filter((obj) => !obj.prerelease).map((obj) => obj.version)
        const allVersions = state.allversions.map((obj) => _retrieveVersion(obj.version))
        const currentCompilerName = _retrieveVersion(state.selectedVersion)
        // contains only numbers part, for example '0.4.22'
        const pureVersion = _retrieveVersion()
        // is nightly build newer than the last release
        const isNewestNightly = currentCompilerName.includes('nightly') && semver.gt(pureVersion, releasedVersions[0])
        // checking if the selected version is in the pragma range
        const isInRange = semver.satisfies(pureVersion, pragma)
        // checking if the selected version is from official compilers list(excluding custom versions) and in range or greater
        const isOfficial = allVersions.includes(currentCompilerName)
        if (isOfficial && !isInRange && !isNewestNightly) {
          const compilerToLoad = semver.maxSatisfying(releasedVersions, pragma)
          const compilerPath = state.allversions.filter((obj) => !obj.prerelease && obj.version === compilerToLoad)[0].path
          if (state.selectedVersion !== compilerPath) {
            // @ts-ignore
            api.call('notification', 'toast', intl.formatMessage({id: 'solidity.toastMessage'}, {version: _retrieveVersion(compilerPath)}))
            setState((prevState) => {
              return {...prevState, selectedVersion: compilerPath}
            })
            _updateVersionSelector(compilerPath)
          }
        }
      }
    })
  }

  const isSolFileSelected = (currentFile = '') => {
    if (!currentFile) currentFile = api.currentFile
    if (!currentFile) return false
    const extention = currentFile.substr(currentFile.length - 3, currentFile.length)
    return extention.toLowerCase() === 'sol' || extention.toLowerCase() === 'yul'
  }

  const sessionSwitched = () => {
    if (!compileIcon.current) return
    scheduleCompilation()
  }

  const startingCompilation = () => {
    if (!compileIcon.current) return
    compileIcon.current.setAttribute('title', 'compiling...')
    compileIcon.current.classList.remove('remixui_bouncingIcon')
    compileIcon.current.classList.add('remixui_spinningIcon')
  }

  const compilationDuration = (speed: number) => {
    if (speed > 1000) {
      console.log(`Last compilation took ${speed}ms. We suggest to turn off autocompilation.`)
    }
  }

  const contentChanged = () => {
    if (!compileIcon.current) return
    scheduleCompilation()
    compileIcon.current.classList.add('remixui_bouncingIcon') // @TODO: compileView tab
  }

  const loadingCompiler = () => {
    if (!compileIcon.current) return
    compileIcon.current.setAttribute('title', intl.formatMessage({id: 'solidity.compileIconAttribute'}))
    compileIcon.current.classList.add('remixui_spinningIcon')
    setState((prevState) => {
      return {
        ...prevState,
        compilerLicense: intl.formatMessage({id: 'solidity.compilerLicenseMsg1'})
      }
    })
    _updateLanguageSelector()
    setDisableCompileButton(true)
  }

  const compilerLoaded = (license) => {
    if (!compileIcon.current) return
    compileIcon.current.setAttribute('title', '')
    compileIcon.current.classList.remove('remixui_spinningIcon')
    setState((prevState) => {
      return {
        ...prevState,
        compilerLicense: license ? license : intl.formatMessage({id: 'solidity.compilerLicenseMsg2'})
      }
    })
    if (state.autoCompile) compile()
    const isDisabled = !compiledFileName || (compiledFileName && !isSolFileSelected(compiledFileName))

    setDisableCompileButton(isDisabled)

    // just for e2e
    // eslint-disable-next-line no-case-declarations
    const elements = document.querySelectorAll('[data-id="compilerloaded"]')
    // remove elements
    for (let i = 0; i < elements.length; i++) {
      elements[i].remove()
    }
    const loadedElement = document.createElement('span')
    loadedElement.setAttribute('data-id', 'compilerloaded')
    loadedElement.setAttribute('data-version', state.selectedVersion)
    document.body.appendChild(loadedElement)
  }

  const compilationFinished = () => {
    if (!compileIcon.current) return
    compileIcon.current.setAttribute('title', 'idle')
    compileIcon.current.classList.remove('remixui_spinningIcon')
    compileIcon.current.classList.remove('remixui_bouncingIcon')
    if (!state.autoCompile || (state.autoCompile && state.matomoAutocompileOnce)) {
      _paq.push(['trackEvent', 'compiler', 'compiled', 'with_config_file_' + state.useFileConfiguration])
      _paq.push(['trackEvent', 'compiler', 'compiled', 'with_version_' + _retrieveVersion()])
      if (state.autoCompile && state.matomoAutocompileOnce) {
        setState((prevState) => {
          return {...prevState, matomoAutocompileOnce: false}
        })
      }
    }
  }

  const scheduleCompilation = () => {
    if (!state.autoCompile) return
    if (state.compileTimeout) window.clearTimeout(state.compileTimeout)
    const compileTimeout = window.setTimeout(() => {
      state.autoCompile && compile()
    }, state.timeout)

    setState((prevState) => {
      return {...prevState, compileTimeout}
    })
  }

  const compile = () => {
    const currentFile = api.currentFile

    if (!isSolFileSelected()) return
    _setCompilerVersionFromPragma(currentFile)
    let externalCompType
    if (hhCompilation) externalCompType = 'hardhat'
    else if (truffleCompilation) externalCompType = 'truffle'
    compileTabLogic.runCompiler(externalCompType)
  }

  const compileAndRun = () => {
    const currentFile = api.currentFile

    if (!isSolFileSelected()) return
    _setCompilerVersionFromPragma(currentFile)
    let externalCompType
    if (hhCompilation) externalCompType = 'hardhat'
    else if (truffleCompilation) externalCompType = 'truffle'
    api.runScriptAfterCompilation(currentFile)
    compileTabLogic.runCompiler(externalCompType)
  }

  const _updateVersionSelector = (version, customUrl = '') => {
    // update selectedversion of previous one got filtered out
    let selectedVersion = version
    if (!selectedVersion || !_shouldBeAdded(selectedVersion)) {
      selectedVersion = state.defaultVersion
      setState((prevState) => {
        return {...prevState, selectedVersion}
      })
    }
    updateCurrentVersion(selectedVersion)
    api.setCompilerParameters({version: selectedVersion})
    let url

    if (customUrl !== '') {
      selectedVersion = customUrl
      setState((prevState) => {
        return {
          ...prevState,
          selectedVersion,
          customVersions: [...state.customVersions, selectedVersion]
        }
      })
      updateCurrentVersion(selectedVersion)
      url = customUrl
      api.setCompilerParameters({version: selectedVersion})
    } else {
      if (checkSpecialChars(selectedVersion)) {
        return console.log('loading ' + selectedVersion + ' not allowed, special chars not allowed.')
      }
      if (selectedVersion === 'builtin' || selectedVersion.indexOf('soljson') === 0) {
        url = urlFromVersion(selectedVersion)
      } else {
        return console.log('loading ' + selectedVersion + ' not allowed, version should start with "soljson"')
      }
    }

    // Workers cannot load js on "file:"-URLs and we get a
    // "Uncaught RangeError: Maximum call stack size exceeded" error on Chromium,
    // resort to non-worker version in that case.
    if (selectedVersion === 'builtin') selectedVersion = state.defaultVersion
    if (selectedVersion !== 'builtin' && (canUseWorker(selectedVersion) || platform === appPlatformTypes.desktop)) {
      compileTabLogic.compiler.loadVersion(true, url)
    } else {
      compileTabLogic.compiler.loadVersion(false, url)
    }
  }

  const _shouldBeAdded = (version) => {
    return !version.includes('nightly') || (version.includes('nightly') && state.includeNightlies)
  }

  const promptCompiler = () => {
    // custom url https://solidity-blog.s3.eu-central-1.amazonaws.com/data/08preview/soljson.js
    modal(
      intl.formatMessage({
        id: 'solidity.addACustomCompiler'
      }),
      promptMessage('URL'),
      intl.formatMessage({id: 'solidity.ok'}),
      addCustomCompiler,
      false,
      intl.formatMessage({id: 'solidity.cancel'}),
      () => {}
    )
  }

  const showCompilerLicense = () => {
    modal(
      intl.formatMessage({id: 'solidity.compilerLicense'}),
      state.compilerLicense ? state.compilerLicense : intl.formatMessage({id: 'solidity.compilerLicenseMsg3'}),
      intl.formatMessage({id: 'solidity.ok'}),
      () => {}
    )
  }

  const promptMessage = (message) => {
    return (
      <>
        <span>{message}</span>
        <input type="text" data-id="modalDialogCustomPromptCompiler" className="form-control" ref={promptMessageInput} />
      </>
    )
  }

  const addCustomCompiler = () => {
    const url = promptMessageInput.current.value

    setState((prevState) => {
      return {...prevState, selectedVersion: url}
    })
    _updateVersionSelector(state.defaultVersion, url)
  }

  const handleLoadVersion = (value) => {
    setState((prevState) => {
      return {...prevState, selectedVersion: value, matomoAutocompileOnce: true}
    })
    updateCurrentVersion(value)
    _updateVersionSelector(value)
    _updateLanguageSelector()
  }

  const _updateLanguageSelector = () => {
    // This is the first version when Yul is available
    if (!semver.valid(_retrieveVersion()) || semver.lt(_retrieveVersion(), 'v0.5.7+commit.6da8b019.js')) {
      handleLanguageChange('Solidity')
      compileTabLogic.setLanguage('Solidity')
    }
  }

  const handleAutoCompile = (e) => {
    const checked = e.target.checked

    api.setAppParameter('autoCompile', checked)
    checked && compile()
    setState((prevState) => {
      return {
        ...prevState,
        autoCompile: checked,
        matomoAutocompileOnce: state.matomoAutocompileOnce || checked
      }
    })
  }

  const handleOptimizeChange = (value) => {
    const checked = !!value

    api.setAppParameter('optimize', checked)
    compileTabLogic.setOptimize(checked)
    if (compileTabLogic.optimize) {
      compileTabLogic.setRuns(parseInt(state.runs))
    } else {
      compileTabLogic.setRuns(200)
    }
    state.autoCompile && compile()
    setState((prevState) => {
      return {...prevState, optimize: checked}
    })
  }

  const onChangeRuns = (value) => {
    const runs = value

    compileTabLogic.setRuns(parseInt(runs))
    state.autoCompile && compile()
    setState((prevState) => {
      return {...prevState, runs}
    })
  }

  const handleHideWarningsChange = (e) => {
    const checked = e.target.checked

    api.setAppParameter('hideWarnings', checked)
    state.autoCompile && compile()
    setState((prevState) => {
      return {...prevState, hideWarnings: checked}
    })
  }

  const handleNightliesChange = (e) => {
    const checked = e.target.checked

    if (!checked) handleLoadVersion(state.defaultVersion)
    api.setAppParameter('includeNightlies', checked)
    setState((prevState) => {
      return {...prevState, includeNightlies: checked}
    })
  }

  const handleLanguageChange = (value) => {
    compileTabLogic.setLanguage(value)
    state.autoCompile && compile()
    setState((prevState) => {
      return {...prevState, language: value}
    })
  }

  const handleEvmVersionChange = (value) => {
    if (!value) return
    let v = value
    if (v === 'default') {
      v = null
    }
    compileTabLogic.setEvmVersion(v)
    state.autoCompile && compile()
    setState((prevState) => {
      return {...prevState, evmVersion: value}
    })
  }

  const updatehhCompilation = (event) => {
    const checked = event.target.checked
    if (checked) setTruffleCompilation(false) // wayaround to reset the variable
    sethhCompilation(checked)
    api.setAppParameter('hardhat-compilation', checked)
  }

  const updateTruffleCompilation = (event) => {
    const checked = event.target.checked
    if (checked) sethhCompilation(false) // wayaround to reset the variable
    setTruffleCompilation(checked)
    api.setAppParameter('truffle-compilation', checked)
  }

  /*
    The following functions map with the above event handlers.
    They are an external API for modifying the compiler configuration.
  */
  const setConfiguration = (settings: ConfigurationSettings) => {
    handleLoadVersion(`soljson-v${settings.version}.js`)
    handleEvmVersionChange(settings.evmVersion)
    handleLanguageChange(settings.language)
    handleOptimizeChange(settings.optimize)
    onChangeRuns(settings.runs)
  }

  const toggleConfigurations = () => {
    setToggleExpander(!toggleExpander)
  }

  return (
    <section>
      <article>
        <div className="pt-0 remixui_compilerSection">
          <div className="mb-1">
            <label className="remixui_compilerLabel form-check-label" htmlFor="versionSelector">
              <FormattedMessage id="solidity.compiler" />
            </label>

            <CustomTooltip
              placement="top"
              tooltipId="promptCompilerTooltip"
              tooltipClasses="text-nowrap"
              tooltipText={<FormattedMessage id="solidity.addACustomCompilerWithURL" />}
            >
              <span className="far fa-plus border-0 p-0 ml-3" onClick={() => promptCompiler()}></span>
            </CustomTooltip>
            <CustomTooltip placement="top" tooltipId="showCompilerTooltip" tooltipClasses="text-nowrap" tooltipText={<FormattedMessage id="solidity.seeCompilerLicense" />}>
              <span className="fa fa-file-text-o border-0 p-0 ml-2" onClick={() => showCompilerLicense()}></span>
            </CustomTooltip>
            <Dropdown id="versionSelector" data-id="versionSelector">
              <Dropdown.Toggle as={CustomToggle} id="dropdown-custom-components" className="btn btn-light btn-block w-100 d-inline-block border border-dark form-control" icon={null}>
                {state.allversions.map((build, i) => {

                  if ((state.selectedVersion || state.defaultVersion) === build.path) {
                    return (<span key={i}>{build.longVersion}</span>)
                  }})}

              </Dropdown.Toggle>
          
              <Dropdown.Menu as={CustomMenu} className="w-100 custom-dropdown-items overflow-hidden" data-id="custom-dropdown-items">
                {state.allversions.map((build, i) => {
                  return _shouldBeAdded(build.longVersion) ? (
                    <Dropdown.Item
                      key={i}
                      data-id={`dropdown-item-${build.value}`}
                    >
                      <div className='d-flex w-100'>
                        <span className="">
                          {build.longVersion}
                        </span>
                        <span className='far fa-arrow-circle-down'></span>
                      </div>
                    </Dropdown.Item>
                  ) : null
                })}
              </Dropdown.Menu>
            </Dropdown>
            <select
              value={state.selectedVersion || state.defaultVersion}
              onChange={(e) => handleLoadVersion(e.target.value)}
              className="custom-select"
              id="versionSelector"
              disabled={state.allversions.length <= 0}
            >
              {state.allversions.length <= 0 && (
                <option disabled data-id={state.selectedVersion === state.defaultVersion ? 'selected' : ''}>
                  {state.defaultVersion}
                </option>
              )}
              {state.allversions.length <= 0 && (
                <option disabled data-id={state.selectedVersion === 'builtin' ? 'selected' : ''}>
                  builtin
                </option>
              )}
              {state.customVersions.map((url, i) => (
                <option key={i} data-id={state.selectedVersion === url ? 'selected' : ''} value={url}>
                  custom
                </option>
              ))}
              {state.allversions.map((build, i) => {
                return _shouldBeAdded(build.longVersion) ? (
                  <option key={i} value={build.path} data-id={state.selectedVersion === build.path ? 'selected' : ''}>
                    {build.longVersion}
                  </option>
                ) : null
              })}
            </select>
          </div>
          <div className="mb-2 flex-row-reverse remixui_nightlyBuilds custom-control custom-checkbox">
            <input className="mr-2 custom-control-input" id="nightlies" type="checkbox" onChange={handleNightliesChange} checked={state.includeNightlies} />
            <label htmlFor="nightlies" data-id="compilerNightliesBuild" className="form-check-label custom-control-label">
              <FormattedMessage id="solidity.includeNightlyBuilds" />
            </label>
          </div>
          <div className="mt-2 remixui_compilerConfig custom-control custom-checkbox">
            <input
              className="remixui_autocompile custom-control-input"
              type="checkbox"
              onChange={handleAutoCompile}
              data-id="compilerContainerAutoCompile"
              id="autoCompile"
              title="Auto compile"
              checked={state.autoCompile}
            />
            <label className="form-check-label custom-control-label" htmlFor="autoCompile">
              <FormattedMessage id="solidity.autoCompile" />
            </label>
          </div>
          <div className="mt-1 mb-2 remixui_compilerConfig custom-control custom-checkbox">
            <input
              className="remixui_autocompile custom-control-input"
              onChange={handleHideWarningsChange}
              id="hideWarningsBox"
              type="checkbox"
              title="Hide warnings"
              checked={state.hideWarnings}
            />
            <label className="form-check-label custom-control-label" htmlFor="hideWarningsBox">
              <FormattedMessage id="solidity.hideWarnings" />
            </label>
          </div>
          {isHardhatProject && (
            <div className="mt-3 remixui_compilerConfig custom-control custom-checkbox">
              <input
                className="remixui_autocompile custom-control-input"
                onChange={updatehhCompilation}
                id="enableHardhat"
                type="checkbox"
                title="Enable Hardhat Compilation"
                checked={hhCompilation}
              />
              <label className="form-check-label custom-control-label" htmlFor="enableHardhat">
                <FormattedMessage id="solidity.enableHardhat" />
              </label>
              <a className="mt-1 text-nowrap" href="https://remix-ide.readthedocs.io/en/latest/hardhat.html#enable-hardhat-compilation" target={'_blank'}>
                <CustomTooltip
                  placement={'right'}
                  tooltipClasses="text-nowrap"
                  tooltipId="overlay-tooltip-hardhat"
                  tooltipText={
                    <span className="border bg-light text-dark p-1 pr-3" style={{minWidth: '230px'}}>
                      <FormattedMessage id="solidity.learnHardhat" />
                    </span>
                  }
                >
                  <i style={{fontSize: 'medium'}} className={'ml-2 fal fa-info-circle'} aria-hidden="true"></i>
                </CustomTooltip>
              </a>
            </div>
          )}
          {isTruffleProject && (
            <div className="mt-3 remixui_compilerConfig custom-control custom-checkbox">
              <input
                className="remixui_autocompile custom-control-input"
                onChange={updateTruffleCompilation}
                id="enableTruffle"
                type="checkbox"
                title="Enable Truffle Compilation"
                checked={truffleCompilation}
              />
              <label className="form-check-label custom-control-label" htmlFor="enableTruffle">
                <FormattedMessage id="solidity.enableTruffle" />
              </label>
              <a className="mt-1 text-nowrap" href="https://remix-ide.readthedocs.io/en/latest/truffle.html#enable-truffle-compilation" target={'_blank'}>
                <CustomTooltip
                  placement={'right'}
                  tooltipClasses="text-nowrap"
                  tooltipId="overlay-tooltip-truffle"
                  tooltipText={
                    <span className="border bg-light text-dark p-1 pr-3" style={{minWidth: '230px'}}>
                      <FormattedMessage id="solidity.learnTruffle" />
                    </span>
                  }
                >
                  <i style={{fontSize: 'medium'}} className={'ml-2 fal fa-info-circle'} aria-hidden="true"></i>
                </CustomTooltip>
              </a>
            </div>
          )}
        </div>
        <div className="d-flex px-4 remixui_compilerConfigSection justify-content-between" onClick={toggleConfigurations}>
          <div className="d-flex">
            <label className="mt-1 remixui_compilerConfigSection">
              <FormattedMessage id="solidity.advancedConfigurations" />
            </label>
          </div>
          <div>
            <span data-id="scConfigExpander" onClick={toggleConfigurations}>
              <i className={!toggleExpander ? 'fas fa-angle-right' : 'fas fa-angle-down'} aria-hidden="true"></i>
            </span>
          </div>
        </div>
        <div className={`px-4 pb-4 border-bottom flex-column ${toggleExpander ? 'd-flex' : 'd-none'}`}>
          <div className="d-flex pb-1 remixui_compilerConfig custom-control custom-radio">
            <input
              className="custom-control-input"
              type="radio"
              name="configradio"
              value="manual"
              onChange={toggleConfigType}
              checked={!state.useFileConfiguration}
              id="scManualConfig"
            />
            <label className="form-check-label custom-control-label" htmlFor="scManualConfig" data-id="scManualConfiguration">
              <FormattedMessage id="solidity.compilerConfiguration" />
            </label>
          </div>
          <div className={`flex-column 'd-flex'}`}>
            <div className="mb-2 ml-4">
              <label className="remixui_compilerLabel form-check-label" htmlFor="compilierLanguageSelector">
                <FormattedMessage id="solidity.language" />
              </label>
              <CustomTooltip
                placement="right"
                tooltipId="compilerLabelTooltip"
                tooltipClasses="text-nowrap"
                tooltipText={
                  <span>
                    <FormattedMessage id="solidity.tooltipText6" />
                  </span>
                }
              >
                <div id="compilerLanguageSelectorWrapper">
                  <select
                    onChange={(e) => handleLanguageChange(e.target.value)}
                    disabled={state.useFileConfiguration}
                    value={state.language}
                    className="custom-select"
                    id="compilierLanguageSelector"
                    style={{
                      pointerEvents: state.useFileConfiguration ? 'none' : 'auto'
                    }}
                  >
                    <option data-id={state.language === 'Solidity' ? 'selected' : ''} value="Solidity">
                      Solidity
                    </option>
                    <option data-id={state.language === 'Yul' ? 'selected' : ''} value="Yul">
                      Yul
                    </option>
                  </select>
                </div>
              </CustomTooltip>
            </div>
            <div className="mb-2 ml-4">
              <label className="remixui_compilerLabel form-check-label" htmlFor="evmVersionSelector">
                <FormattedMessage id="solidity.evmVersion" />
              </label>
              <select
                value={state.evmVersion}
                onChange={(e) => handleEvmVersionChange(e.target.value)}
                disabled={state.useFileConfiguration}
                className="custom-select"
                id="evmVersionSelector"
              >
                {compileTabLogic.evmVersions.map((version, index) => (
                  <option key={index} data-id={state.evmVersion === version ? 'selected' : ''} value={version}>
                    {version}
                  </option>
                ))}
              </select>
            </div>
            <div className="mt-1 mt-3 border-dark pb-3 ml-4 remixui_compilerConfig custom-control custom-checkbox">
              <div className="justify-content-between align-items-center d-flex">
                <input
                  onChange={(e) => {
                    handleOptimizeChange(e.target.checked)
                  }}
                  disabled={state.useFileConfiguration}
                  className="custom-control-input"
                  id="optimize"
                  type="checkbox"
                  checked={state.optimize}
                />
                <label className="form-check-label custom-control-label" htmlFor="optimize">
                  <FormattedMessage id="solidity.enableOptimization" />
                </label>
                <input
                  min="1"
                  className="custom-select ml-2 remixui_runs"
                  id="runs"
                  placeholder="200"
                  value={state.runs}
                  type="number"
                  title={intl.formatMessage({id: 'solidity.inputTitle2'})}
                  onChange={(e) => onChangeRuns(e.target.value)}
                  disabled={!state.optimize || state.useFileConfiguration}
                />
              </div>
            </div>
          </div>
          <div className="d-flex pb-1 remixui_compilerConfig custom-control custom-radio">
            <input
              className="custom-control-input"
              type="radio"
              name="configradio"
              value="file"
              onChange={toggleConfigType}
              checked={state.useFileConfiguration}
              id="scFileConfig"
            />
            <label className="form-check-label custom-control-label" htmlFor="scFileConfig" data-id="scFileConfiguration">
              <FormattedMessage id="solidity.useConfigurationFile" />
            </label>
          </div>
          <div className={`pt-2 ml-4 ml-2 align-items-start justify-content-between d-flex`}>
            {!showFilePathInput && state.useFileConfiguration && (
              <CustomTooltip
                placement="bottom"
                tooltipId="configfileTooltip"
                tooltipClasses="text-nowrap"
                tooltipText={
                  <span>
                    <FormattedMessage id="solidity.tooltipText4" />
                  </span>
                }
              >
                <span
                  onClick={
                    configFilePath === ''
                      ? () => {}
                      : async () => {
                        await openFile()
                      }
                  }
                  className="py-2 remixui_compilerConfigPath"
                >
                  {configFilePath === '' ? intl.formatMessage({id: 'solidity.noFileSelected1'}) : configFilePath}
                </span>
              </CustomTooltip>
            )}
            {!showFilePathInput && !state.useFileConfiguration && <span className="py-2 text-secondary">{configFilePath}</span>}
            <input
              ref={configFilePathInput}
              className={`py-0 my-0 form-control ${showFilePathInput ? 'd-flex' : 'd-none'}`}
              placeholder={'/folder_path/file_name.json'}
              title={intl.formatMessage({id: 'solidity.inputTitle1'})}
              disabled={!state.useFileConfiguration}
              data-id="scConfigFilePathInput"
              onKeyPress={(event) => {
                if (event.key === 'Enter') {
                  handleConfigPathChange()
                }
              }}
            />
            {!showFilePathInput && (
              <button
                disabled={!state.useFileConfiguration}
                data-id="scConfigChangeFilePath"
                className="btn btn-sm btn-secondary"
                onClick={() => {
                  setShowFilePathInput(true)
                }}
              >
                <FormattedMessage id="solidity.change" />
              </button>
            )}
          </div>
        </div>
        <div className="px-4">
          <button
            id="compileBtn"
            data-id="compilerContainerCompileBtn"
            className="btn btn-primary btn-block d-block w-100 text-break remixui_disabled mb-1 mt-3"
            onClick={compile}
            disabled={(configFilePath === '' && state.useFileConfiguration) || disableCompileButton}
          >
            <CustomTooltip
              placement="auto"
              tooltipId="overlay-tooltip-compile"
              tooltipText={
                <div className="text-left">
                  {!(configFilePath === '' && state.useFileConfiguration) && (
                    <div>
                      <b>Ctrl+S</b> <FormattedMessage id="solidity.toCompile" /> {state.compiledFileName.endsWith('.sol') ? state.compiledFileName : null}{' '}
                    </div>
                  )}
                  {configFilePath === '' && state.useFileConfiguration && <div> <FormattedMessage id="solidity.noConfigFileSelected" /></div>}
                </div>
              }
            >
              <div className="d-flex align-items-center justify-content-center">
                {<i ref={compileIcon} className="fas fa-sync mr-2" aria-hidden="true"></i>}
                <div className="text-truncate overflow-hidden text-nowrap">
                  <span>
                    <FormattedMessage id="solidity.compile" />
                  </span>
                  <span className="ml-1 text-nowrap">
                    {typeof state.compiledFileName === 'string'
                      ? extractNameFromKey(state.compiledFileName) ||
                        `<${intl.formatMessage({
                          id: 'solidity.noFileSelected'
                        })}>`
                      : `<${intl.formatMessage({
                        id: 'solidity.noFileSelected'
                      })}>`}
                  </span>
                </div>
              </div>
            </CustomTooltip>
          </button>
          <div className="d-flex align-items-center">
            <button
              id="compileAndRunBtn"
              data-id="compilerContainerCompileAndRunBtn"
              className="btn btn-secondary btn-block d-block w-100 text-break remixui_solidityCompileAndRunButton d-inline-block remixui_disabled mb-1 mt-1"
              onClick={compileAndRun}
              disabled={(configFilePath === '' && state.useFileConfiguration) || disableCompileButton}
            >
              <CustomTooltip
                placement="right"
                tooltipId="overlay-tooltip-compile-run"
                tooltipText={
                  <div className="text-left">
                    {!(configFilePath === '' && state.useFileConfiguration) && (
                      <div>
                        <b>Ctrl+Shift+S</b> <FormattedMessage id="solidity.tooltipText3" />
                      </div>
                    )}
                    {configFilePath === '' && state.useFileConfiguration && <div> <FormattedMessage id="solidity.noConfigFileSelected" /></div>}
                  </div>
                }
              >
                <span>
                  <FormattedMessage id="solidity.compileAndRunScript" />
                </span>
              </CustomTooltip>
            </button>
            <CustomTooltip
              placement="top"
              tooltipId="overlay-tooltip-compile-run-doc"
              tooltipText={
                <div className="text-left p-2">
                  <div><FormattedMessage id="solidity.tooltipText1" /></div>
                  <pre>
                    <code>
                      /**
                      <br />
                      * @title ContractName
                      <br />
                      * @dev ContractDescription
                      <br />
                      * @custom:dev-run-script file_path
                      <br />
                      */
                      <br />
                      contract ContractName {'{}'}
                      <br />
                    </code>
                  </pre>
                  <FormattedMessage id="solidity.tooltipText2" />
                </div>
              }
            >
              <a href="https://remix-ide.readthedocs.io/en/latest/running_js_scripts.html#compile-a-contract-and-run-a-script-on-the-fly" target="_blank">
                <i className="pl-2 ml-2 fas fa-info text-dark"></i>
              </a>
            </CustomTooltip>
            <CopyToClipboard tip={intl.formatMessage({id: 'solidity.copyNatSpecTag'})} getContent={() => '@custom:dev-run-script file_path'} direction="top">
              <button className="btn remixui_copyButton  ml-2 my-1 text-dark">
                <i className="remixui_copyIcon far fa-copy" aria-hidden="true"></i>
              </button>
            </CopyToClipboard>
          </div>
        </div>
      </article>
    </section>
  )
}

export default CompilerContainer<|MERGE_RESOLUTION|>--- conflicted
+++ resolved
@@ -14,11 +14,7 @@
 import { AppContext, appPlatformTypes } from '@remix-ui/app'
 
 import './css/style.css'
-<<<<<<< HEAD
-import isElectron from 'is-electron'
 import { Dropdown } from 'react-bootstrap'
-=======
->>>>>>> 4136bb65
 const defaultPath = 'compiler_config.json'
 
 declare global {
