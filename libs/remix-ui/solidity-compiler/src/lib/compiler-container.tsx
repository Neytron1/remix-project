--- conflicted
+++ resolved
@@ -605,9 +605,6 @@
               </a>
             </div>
           }
-<<<<<<< HEAD
-          <button id="compileBtn" data-id="compilerContainerCompileBtn" className="btn btn-primary d-block w-100 text-break remixui_disabled mt-3" title="Compile" onClick={compile} disabled={disableCompileButton}>
-=======
           {
             isTruffleProject &&
             <div className="mt-3 remixui_compilerConfig custom-control custom-checkbox">
@@ -624,8 +621,7 @@
               </a>
             </div>
           }
-          <button id="compileBtn" data-id="compilerContainerCompileBtn" className="btn btn-primary btn-block remixui_disabled mt-3" title="Compile" onClick={compile} disabled={disableCompileButton}>
->>>>>>> fcdbf0be
+          <button id="compileBtn" data-id="compilerContainerCompileBtn" className="btn btn-primary d-block w-100 text-break remixui_disabled mt-3" title="Compile" onClick={compile} disabled={disableCompileButton}>
             <span>
               { <i ref={compileIcon} className="fas fa-sync remixui_iconbtn" aria-hidden="true"></i> }
               Compile { typeof state.compiledFileName === 'string' ? extractNameFromKey(state.compiledFileName) || '<no file selected>' : '<no file selected>' }
