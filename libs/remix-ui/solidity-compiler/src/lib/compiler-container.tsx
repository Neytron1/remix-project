import React, { useEffect, useState, useRef, useReducer } from 'react' // eslint-disable-line
import { FormattedMessage, useIntl } from 'react-intl'
import semver from 'semver'
import { CompilerContainerProps } from './types'
import { ConfigurationSettings } from '@remix-project/remix-lib-ts'
import { checkSpecialChars, extractNameFromKey } from '@remix-ui/helper'
import { canUseWorker, baseURLBin, baseURLWasm, urlFromVersion, pathToURL, promisedMiniXhr } from '@remix-project/remix-solidity'
import { compilerReducer, compilerInitialState } from './reducers/compiler'
import { resetEditorMode, listenToEvents } from './actions/compiler'
import { OverlayTrigger, Tooltip } from 'react-bootstrap' // eslint-disable-line
import { getValidLanguage } from '@remix-project/remix-solidity'
import { CopyToClipboard } from '@remix-ui/clipboard'
import { configFileContent } from './compilerConfiguration'

import './css/style.css'
const defaultPath = "compiler_config.json"

declare global {
  interface Window {
    _paq: any
  }
}

const _paq = window._paq = window._paq || [] //eslint-disable-line

export const CompilerContainer = (props: CompilerContainerProps) => {
  const {
    api,
    compileTabLogic,
    tooltip,
    modal,
    compiledFileName,
    updateCurrentVersion,
    configurationSettings,
    isHardhatProject,
    isTruffleProject,
    isFoundryProject,
    workspaceName,
    configFilePath,
    setConfigFilePath,
  } = props // eslint-disable-line
  const [state, setState] = useState({
    hideWarnings: false,
    autoCompile: false,
    useFileConfiguration: false,
    matomoAutocompileOnce: true,
    optimize: false,
    compileTimeout: null,
    timeout: 300,
    allversions: [],
    customVersions: [],
    compilerLicense: null,
    selectedVersion: null,
    defaultVersion: 'soljson-v0.8.7+commit.e28d00a7.js', // this default version is defined: in makeMockCompiler (for browser test)
    runs: '',
    compiledFileName: '',
    includeNightlies: false,
    language: 'Solidity',
    evmVersion: '',
    createFileOnce: true
  })
  const [showFilePathInput, setShowFilePathInput] = useState<boolean>(false)
  const [toggleExpander, setToggleExpander] = useState<boolean>(false)
  const [disableCompileButton, setDisableCompileButton] = useState<boolean>(false)
  const compileIcon = useRef(null)
  const promptMessageInput = useRef(null)
  const configFilePathInput = useRef(null)
  const [hhCompilation, sethhCompilation] = useState(false)
  const [truffleCompilation, setTruffleCompilation] = useState(false)
  const [compilerContainer, dispatch] = useReducer(compilerReducer, compilerInitialState)

  const intl = useIntl()

  useEffect(() => {
    if (workspaceName) {
      api.setAppParameter('configFilePath', defaultPath)
      if (state.useFileConfiguration) {
        api.fileExists(defaultPath).then((exists) => {
          if (!exists && state.useFileConfiguration) {
            configFilePathInput.current.value = defaultPath
            createNewConfigFile()
          }
        })
      }
      setShowFilePathInput(false)
    }
  }, [workspaceName])

  useEffect(() => {
    if (state.useFileConfiguration) {
      api.fileExists(defaultPath).then((exists) => {
        if (!exists) createNewConfigFile()
      })
      setToggleExpander(true)
    }
  }, [state.useFileConfiguration])


  useEffect(() => {
    const listener = (event) => {
      if (configFilePathInput.current !== event.target && event.target.innerText !== "Create") {
        setShowFilePathInput(false)
        configFilePathInput.current.value = ""
        return;
      }
    };
    document.addEventListener("mousedown", listener);
    document.addEventListener("touchstart", listener);
    return () => {
      document.removeEventListener("mousedown", listener);
      document.removeEventListener("touchstart", listener);
    }
  })

  useEffect(() => {
    fetchAllVersion((allversions, selectedVersion, isURL) => {
      setState(prevState => {
        return { ...prevState, allversions }
      })
      if (isURL) _updateVersionSelector(state.defaultVersion, selectedVersion)
      else {
        setState(prevState => {
          return { ...prevState, selectedVersion }
        })
        updateCurrentVersion(selectedVersion)
        _updateVersionSelector(selectedVersion)
      }
    })
    const currentFileName = api.currentFile

    currentFile(currentFileName)
    listenToEvents(compileTabLogic, api)(dispatch)
  }, [])

  useEffect(() => {
    (async () => {
      if (compileTabLogic && compileTabLogic.compiler) {
        const autocompile = await api.getAppParameter('autoCompile') as boolean || false
        const hideWarnings = await api.getAppParameter('hideWarnings') as boolean || false
        const includeNightlies = await api.getAppParameter('includeNightlies') as boolean || false
        const useFileConfiguration = await api.getAppParameter('useFileConfiguration') as boolean || false
        let configFilePathSaved = await api.getAppParameter('configFilePath')
        if (!configFilePathSaved || configFilePathSaved == '') configFilePathSaved = defaultPath

        setConfigFilePath(configFilePathSaved)

        setState(prevState => {
          const params = api.getCompilerParameters()
          const optimize = params.optimize
          const runs = params.runs as string
          const evmVersion = compileTabLogic.evmVersions.includes(params.evmVersion) ? params.evmVersion : 'default'
          const language = getValidLanguage(params.language)

          return {
            ...prevState,
            hideWarnings: hideWarnings,
            autoCompile: autocompile,
            includeNightlies: includeNightlies,
            useFileConfiguration: useFileConfiguration,
            optimize: optimize,
            runs: runs,
            evmVersion: (evmVersion !== null) && (evmVersion !== 'null') && (evmVersion !== undefined) && (evmVersion !== 'undefined') ? evmVersion : 'default',
            language: (language !== null) ? language : 'Solidity'
          }
        })
      }
    })()
  }, [compileTabLogic])

  useEffect(() => {
    const isDisabled = !compiledFileName || (compiledFileName && !isSolFileSelected(compiledFileName))

    setDisableCompileButton(isDisabled)
    setState(prevState => {
      return { ...prevState, compiledFileName }
    })
  }, [compiledFileName])

  useEffect(() => {
    if (compilerContainer.compiler.mode) {
      switch (compilerContainer.compiler.mode) {
        case 'startingCompilation':
          startingCompilation()
          break
        case 'compilationDuration':
          compilationDuration(compilerContainer.compiler.args[0])
          break
        case 'loadingCompiler':
          loadingCompiler()
          break
        case 'compilerLoaded':
          compilerLoaded(compilerContainer.compiler.args[1])
          break
        case 'compilationFinished':
          compilationFinished()
          break
      }
    }
  }, [compilerContainer.compiler.mode])

  useEffect(() => {
    if (compilerContainer.editor.mode) {
      switch (compilerContainer.editor.mode) {
        case 'sessionSwitched':
          sessionSwitched()
          resetEditorMode()(dispatch)
          break
        case 'contentChanged':
          contentChanged()
          resetEditorMode()(dispatch)
          break
      }
    }
  }, [compilerContainer.editor.mode])

  useEffect(() => {
    compileTabLogic.setUseFileConfiguration(state.useFileConfiguration)
    if (state.useFileConfiguration) compileTabLogic.setConfigFilePath(configFilePath)
  }, [state.useFileConfiguration])

  useEffect(() => {
    if (configurationSettings) {
      setConfiguration(configurationSettings)
    }
  }, [configurationSettings])

  const toggleConfigType = () => {
    if (state.useFileConfiguration)
      if (state.createFileOnce) {
        api.fileExists(defaultPath).then((exists) => {
          if (!exists || state.useFileConfiguration ) createNewConfigFile()
        })
        setState(prevState => {
          return { ...prevState, createFileOnce: false }
        })
      }

    setState(prevState => {
      api.setAppParameter('useFileConfiguration', !state.useFileConfiguration)
      return { ...prevState, useFileConfiguration: !state.useFileConfiguration }
    })
  }

  const openFile = async () => {
    api.open(configFilePath)
  }

  const createNewConfigFile = async () => {
    let filePath = configFilePathInput.current && configFilePathInput.current.value !== '' ? configFilePathInput.current.value : configFilePath
    if (filePath === '') filePath = defaultPath
    if (!filePath.endsWith('.json')) filePath = filePath + '.json'

    let compilerConfig = configFileContent
    if (isFoundryProject && !compilerConfig.includes('remappings')) {
      const config = JSON.parse(compilerConfig)
      config.settings.remappings = [
        'ds-test/=lib/forge-std/lib/ds-test/src/',
        'forge-std/=lib/forge-std/src/'
      ]
      compilerConfig = JSON.stringify(config, null, '\t')
    }
    await api.writeFile(filePath, compilerConfig)
    api.setAppParameter('configFilePath', filePath)
    setConfigFilePath(filePath)
    compileTabLogic.setConfigFilePath(filePath)
    setShowFilePathInput(false)
  }

  const handleConfigPathChange = async () => {
    if (configFilePathInput.current.value !== '') {
      if (!configFilePathInput.current.value.endsWith('.json')) configFilePathInput.current.value += '.json'

      if (await api.fileExists(configFilePathInput.current.value)) {
        api.setAppParameter('configFilePath', configFilePathInput.current.value)
        setConfigFilePath(configFilePathInput.current.value)
        compileTabLogic.setConfigFilePath(configFilePathInput.current.value)

        setShowFilePathInput(false)
      } else {
        modal(
          'New configuration file', `The file "${configFilePathInput.current.value}" you entered does not exist. Do you want to create a new one?`,
          'Create',
          async () => await createNewConfigFile(),
          'Cancel',
          () => {
            setShowFilePathInput(false)
          }
        )
      }
    }
  }

  const _retrieveVersion = (version?) => {
    if (!version) version = state.selectedVersion
    if (version === 'builtin') version = state.defaultVersion
    return semver.coerce(version) ? semver.coerce(version).version : ''
  }

  // fetching both normal and wasm builds and creating a [version, baseUrl] map
  const fetchAllVersion = async (callback) => {
    let selectedVersion, allVersionsWasm, isURL
    let allVersions = [{ path: 'builtin', longVersion: 'latest local version - ' + state.defaultVersion }]
    // fetch normal builds
    const binRes: any = await promisedMiniXhr(`${baseURLBin}/list.json`)
    // fetch wasm builds
    const wasmRes: any = await promisedMiniXhr(`${baseURLWasm}/list.json`)
    if (binRes.event.type === 'error' && wasmRes.event.type === 'error') {
      selectedVersion = 'builtin'
      return callback(allVersions, selectedVersion)
    }
    try {
      const versions = JSON.parse(binRes.json).builds.slice().reverse()

      allVersions = [...allVersions, ...versions]
      selectedVersion = state.defaultVersion
      if (api.getCompilerParameters().version) {
        const versionFromURL = api.getCompilerParameters().version
        // Check if version is a URL and corresponding filename starts with 'soljson'
        if (versionFromURL.startsWith('https://')) {
          const urlArr = versionFromURL.split('/')
          if (urlArr[urlArr.length - 1].startsWith('soljson')) {
            isURL = true
            selectedVersion = versionFromURL
          }
        } else {
          // URL version can be like 0.8.7+commit.e28d00a7, 0.8.7 or soljson-v0.8.7+commit.e28d00a7.js
          const selectedVersionArr = versions.filter(obj => obj.path === versionFromURL || obj.longVersion === versionFromURL || obj.version === versionFromURL)
          // for version like 0.8.15, there will be more than one elements in the array
          // In that case too, index 0 will have non-nightly version object
          if (selectedVersionArr.length) selectedVersion = selectedVersionArr[0].path
        }
      }
      if (wasmRes.event.type !== 'error') {
        allVersionsWasm = JSON.parse(wasmRes.json).builds.slice().reverse()
      }
    } catch (e) {
      tooltip('Cannot load compiler version list. It might have been blocked by an advertisement blocker. Please try deactivating any of them from this page and reload. Error: ' + e)
    }
    // replace in allVersions those compiler builds which exist in allVersionsWasm with new once
    if (allVersionsWasm && allVersions) {
      allVersions.forEach((compiler, index) => {
        const wasmIndex = allVersionsWasm.findIndex(wasmCompiler => { return wasmCompiler.longVersion === compiler.longVersion })
        if (wasmIndex !== -1) {
          allVersions[index] = allVersionsWasm[wasmIndex]
          pathToURL[compiler.path] = baseURLWasm
        } else {
          pathToURL[compiler.path] = baseURLBin
        }
      })
    }
    callback(allVersions, selectedVersion, isURL)
  }

  /**
   * Update the compilation button with the name of the current file
   */
  const currentFile = (name = '') => {
    if (name && name !== '') {
      _setCompilerVersionFromPragma(name)
    }
    const compiledFileName = name.split('/').pop()

    setState(prevState => {
      return { ...prevState, compiledFileName }
    })
  }

  // Load solc compiler version according to pragma in contract file
  const _setCompilerVersionFromPragma = (filename: string) => {
    if (!state.allversions) return
    api.readFile(filename).then(data => {
      if (!data) return
      const pragmaArr = data.match(/(pragma solidity (.+?);)/g)
      if (pragmaArr && pragmaArr.length === 1) {
        const pragmaStr = pragmaArr[0].replace('pragma solidity', '').trim()
        const pragma = pragmaStr.substring(0, pragmaStr.length - 1)
        const releasedVersions = state.allversions.filter(obj => !obj.prerelease).map(obj => obj.version)
        const allVersions = state.allversions.map(obj => _retrieveVersion(obj.version))
        const currentCompilerName = _retrieveVersion(state.selectedVersion)
        // contains only numbers part, for example '0.4.22'
        const pureVersion = _retrieveVersion()
        // is nightly build newer than the last release
        const isNewestNightly = currentCompilerName.includes('nightly') && semver.gt(pureVersion, releasedVersions[0])
        // checking if the selected version is in the pragma range
        const isInRange = semver.satisfies(pureVersion, pragma)
        // checking if the selected version is from official compilers list(excluding custom versions) and in range or greater
        const isOfficial = allVersions.includes(currentCompilerName)
        if (isOfficial && (!isInRange && !isNewestNightly)) {
          const compilerToLoad = semver.maxSatisfying(releasedVersions, pragma)
          const compilerPath = state.allversions.filter(obj => !obj.prerelease && obj.version === compilerToLoad)[0].path
          if (state.selectedVersion !== compilerPath) {
            // @ts-ignore
            api.call('notification', 'toast', `Updating compiler version to match current contract file pragma i.e ${_retrieveVersion(compilerPath)}`)
            setState((prevState) => {
              return { ...prevState, selectedVersion: compilerPath }
            })
            _updateVersionSelector(compilerPath)
          }
        }
      }
    })
  }

  const isSolFileSelected = (currentFile = '') => {
    if (!currentFile) currentFile = api.currentFile
    if (!currentFile) return false
    const extention = currentFile.substr(currentFile.length - 3, currentFile.length)
    return extention.toLowerCase() === 'sol' || extention.toLowerCase() === 'yul'
  }

  const sessionSwitched = () => {
    if (!compileIcon.current) return
    scheduleCompilation()
  }

  const startingCompilation = () => {
    if (!compileIcon.current) return
    compileIcon.current.setAttribute('title', 'compiling...')
    compileIcon.current.classList.remove('remixui_bouncingIcon')
    compileIcon.current.classList.add('remixui_spinningIcon')
  }

  const compilationDuration = (speed: number) => {
    if (speed > 1000) {
      console.log(`Last compilation took ${speed}ms. We suggest to turn off autocompilation.`)
    }
  }

  const contentChanged = () => {
    if (!compileIcon.current) return
    scheduleCompilation()
    compileIcon.current.classList.add('remixui_bouncingIcon') // @TODO: compileView tab
  }

  const loadingCompiler = () => {
    if (!compileIcon.current) return
    compileIcon.current.setAttribute('title', 'compiler is loading, please wait a few moments.')
    compileIcon.current.classList.add('remixui_spinningIcon')
    setState(prevState => {
      return { ...prevState, compilerLicense: 'Compiler is loading. License will be displayed once compiler is loaded'}
    })
    _updateLanguageSelector()
    setDisableCompileButton(true)
  }

  const compilerLoaded = (license) => {
    if (!compileIcon.current) return
    compileIcon.current.setAttribute('title', '')
    compileIcon.current.classList.remove('remixui_spinningIcon')
    setState(prevState => {
      return { ...prevState, compilerLicense: license ? license : 'Could not retreive license for selected compiler version' }
    })
    if (state.autoCompile) compile()
    const isDisabled = !compiledFileName || (compiledFileName && !isSolFileSelected(compiledFileName))

    setDisableCompileButton(isDisabled)
  }

  const compilationFinished = () => {
    if (!compileIcon.current) return
    compileIcon.current.setAttribute('title', 'idle')
    compileIcon.current.classList.remove('remixui_spinningIcon')
    compileIcon.current.classList.remove('remixui_bouncingIcon')
    if (!state.autoCompile || (state.autoCompile && state.matomoAutocompileOnce)) {
      if (state.useFileConfiguration)
        _paq.push(['trackEvent', 'compiler', 'compiled_with_config_file'])

      _paq.push(['trackEvent', 'compiler', 'compiled_with_version', _retrieveVersion()])
      if (state.autoCompile && state.matomoAutocompileOnce) {
        setState(prevState => {
          return { ...prevState, matomoAutocompileOnce: false }
        })
      }
    }
  }

  const scheduleCompilation = () => {
    if (!state.autoCompile) return
    if (state.compileTimeout) window.clearTimeout(state.compileTimeout)
    const compileTimeout = window.setTimeout(() => {
      state.autoCompile && compile()
    }, state.timeout)

    setState(prevState => {
      return { ...prevState, compileTimeout }
    })
  }

  const compile = () => {
    const currentFile = api.currentFile

    if (!isSolFileSelected()) return

    _setCompilerVersionFromPragma(currentFile)
    let externalCompType
    if (hhCompilation) externalCompType = 'hardhat'
    else if (truffleCompilation) externalCompType = 'truffle'
    compileTabLogic.runCompiler(externalCompType)
  }

  const compileAndRun = () => {
    const currentFile = api.currentFile

    if (!isSolFileSelected()) return

    _setCompilerVersionFromPragma(currentFile)
    let externalCompType
    if (hhCompilation) externalCompType = 'hardhat'
    else if (truffleCompilation) externalCompType = 'truffle'
    api.runScriptAfterCompilation(currentFile)
    compileTabLogic.runCompiler(externalCompType)
  }

  const _updateVersionSelector = (version, customUrl = '') => {
    // update selectedversion of previous one got filtered out
    let selectedVersion = version
    if (!selectedVersion || !_shouldBeAdded(selectedVersion)) {
      selectedVersion = state.defaultVersion
      setState(prevState => {
        return { ...prevState, selectedVersion }
      })
    }
    updateCurrentVersion(selectedVersion)
    api.setCompilerParameters({ version: selectedVersion })
    let url

    if (customUrl !== '') {
      selectedVersion = customUrl
      setState(prevState => {
        return { ...prevState, selectedVersion, customVersions: [...state.customVersions, selectedVersion] }
      })
      updateCurrentVersion(selectedVersion)
      url = customUrl
      api.setCompilerParameters({ version: selectedVersion })
    } else {
      if (checkSpecialChars(selectedVersion)) {
        return console.log('loading ' + selectedVersion + ' not allowed, special chars not allowed.')
      }
      if (selectedVersion === 'builtin' || selectedVersion.indexOf('soljson') === 0) {
        url = urlFromVersion(selectedVersion)
      } else {
        return console.log('loading ' + selectedVersion + ' not allowed, version should start with "soljson"')
      }
    }

    // Workers cannot load js on "file:"-URLs and we get a
    // "Uncaught RangeError: Maximum call stack size exceeded" error on Chromium,
    // resort to non-worker version in that case.
    if (selectedVersion === 'builtin') selectedVersion = state.defaultVersion
    if (selectedVersion !== 'builtin' && canUseWorker(selectedVersion)) {
      compileTabLogic.compiler.loadVersion(true, url)
    } else {
      compileTabLogic.compiler.loadVersion(false, url)
    }
  }

  const _shouldBeAdded = (version) => {
    return !version.includes('nightly') ||
           (version.includes('nightly') && state.includeNightlies)
  }

  const promptCompiler = () => {
    // custom url https://solidity-blog.s3.eu-central-1.amazonaws.com/data/08preview/soljson.js
    modal(
      intl.formatMessage({
        id: 'solidity.addACustomCompiler',
        defaultMessage: 'Add a custom compiler',
      }),
      promptMessage('URL'),
      'OK',
      addCustomCompiler,
      'Cancel',
      () => {}
    )
  }

  const showCompilerLicense = () => {
    modal('Compiler License', state.compilerLicense ? state.compilerLicense : 'License not available', 'OK', () => {})
  }

  const promptMessage = (message) => {
    return (
      <>
        <span>{ message }</span>
        <input type="text" data-id="modalDialogCustomPromptCompiler" className="form-control" ref={promptMessageInput} />
      </>
    )
  }

  const addCustomCompiler = () => {
    const url = promptMessageInput.current.value

    setState(prevState => {
      return { ...prevState, selectedVersion: url }
    })
    _updateVersionSelector(state.defaultVersion, url)
  }

  const handleLoadVersion = (value) => {
    setState(prevState => {
      return { ...prevState, selectedVersion: value, matomoAutocompileOnce: true }
    })
    updateCurrentVersion(value)
    _updateVersionSelector(value)
    _updateLanguageSelector()
  }

  const _updateLanguageSelector = () => {
    // This is the first version when Yul is available
    if (!semver.valid(_retrieveVersion()) || semver.lt(_retrieveVersion(), 'v0.5.7+commit.6da8b019.js')) {
      handleLanguageChange('Solidity')
      compileTabLogic.setLanguage('Solidity')
    }
  }

  const handleAutoCompile = (e) => {
    const checked = e.target.checked

    api.setAppParameter('autoCompile', checked)
    checked && compile()
    setState(prevState => {
      return { ...prevState, autoCompile: checked, matomoAutocompileOnce: state.matomoAutocompileOnce || checked }
    })
  }

  const handleOptimizeChange = (value) => {
    const checked = !!value

    api.setAppParameter('optimize', checked)
    compileTabLogic.setOptimize(checked)
    if (compileTabLogic.optimize) {
      compileTabLogic.setRuns(parseInt(state.runs))
    } else {
      compileTabLogic.setRuns(200)
    }
    state.autoCompile && compile()
    setState(prevState => {
      return { ...prevState, optimize: checked }
    })
  }

  const onChangeRuns = (value) => {
    const runs = value

    compileTabLogic.setRuns(parseInt(runs))
    state.autoCompile && compile()
    setState(prevState => {
      return { ...prevState, runs }
    })
  }

  const handleHideWarningsChange = (e) => {
    const checked = e.target.checked

    api.setAppParameter('hideWarnings', checked)
    state.autoCompile && compile()
    setState(prevState => {
      return { ...prevState, hideWarnings: checked }
    })
  }

  const handleNightliesChange = (e) => {
    const checked = e.target.checked

    if (!checked) handleLoadVersion(state.defaultVersion)
    api.setAppParameter('includeNightlies', checked)
    setState(prevState => {
      return { ...prevState, includeNightlies: checked }
    })
  }

  const handleLanguageChange = (value) => {
    compileTabLogic.setLanguage(value)
    state.autoCompile && compile()
    setState(prevState => {
      return { ...prevState, language: value }
    })
  }

  const handleEvmVersionChange = (value) => {
    if (!value) return
    let v = value
    if (v === 'default') {
      v = null
    }
    compileTabLogic.setEvmVersion(v)
    state.autoCompile && compile()
    setState(prevState => {
      return { ...prevState, evmVersion: value }
    })
  }

  const updatehhCompilation = (event) => {
    const checked = event.target.checked
    if (checked) setTruffleCompilation(false) // wayaround to reset the variable
    sethhCompilation(checked)
    api.setAppParameter('hardhat-compilation', checked)
  }

  const updateTruffleCompilation = (event) => {
    const checked = event.target.checked
    if (checked) sethhCompilation(false) // wayaround to reset the variable
    setTruffleCompilation(checked)
    api.setAppParameter('truffle-compilation', checked)
  }

  /*
    The following functions map with the above event handlers.
    They are an external API for modifying the compiler configuration.
  */
  const setConfiguration = (settings: ConfigurationSettings) => {
    handleLoadVersion(`soljson-v${settings.version}.js`)
    handleEvmVersionChange(settings.evmVersion)
    handleLanguageChange(settings.language)
    handleOptimizeChange(settings.optimize)
    onChangeRuns(settings.runs)
  }

  const toggleConfigurations = () => {
    setToggleExpander(!toggleExpander)
  }

 return (
    <section>
      <article>
        <div className='pt-0 remixui_compilerSection'>
          <div className="mb-1">
<<<<<<< HEAD
            <label className="remixui_compilerLabel form-check-label" htmlFor="versionSelector">
              <FormattedMessage id='solidity.compiler' defaultMessage='Compiler' />
              <button
                className="far fa-plus btn-light border-0 p-0 mx-2 btn-sm"
                onClick={promptCompiler}
                title={intl.formatMessage({
                  id: 'solidity.addACustomCompilerWithURL',
                  defaultMessage: "Add a custom compiler with URL",
                })}>
              </button>
            </label>
=======
            <label className="remixui_compilerLabel form-check-label" htmlFor="versionSelector">Compiler</label>
            <span className="far fa-plus border-0 p-0 ml-3" onClick={() => promptCompiler()} title="Add a custom compiler with URL"></span>
            <span className="fa fa-file-text-o border-0 p-0 ml-2" onClick={() => showCompilerLicense()} title="See compiler license"></span>
>>>>>>> d7fe4e66
            <select value={ state.selectedVersion || state.defaultVersion } onChange={(e) => handleLoadVersion(e.target.value) } className="custom-select" id="versionSelector" disabled={state.allversions.length <= 0}>
              { state.allversions.length <= 0 && <option disabled data-id={state.selectedVersion === state.defaultVersion ? 'selected' : ''}>{ state.defaultVersion }</option> }
              { state.allversions.length <= 0 && <option disabled data-id={state.selectedVersion === 'builtin' ? 'selected' : ''}>builtin</option> }
              { state.customVersions.map((url, i) => <option key={i} data-id={state.selectedVersion === url ? 'selected' : ''} value={url}>custom</option>)}
              { state.allversions.map((build, i) => {
                return _shouldBeAdded(build.longVersion)
                  ? <option key={i} value={build.path} data-id={state.selectedVersion === build.path ? 'selected' : ''}>{build.longVersion}</option>
                  : null
              })
              }
            </select>
          </div>
          <div className="mb-2 flex-row-reverse remixui_nightlyBuilds custom-control custom-checkbox">
            <input className="mr-2 custom-control-input" id="nightlies" type="checkbox" onChange={handleNightliesChange} checked={state.includeNightlies} />
            <label htmlFor="nightlies" data-id="compilerNightliesBuild" className="form-check-label custom-control-label">
              <FormattedMessage id='solidity.includeNightlyBuilds' defaultMessage='Include nightly builds' />
            </label>
          </div>
          <div className="mt-2 remixui_compilerConfig custom-control custom-checkbox">
            <input className="remixui_autocompile custom-control-input" type="checkbox" onChange={handleAutoCompile} data-id="compilerContainerAutoCompile" id="autoCompile" title="Auto compile" checked={state.autoCompile} />
            <label className="form-check-label custom-control-label" htmlFor="autoCompile">
              <FormattedMessage id='solidity.autoCompile' defaultMessage='Auto compile' />
            </label>
          </div>
          <div className="mt-1 mb-2 remixui_compilerConfig custom-control custom-checkbox">
            <input className="remixui_autocompile custom-control-input" onChange={handleHideWarningsChange} id="hideWarningsBox" type="checkbox" title="Hide warnings" checked={state.hideWarnings} />
            <label className="form-check-label custom-control-label" htmlFor="hideWarningsBox">
              <FormattedMessage id='solidity.hideWarnings' defaultMessage='Hide warnings' />
            </label>
          </div>
          {
            isHardhatProject &&
            <div className="mt-3 remixui_compilerConfig custom-control custom-checkbox">
              <input className="remixui_autocompile custom-control-input" onChange={updatehhCompilation} id="enableHardhat" type="checkbox" title="Enable Hardhat Compilation" checked={hhCompilation} />
              <label className="form-check-label custom-control-label" htmlFor="enableHardhat">
                <FormattedMessage id='solidity.enableHardhat' defaultMessage='Enable Hardhat Compilation' />
              </label>
              <a className="mt-1 text-nowrap" href='https://remix-ide.readthedocs.io/en/latest/hardhat.html#enable-hardhat-compilation' target={'_blank'}>
                <OverlayTrigger placement={'right'} overlay={
                  <Tooltip className="text-nowrap" id="overlay-tooltip-hardhat">
                    <span className="border bg-light text-dark p-1 pr-3" style={{ minWidth: '230px' }}>
                      <FormattedMessage id='solidity.learnHardhat' defaultMessage='Learn how to use Hardhat Compilation' />
                    </span>
                  </Tooltip>
                }>
                  <i style={{ fontSize: 'medium' }} className={'ml-2 fal fa-info-circle'} aria-hidden="true"></i>
                </OverlayTrigger>
              </a>
            </div>
          }
          {
            isTruffleProject &&
            <div className="mt-3 remixui_compilerConfig custom-control custom-checkbox">
              <input className="remixui_autocompile custom-control-input" onChange={updateTruffleCompilation} id="enableTruffle" type="checkbox" title="Enable Truffle Compilation" checked={truffleCompilation} />
              <label className="form-check-label custom-control-label" htmlFor="enableTruffle">
                <FormattedMessage id='solidity.enableTruffle' defaultMessage='Enable Truffle Compilation' />
              </label>
              <a className="mt-1 text-nowrap" href='https://remix-ide.readthedocs.io/en/latest/truffle.html#enable-truffle-compilation' target={'_blank'}>
                <OverlayTrigger placement={'right'} overlay={
                  <Tooltip className="text-nowrap" id="overlay-tooltip-truffle">
                    <span className="border bg-light text-dark p-1 pr-3" style={{ minWidth: '230px' }}>
                      <FormattedMessage id='solidity.learnTruffle' defaultMessage='Learn how to use Truffle Compilation' />
                    </span>
                  </Tooltip>
                }>
                  <i style={{ fontSize: 'medium' }} className={'ml-2 fal fa-info-circle'} aria-hidden="true"></i>
                </OverlayTrigger>
              </a>
            </div>
          }
        </div>
        <div className="d-flex px-4 remixui_compilerConfigSection justify-content-between" onClick={toggleConfigurations}>
          <div className="d-flex">
            <label className="mt-1 remixui_compilerConfigSection">
              <FormattedMessage id='solidity.advancedConfigurations' defaultMessage='Advanced Configurations' />
            </label>
          </div>
          <div>
            <span data-id='scConfigExpander' onClick={toggleConfigurations}>
              <i className={!toggleExpander ? 'fas fa-angle-right' : 'fas fa-angle-down'} aria-hidden="true"></i>
            </span>
          </div>
        </div>
        <div className={`px-4 pb-4 border-bottom flex-column ${toggleExpander ? "d-flex" : "d-none"}`}>
          <div className="d-flex pb-1 remixui_compilerConfig custom-control custom-radio">
            <input className="custom-control-input" type="radio" name="configradio" value="manual" onChange={toggleConfigType} checked={!state.useFileConfiguration} id="scManualConfig" />
            <label className="form-check-label custom-control-label" htmlFor="scManualConfig" data-id="scManualConfiguration">
              <FormattedMessage id='solidity.compilerConfiguration' defaultMessage='Compiler configuration' />
            </label>
          </div>
          <div className={`flex-column 'd-flex'}`}>
            <div className="mb-2 ml-4">
              <label className="remixui_compilerLabel form-check-label" htmlFor="compilierLanguageSelector">
                <FormattedMessage id='solidity.language' defaultMessage='Language' />
              </label>
              <select onChange={(e) => handleLanguageChange(e.target.value)} disabled={state.useFileConfiguration} value={state.language} className="custom-select" id="compilierLanguageSelector" title="Language specification available from Compiler >= v0.5.7">
                <option data-id={state.language === 'Solidity' ? 'selected' : ''} value='Solidity'>Solidity</option>
                <option data-id={state.language === 'Yul' ? 'selected' : ''} value='Yul'>Yul</option>
              </select>
            </div>
            <div className="mb-2 ml-4">
              <label className="remixui_compilerLabel form-check-label" htmlFor="evmVersionSelector">
                <FormattedMessage id='solidity.evmVersion' defaultMessage='EVM Version' />
              </label>
              <select value={state.evmVersion} onChange={(e) => handleEvmVersionChange(e.target.value)} disabled={state.useFileConfiguration} className="custom-select" id="evmVersionSelector">
                {compileTabLogic.evmVersions.map((version, index) => (<option key={index} data-id={state.evmVersion === version ? 'selected' : ''} value={version}>{version}</option>))}
              </select>
            </div>
            <div className="mt-1 mt-3 border-dark pb-3 ml-4 remixui_compilerConfig custom-control custom-checkbox">
              <div className="justify-content-between align-items-center d-flex">
                <input onChange={(e) => { handleOptimizeChange(e.target.checked) }} disabled={state.useFileConfiguration} className="custom-control-input" id="optimize" type="checkbox" checked={state.optimize} />
                <label className="form-check-label custom-control-label" htmlFor="optimize">
                  <FormattedMessage id='solidity.enableOptimization' defaultMessage='Enable optimization' />
                </label>
                <input
                  min="1"
                  className="custom-select ml-2 remixui_runs"
                  id="runs"
                  placeholder="200"
                  value={state.runs}
                  type="number"
                  title="Estimated number of times each opcode of the deployed code will be executed across the life-time of the contract."
                  onChange={(e) => onChangeRuns(e.target.value)}
                  disabled={!state.optimize || state.useFileConfiguration}
                />
              </div>
            </div>
          </div>
          <div className="d-flex pb-1 remixui_compilerConfig custom-control custom-radio">
            <input className="custom-control-input" type="radio" name="configradio" value="file" onChange={toggleConfigType} checked={state.useFileConfiguration} id="scFileConfig" />
            <label className="form-check-label custom-control-label" htmlFor="scFileConfig" data-id="scFileConfiguration">
              <FormattedMessage id='solidity.useConfigurationFile' defaultMessage='Use configuration file' />
            </label>
          </div>
          <div className={`pt-2 ml-4 ml-2 align-items-start justify-content-between d-flex`}>
            { (!showFilePathInput && state.useFileConfiguration) && <span
              title="Click to open the config file"
              onClick={configFilePath === '' ? () => {} : openFile}
              className="py-2 remixui_compilerConfigPath"
            >{configFilePath === '' ? 'No file selected.' : configFilePath}</span> }
            { (!showFilePathInput && !state.useFileConfiguration) && <span className="py-2 text-secondary">{configFilePath}</span> }
            <input
              ref={configFilePathInput}
              className={`py-0 my-0 form-control ${showFilePathInput ? "d-flex" : "d-none"}`}
              placeholder={"/folder_path/file_name.json"}
              title="If the file you entered does not exist you will be able to create one in the next step."
              disabled={!state.useFileConfiguration}
              data-id="scConfigFilePathInput"
              onKeyPress={event => {
                if (event.key === 'Enter') {
                  handleConfigPathChange()
                }
              }}
            />
            { !showFilePathInput && <button disabled={!state.useFileConfiguration} data-id="scConfigChangeFilePath" className="btn-secondary" onClick={() => {setShowFilePathInput(true)}}>
              <FormattedMessage id='solidity.change' defaultMessage='Change' />
            </button> }
          </div>
        </div>
        <div className="px-4">
          <button id="compileBtn" data-id="compilerContainerCompileBtn" className="btn btn-primary btn-block d-block w-100 text-break remixui_disabled mb-1 mt-3" onClick={compile} disabled={(configFilePath === '' && state.useFileConfiguration) || disableCompileButton}>
            <OverlayTrigger overlay={
              <Tooltip id="overlay-tooltip-compile">
                <div className="text-left">
                  { !(configFilePath === '' && state.useFileConfiguration) && <div><b>Ctrl+S</b> for compiling</div> }
                  { (configFilePath === '' && state.useFileConfiguration) && <div> No config file selected</div> }
                </div>
              </Tooltip>
            }>
              <span>
                { <i ref={compileIcon} className="fas fa-sync remixui_iconbtn" aria-hidden="true"></i> }
                <FormattedMessage id='solidity.compile' defaultMessage='Compile' />
                {typeof state.compiledFileName === 'string'
                  ? extractNameFromKey(state.compiledFileName) ||
                    `<${intl.formatMessage({
                      id: 'solidity.noFileSelected',
                      defaultMessage: 'no file selected',
                    })}>`
                  : `<${intl.formatMessage({
                      id: 'solidity.noFileSelected',
                      defaultMessage: 'no file selected',
                    })}>`}
              </span>
            </OverlayTrigger>
          </button>
          <div className='d-flex align-items-center'>
            <button id="compileAndRunBtn" data-id="compilerContainerCompileAndRunBtn" className="btn btn-secondary btn-block d-block w-100 text-break remixui_solidityCompileAndRunButton d-inline-block remixui_disabled mb-1 mt-3" onClick={compileAndRun} disabled={(configFilePath === '' && state.useFileConfiguration) || disableCompileButton}>
              <OverlayTrigger overlay={
                <Tooltip id="overlay-tooltip-compile-run">
                  <div className="text-left">
                    { !(configFilePath === '' && state.useFileConfiguration) && <div><b>Ctrl+Shift+S</b> for compiling and script execution</div> }
                    { (configFilePath === '' && state.useFileConfiguration) && <div> No config file selected</div> }
                  </div>
                </Tooltip>
              }>
                <span>
                  <FormattedMessage id='solidity.compileAndRunScript' defaultMessage='Compile and Run script' />
                </span>
                </OverlayTrigger>
            </button>
            <OverlayTrigger overlay={
              <Tooltip id="overlay-tooltip-compile-run-doc">
                <div className="text-left p-2">
                  <div>Choose the script to execute right after compilation by adding the `dev-run-script` natspec tag, as in:</div>
                  <pre>
                    <code>
                    /**<br />
                    * @title ContractName<br />
                    * @dev ContractDescription<br />
                    * @custom:dev-run-script file_path<br />
                    */<br />
                    contract ContractName {'{}'}<br />
                    </code>
                  </pre>
                  Click to know more
                </div>
              </Tooltip>
            }>
              <a href="https://remix-ide.readthedocs.io/en/latest/running_js_scripts.html#compile-a-contract-and-run-a-script-on-the-fly" target="_blank" ><i className="pl-2 ml-2 mt-3 mb-1 fas fa-info text-dark"></i></a>
            </OverlayTrigger>
            <CopyToClipboard tip="Click to copy the custom NatSpec tag" getContent={() => '@custom:dev-run-script file_path'} direction='top'>
              <button className="btn remixui_copyButton  ml-2 mt-3 mb-1 text-dark">
                <i className="remixui_copyIcon far fa-copy" aria-hidden="true"></i>
              </button>
            </CopyToClipboard>
          </div>
        </div>
      </article>
    </section>
  )
}

export default CompilerContainer<|MERGE_RESOLUTION|>--- conflicted
+++ resolved
@@ -725,23 +725,18 @@
       <article>
         <div className='pt-0 remixui_compilerSection'>
           <div className="mb-1">
-<<<<<<< HEAD
             <label className="remixui_compilerLabel form-check-label" htmlFor="versionSelector">
               <FormattedMessage id='solidity.compiler' defaultMessage='Compiler' />
-              <button
-                className="far fa-plus btn-light border-0 p-0 mx-2 btn-sm"
-                onClick={promptCompiler}
-                title={intl.formatMessage({
-                  id: 'solidity.addACustomCompilerWithURL',
-                  defaultMessage: "Add a custom compiler with URL",
-                })}>
-              </button>
             </label>
-=======
-            <label className="remixui_compilerLabel form-check-label" htmlFor="versionSelector">Compiler</label>
-            <span className="far fa-plus border-0 p-0 ml-3" onClick={() => promptCompiler()} title="Add a custom compiler with URL"></span>
+            <span
+              className="far fa-plus border-0 p-0 ml-3"
+              onClick={() => promptCompiler()}
+              title={intl.formatMessage({
+                id: 'solidity.addACustomCompilerWithURL',
+                defaultMessage: "Add a custom compiler with URL",
+              })}
+            ></span>
             <span className="fa fa-file-text-o border-0 p-0 ml-2" onClick={() => showCompilerLicense()} title="See compiler license"></span>
->>>>>>> d7fe4e66
             <select value={ state.selectedVersion || state.defaultVersion } onChange={(e) => handleLoadVersion(e.target.value) } className="custom-select" id="versionSelector" disabled={state.allversions.length <= 0}>
               { state.allversions.length <= 0 && <option disabled data-id={state.selectedVersion === state.defaultVersion ? 'selected' : ''}>{ state.defaultVersion }</option> }
               { state.allversions.length <= 0 && <option disabled data-id={state.selectedVersion === 'builtin' ? 'selected' : ''}>builtin</option> }
