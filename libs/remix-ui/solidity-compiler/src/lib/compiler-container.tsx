import React, { useEffect, useState, useRef, useReducer } from 'react' // eslint-disable-line
import { FormattedMessage, useIntl } from 'react-intl'
import semver from 'semver'
import { CompilerContainerProps } from './types'
import { ConfigurationSettings } from '@remix-project/remix-lib-ts'
import { checkSpecialChars, extractNameFromKey } from '@remix-ui/helper'
import { canUseWorker, baseURLBin, baseURLWasm, urlFromVersion, pathToURL, promisedMiniXhr } from '@remix-project/remix-solidity'
import { compilerReducer, compilerInitialState } from './reducers/compiler'
import { resetEditorMode, listenToEvents } from './actions/compiler'
import { OverlayTrigger, Tooltip } from 'react-bootstrap' // eslint-disable-line
import { getValidLanguage } from '@remix-project/remix-solidity'
import { CopyToClipboard } from '@remix-ui/clipboard'
import { configFileContent } from './compilerConfiguration'

import './css/style.css'
const defaultPath = "compiler_config.json"

declare global {
  interface Window {
    _paq: any
  }
}

const _paq = window._paq = window._paq || [] //eslint-disable-line

export const CompilerContainer = (props: CompilerContainerProps) => {
  const {
    api,
    compileTabLogic,
    tooltip,
    modal,
    compiledFileName,
    updateCurrentVersion,
    configurationSettings,
    isHardhatProject,
    isTruffleProject,
    workspaceName,
    configFilePath,
    setConfigFilePath,
  } = props // eslint-disable-line
  const [state, setState] = useState({
    hideWarnings: false,
    autoCompile: false,
    useFileConfiguration: false,
    matomoAutocompileOnce: true,
    optimize: false,
    compileTimeout: null,
    timeout: 300,
    allversions: [],
    customVersions: [],
    selectedVersion: null,
    defaultVersion: 'soljson-v0.8.7+commit.e28d00a7.js', // this default version is defined: in makeMockCompiler (for browser test)
    runs: '',
    compiledFileName: '',
    includeNightlies: false,
    language: 'Solidity',
    evmVersion: '',
    createFileOnce: true
  })
  const [showFilePathInput, setShowFilePathInput] = useState<boolean>(false)
  const [toggleExpander, setToggleExpander] = useState<boolean>(false)
  const [disableCompileButton, setDisableCompileButton] = useState<boolean>(false)
  const compileIcon = useRef(null)
  const promptMessageInput = useRef(null)
  const configFilePathInput = useRef(null)
  const [hhCompilation, sethhCompilation] = useState(false)
  const [truffleCompilation, setTruffleCompilation] = useState(false)
  const [compilerContainer, dispatch] = useReducer(compilerReducer, compilerInitialState)

  const intl = useIntl()

  useEffect(() => {
    if (workspaceName) {
      api.setAppParameter('configFilePath', defaultPath)
      if (state.useFileConfiguration) {
        api.fileExists(defaultPath).then((exists) => {
          if (!exists && state.useFileConfiguration) createNewConfigFile()
        })
      }
      setShowFilePathInput(false)
    }
  }, [workspaceName])

  useEffect(() => {
    if (state.useFileConfiguration) {
      api.fileExists(defaultPath).then((exists) => {
        if (!exists) createNewConfigFile()
      })
      setToggleExpander(true)
    }
  }, [state.useFileConfiguration])


  useEffect(() => {
    const listener = (event) => {
      if (configFilePathInput.current !== event.target) {
        setShowFilePathInput(false)
        return;
      }
    };
    document.addEventListener("mousedown", listener);
    document.addEventListener("touchstart", listener);
    return () => {
      document.removeEventListener("mousedown", listener);
      document.removeEventListener("touchstart", listener);
    }
  })

  useEffect(() => {
    fetchAllVersion((allversions, selectedVersion, isURL) => {
      setState(prevState => {
        return { ...prevState, allversions }
      })
      if (isURL) _updateVersionSelector(state.defaultVersion, selectedVersion)
      else {
        setState(prevState => {
          return { ...prevState, selectedVersion }
        })
        updateCurrentVersion(selectedVersion)
        _updateVersionSelector(selectedVersion)
      }
    })
    const currentFileName = api.currentFile

    currentFile(currentFileName)
    listenToEvents(compileTabLogic, api)(dispatch)
  }, [])

  useEffect(() => {
    (async () => {
      if (compileTabLogic && compileTabLogic.compiler) {
        const autocompile = await api.getAppParameter('autoCompile') as boolean || false
        const hideWarnings = await api.getAppParameter('hideWarnings') as boolean || false
        const includeNightlies = await api.getAppParameter('includeNightlies') as boolean || false
        const useFileConfiguration = await api.getAppParameter('useFileConfiguration') as boolean || false
        let configFilePathSaved = await api.getAppParameter('configFilePath')
        if (!configFilePathSaved || configFilePathSaved == '') configFilePathSaved = defaultPath

        setConfigFilePath(configFilePathSaved)

        setState(prevState => {
          const params = api.getCompilerParameters()
          const optimize = params.optimize
          const runs = params.runs as string
          const evmVersion = compileTabLogic.evmVersions.includes(params.evmVersion) ? params.evmVersion : 'default'
          const language = getValidLanguage(params.language)

          return {
            ...prevState,
            hideWarnings: hideWarnings,
            autoCompile: autocompile,
            includeNightlies: includeNightlies,
            useFileConfiguration: useFileConfiguration,
            optimize: optimize,
            runs: runs,
            evmVersion: (evmVersion !== null) && (evmVersion !== 'null') && (evmVersion !== undefined) && (evmVersion !== 'undefined') ? evmVersion : 'default',
            language: (language !== null) ? language : 'Solidity'
          }
        })
      }
    })()
  }, [compileTabLogic])

  useEffect(() => {
    const isDisabled = !compiledFileName || (compiledFileName && !isSolFileSelected(compiledFileName))

    setDisableCompileButton(isDisabled)
    setState(prevState => {
      return { ...prevState, compiledFileName }
    })
  }, [compiledFileName])

  useEffect(() => {
    if (compilerContainer.compiler.mode) {
      switch (compilerContainer.compiler.mode) {
        case 'startingCompilation':
          startingCompilation()
          break
        case 'compilationDuration':
          compilationDuration(compilerContainer.compiler.args[0])
          break
        case 'loadingCompiler':
          loadingCompiler()
          break
        case 'compilerLoaded':
          compilerLoaded()
          break
        case 'compilationFinished':
          compilationFinished()
          break
      }
    }
  }, [compilerContainer.compiler.mode])

  useEffect(() => {
    if (compilerContainer.editor.mode) {
      switch (compilerContainer.editor.mode) {
        case 'sessionSwitched':
          sessionSwitched()
          resetEditorMode()(dispatch)
          break
        case 'contentChanged':
          contentChanged()
          resetEditorMode()(dispatch)
          break
      }
    }
  }, [compilerContainer.editor.mode])

  useEffect(() => {
    compileTabLogic.setUseFileConfiguration(state.useFileConfiguration)
    if (state.useFileConfiguration) compileTabLogic.setConfigFilePath(configFilePath)
  }, [state.useFileConfiguration])

  useEffect(() => {
    if (configurationSettings) {
      setConfiguration(configurationSettings)
    }
  }, [configurationSettings])

  const toggleConfigType = () => {
    if (state.useFileConfiguration)
      if (state.createFileOnce) {
        api.fileExists(defaultPath).then((exists) => {
          if (!exists || state.useFileConfiguration ) createNewConfigFile()
        })
        setState(prevState => {
          return { ...prevState, createFileOnce: false }
        })
      }

    setState(prevState => {
      api.setAppParameter('useFileConfiguration', !state.useFileConfiguration)
      return { ...prevState, useFileConfiguration: !state.useFileConfiguration }
    })
  }

  const openFile = async () => {
    api.open(configFilePath)
  }

  const createNewConfigFile = async () => {
    let filePath = configFilePathInput.current && configFilePathInput.current.value !== '' ? configFilePathInput.current.value : configFilePath
    if (filePath === '') filePath = defaultPath
    if (!filePath.endsWith('.json')) filePath = filePath + '.json'

    await api.writeFile(filePath, configFileContent)
    api.setAppParameter('configFilePath', filePath)
    setConfigFilePath(filePath)
    compileTabLogic.setConfigFilePath(filePath)
    setShowFilePathInput(false)
  }

  const handleConfigPathChange = async () => {
    if (configFilePathInput.current.value !== '') {
      if (!configFilePathInput.current.value.endsWith('.json')) configFilePathInput.current.value += '.json'

      if (await api.fileExists(configFilePathInput.current.value)) {
        api.setAppParameter('configFilePath', configFilePathInput.current.value)
        setConfigFilePath(configFilePathInput.current.value)
        compileTabLogic.setConfigFilePath(configFilePathInput.current.value)

        setShowFilePathInput(false)
      } else {
        modal(
          'New configuration file', `The file "${configFilePathInput.current.value}" you entered does not exist. Do you want to create a new one?`,
          'Create',
          async () => await createNewConfigFile(),
          'Cancel',
          () => {
            setShowFilePathInput(false)
          }
        )
      }
    }
  }

  const _retrieveVersion = (version?) => {
    if (!version) version = state.selectedVersion
    if (version === 'builtin') version = state.defaultVersion
    return semver.coerce(version) ? semver.coerce(version).version : ''
  }

  // fetching both normal and wasm builds and creating a [version, baseUrl] map
  const fetchAllVersion = async (callback) => {
    let selectedVersion, allVersionsWasm, isURL
    let allVersions = [{ path: 'builtin', longVersion: 'latest local version - ' + state.defaultVersion }]
    // fetch normal builds
    const binRes: any = await promisedMiniXhr(`${baseURLBin}/list.json`)
    // fetch wasm builds
    const wasmRes: any = await promisedMiniXhr(`${baseURLWasm}/list.json`)
    if (binRes.event.type === 'error' && wasmRes.event.type === 'error') {
      selectedVersion = 'builtin'
      return callback(allVersions, selectedVersion)
    }
    try {
      const versions = JSON.parse(binRes.json).builds.slice().reverse()

      allVersions = [...allVersions, ...versions]
      selectedVersion = state.defaultVersion
      if (api.getCompilerParameters().version) selectedVersion = api.getCompilerParameters().version
      // Check if version is a URL and corresponding filename starts with 'soljson'
      if (selectedVersion.startsWith('https://')) {
        const urlArr = selectedVersion.split('/')

        if (urlArr[urlArr.length - 1].startsWith('soljson')) isURL = true
      }
      if (wasmRes.event.type !== 'error') {
        allVersionsWasm = JSON.parse(wasmRes.json).builds.slice().reverse()
      }
    } catch (e) {
      tooltip('Cannot load compiler version list. It might have been blocked by an advertisement blocker. Please try deactivating any of them from this page and reload. Error: ' + e)
    }
    // replace in allVersions those compiler builds which exist in allVersionsWasm with new once
    if (allVersionsWasm && allVersions) {
      allVersions.forEach((compiler, index) => {
        const wasmIndex = allVersionsWasm.findIndex(wasmCompiler => { return wasmCompiler.longVersion === compiler.longVersion })
        if (wasmIndex !== -1) {
          allVersions[index] = allVersionsWasm[wasmIndex]
          pathToURL[compiler.path] = baseURLWasm
        } else {
          pathToURL[compiler.path] = baseURLBin
        }
      })
    }
    callback(allVersions, selectedVersion, isURL)
  }

  /**
   * Update the compilation button with the name of the current file
   */
  const currentFile = (name = '') => {
    if (name && name !== '') {
      _setCompilerVersionFromPragma(name)
    }
    const compiledFileName = name.split('/').pop()

    setState(prevState => {
      return { ...prevState, compiledFileName }
    })
  }

  // Load solc compiler version according to pragma in contract file
  const _setCompilerVersionFromPragma = (filename: string) => {
    if (!state.allversions) return
    api.readFile(filename).then(data => {
      if (!data) return
      const pragmaArr = data.match(/(pragma solidity (.+?);)/g)
      if (pragmaArr && pragmaArr.length === 1) {
        const pragmaStr = pragmaArr[0].replace('pragma solidity', '').trim()
        const pragma = pragmaStr.substring(0, pragmaStr.length - 1)
        const releasedVersions = state.allversions.filter(obj => !obj.prerelease).map(obj => obj.version)
        const allVersions = state.allversions.map(obj => _retrieveVersion(obj.version))
        const currentCompilerName = _retrieveVersion(state.selectedVersion)
        // contains only numbers part, for example '0.4.22'
        const pureVersion = _retrieveVersion()
        // is nightly build newer than the last release
        const isNewestNightly = currentCompilerName.includes('nightly') && semver.gt(pureVersion, releasedVersions[0])
        // checking if the selected version is in the pragma range
        const isInRange = semver.satisfies(pureVersion, pragma)
        // checking if the selected version is from official compilers list(excluding custom versions) and in range or greater
        const isOfficial = allVersions.includes(currentCompilerName)
        if (isOfficial && (!isInRange && !isNewestNightly)) {
          const compilerToLoad = semver.maxSatisfying(releasedVersions, pragma)
          const compilerPath = state.allversions.filter(obj => !obj.prerelease && obj.version === compilerToLoad)[0].path
          if (state.selectedVersion !== compilerPath) {
            setState((prevState) => {
              return { ...prevState, selectedVersion: compilerPath }
            })
            _updateVersionSelector(compilerPath)
          }
        }
      }
    })
  }

  const isSolFileSelected = (currentFile = '') => {
    if (!currentFile) currentFile = api.currentFile
    if (!currentFile) return false
    const extention = currentFile.substr(currentFile.length - 3, currentFile.length)
    return extention.toLowerCase() === 'sol' || extention.toLowerCase() === 'yul'
  }

  const sessionSwitched = () => {
    if (!compileIcon.current) return
    scheduleCompilation()
  }

  const startingCompilation = () => {
    if (!compileIcon.current) return
    compileIcon.current.setAttribute('title', 'compiling...')
    compileIcon.current.classList.remove('remixui_bouncingIcon')
    compileIcon.current.classList.add('remixui_spinningIcon')
  }

  const compilationDuration = (speed: number) => {
    if (speed > 1000) {
      console.log(`Last compilation took ${speed}ms. We suggest to turn off autocompilation.`)
    }
  }

  const contentChanged = () => {
    if (!compileIcon.current) return
    scheduleCompilation()
    compileIcon.current.classList.add('remixui_bouncingIcon') // @TODO: compileView tab
  }

  const loadingCompiler = () => {
    if (!compileIcon.current) return
    compileIcon.current.setAttribute('title', 'compiler is loading, please wait a few moments.')
    compileIcon.current.classList.add('remixui_spinningIcon')
    _updateLanguageSelector()
    setDisableCompileButton(true)
  }

  const compilerLoaded = () => {
    if (!compileIcon.current) return
    compileIcon.current.setAttribute('title', '')
    compileIcon.current.classList.remove('remixui_spinningIcon')
    if (state.autoCompile) compile()
    const isDisabled = !compiledFileName || (compiledFileName && !isSolFileSelected(compiledFileName))

    setDisableCompileButton(isDisabled)
  }

  const compilationFinished = () => {
    if (!compileIcon.current) return
    compileIcon.current.setAttribute('title', 'idle')
    compileIcon.current.classList.remove('remixui_spinningIcon')
    compileIcon.current.classList.remove('remixui_bouncingIcon')
    if (!state.autoCompile || (state.autoCompile && state.matomoAutocompileOnce)) {
      if (state.useFileConfiguration)
        _paq.push(['trackEvent', 'compiler', 'compiled_with_config_file'])

      _paq.push(['trackEvent', 'compiler', 'compiled_with_version', _retrieveVersion()])
      if (state.autoCompile && state.matomoAutocompileOnce) {
        setState(prevState => {
          return { ...prevState, matomoAutocompileOnce: false }
        })
      }
    }
  }

  const scheduleCompilation = () => {
    if (!state.autoCompile) return
    if (state.compileTimeout) window.clearTimeout(state.compileTimeout)
    const compileTimeout = window.setTimeout(() => {
      state.autoCompile && compile()
    }, state.timeout)

    setState(prevState => {
      return { ...prevState, compileTimeout }
    })
  }

  const compile = () => {
    const currentFile = api.currentFile

    if (!isSolFileSelected()) return

    _setCompilerVersionFromPragma(currentFile)
    let externalCompType
    if (hhCompilation) externalCompType = 'hardhat'
    else if (truffleCompilation) externalCompType = 'truffle'
    compileTabLogic.runCompiler(externalCompType)
  }

  const compileAndRun = () => {
    const currentFile = api.currentFile

    if (!isSolFileSelected()) return

    _setCompilerVersionFromPragma(currentFile)
    let externalCompType
    if (hhCompilation) externalCompType = 'hardhat'
    else if (truffleCompilation) externalCompType = 'truffle'
    api.runScriptAfterCompilation(currentFile)
    compileTabLogic.runCompiler(externalCompType)
  }

  const _updateVersionSelector = (version, customUrl = '') => {
    // update selectedversion of previous one got filtered out
    let selectedVersion = version
    if (!selectedVersion || !_shouldBeAdded(selectedVersion)) {
      selectedVersion = state.defaultVersion
      setState(prevState => {
        return { ...prevState, selectedVersion }
      })
    }
    updateCurrentVersion(selectedVersion)
    api.setCompilerParameters({ version: selectedVersion })
    let url

    if (customUrl !== '') {
      selectedVersion = customUrl
      setState(prevState => {
        return { ...prevState, selectedVersion, customVersions: [...state.customVersions, selectedVersion] }
      })
      updateCurrentVersion(selectedVersion)
      url = customUrl
      api.setCompilerParameters({ version: selectedVersion })
    } else {
      if (checkSpecialChars(selectedVersion)) {
        return console.log('loading ' + selectedVersion + ' not allowed, special chars not allowed.')
      }
      if (selectedVersion === 'builtin' || selectedVersion.indexOf('soljson') === 0) {
        url = urlFromVersion(selectedVersion)
      } else {
        return console.log('loading ' + selectedVersion + ' not allowed, version should start with "soljson"')
      }
    }

    // Workers cannot load js on "file:"-URLs and we get a
    // "Uncaught RangeError: Maximum call stack size exceeded" error on Chromium,
    // resort to non-worker version in that case.
    if (selectedVersion === 'builtin') selectedVersion = state.defaultVersion
    if (selectedVersion !== 'builtin' && canUseWorker(selectedVersion)) {
      compileTabLogic.compiler.loadVersion(true, url)
    } else {
      compileTabLogic.compiler.loadVersion(false, url)
    }
  }

  const _shouldBeAdded = (version) => {
    return !version.includes('nightly') ||
           (version.includes('nightly') && state.includeNightlies)
  }

  const promptCompiler = () => {
    // custom url https://solidity-blog.s3.eu-central-1.amazonaws.com/data/08preview/soljson.js
    modal(
      intl.formatMessage({
        id: 'solidity.addACustomCompiler',
        defaultMessage: 'Add a custom compiler',
      }),
      promptMessage('URL'),
      'OK',
      addCustomCompiler,
      'Cancel',
      () => {}
    )
  }

  const promptMessage = (message) => {
    return (
      <>
        <span>{ message }</span>
        <input type="text" data-id="modalDialogCustomPromptCompiler" className="form-control" ref={promptMessageInput} />
      </>
    )
  }

  const addCustomCompiler = () => {
    const url = promptMessageInput.current.value

    setState(prevState => {
      return { ...prevState, selectedVersion: url }
    })
    _updateVersionSelector(state.defaultVersion, url)
  }

  const handleLoadVersion = (value) => {
    setState(prevState => {
      return { ...prevState, selectedVersion: value, matomoAutocompileOnce: true }
    })
    updateCurrentVersion(value)
    _updateVersionSelector(value)
    _updateLanguageSelector()
  }

  const _updateLanguageSelector = () => {
    // This is the first version when Yul is available
    if (!semver.valid(_retrieveVersion()) || semver.lt(_retrieveVersion(), 'v0.5.7+commit.6da8b019.js')) {
      handleLanguageChange('Solidity')
      compileTabLogic.setLanguage('Solidity')
    }
  }

  const handleAutoCompile = (e) => {
    const checked = e.target.checked

    api.setAppParameter('autoCompile', checked)
    checked && compile()
    setState(prevState => {
      return { ...prevState, autoCompile: checked, matomoAutocompileOnce: state.matomoAutocompileOnce || checked }
    })
  }

  const handleOptimizeChange = (value) => {
    const checked = !!value

    api.setAppParameter('optimize', checked)
    compileTabLogic.setOptimize(checked)
    if (compileTabLogic.optimize) {
      compileTabLogic.setRuns(parseInt(state.runs))
    } else {
      compileTabLogic.setRuns(200)
    }
    state.autoCompile && compile()
    setState(prevState => {
      return { ...prevState, optimize: checked }
    })
  }

  const onChangeRuns = (value) => {
    const runs = value

    compileTabLogic.setRuns(parseInt(runs))
    state.autoCompile && compile()
    setState(prevState => {
      return { ...prevState, runs }
    })
  }

  const handleHideWarningsChange = (e) => {
    const checked = e.target.checked

    api.setAppParameter('hideWarnings', checked)
    state.autoCompile && compile()
    setState(prevState => {
      return { ...prevState, hideWarnings: checked }
    })
  }

  const handleNightliesChange = (e) => {
    const checked = e.target.checked

    if (!checked) handleLoadVersion(state.defaultVersion)
    api.setAppParameter('includeNightlies', checked)
    setState(prevState => {
      return { ...prevState, includeNightlies: checked }
    })
  }

  const handleLanguageChange = (value) => {
    compileTabLogic.setLanguage(value)
    state.autoCompile && compile()
    setState(prevState => {
      return { ...prevState, language: value }
    })
  }

  const handleEvmVersionChange = (value) => {
    if (!value) return
    let v = value
    if (v === 'default') {
      v = null
    }
    compileTabLogic.setEvmVersion(v)
    state.autoCompile && compile()
    setState(prevState => {
      return { ...prevState, evmVersion: value }
    })
  }

  const updatehhCompilation = (event) => {
    const checked = event.target.checked
    if (checked) setTruffleCompilation(false) // wayaround to reset the variable
    sethhCompilation(checked)
    api.setAppParameter('hardhat-compilation', checked)
  }

  const updateTruffleCompilation = (event) => {
    const checked = event.target.checked
    if (checked) sethhCompilation(false) // wayaround to reset the variable
    setTruffleCompilation(checked)
    api.setAppParameter('truffle-compilation', checked)
  }

  /*
    The following functions map with the above event handlers.
    They are an external API for modifying the compiler configuration.
  */
  const setConfiguration = (settings: ConfigurationSettings) => {
    handleLoadVersion(`soljson-v${settings.version}.js`)
    handleEvmVersionChange(settings.evmVersion)
    handleLanguageChange(settings.language)
    handleOptimizeChange(settings.optimize)
    onChangeRuns(settings.runs)
  }

  const toggleConfigurations = () => {
    setToggleExpander(!toggleExpander)
  }

 return (
    <section>
      <article>
        <div className='pt-0 remixui_compilerSection'>
          <div className="mb-1">
            <label className="remixui_compilerLabel form-check-label" htmlFor="versionSelector">
              <FormattedMessage id='solidity.compiler' defaultMessage='Compiler' />
              <button
                className="far fa-plus btn-light border-0 p-0 mx-2 btn-sm"
                onClick={promptCompiler}
                title={intl.formatMessage({
                  id: 'solidity.addACustomCompilerWithURL',
                  defaultMessage: "Add a custom compiler with URL",
                })}>
              </button>
            </label>
            <select value={ state.selectedVersion || state.defaultVersion } onChange={(e) => handleLoadVersion(e.target.value) } className="custom-select" id="versionSelector" disabled={state.allversions.length <= 0}>
              { state.allversions.length <= 0 && <option disabled data-id={state.selectedVersion === state.defaultVersion ? 'selected' : ''}>{ state.defaultVersion }</option> }
              { state.allversions.length <= 0 && <option disabled data-id={state.selectedVersion === 'builtin' ? 'selected' : ''}>builtin</option> }
              { state.customVersions.map((url, i) => <option key={i} data-id={state.selectedVersion === url ? 'selected' : ''} value={url}>custom</option>)}
              { state.allversions.map((build, i) => {
                return _shouldBeAdded(build.longVersion)
                  ? <option key={i} value={build.path} data-id={state.selectedVersion === build.path ? 'selected' : ''}>{build.longVersion}</option>
                  : null
              })
              }
            </select>
          </div>
          <div className="mb-2 flex-row-reverse remixui_nightlyBuilds custom-control custom-checkbox">
            <input className="mr-2 custom-control-input" id="nightlies" type="checkbox" onChange={handleNightliesChange} checked={state.includeNightlies} />
            <label htmlFor="nightlies" data-id="compilerNightliesBuild" className="form-check-label custom-control-label">
              <FormattedMessage id='solidity.includeNightlyBuilds' defaultMessage='Include nightly builds' />
            </label>
          </div>
          <div className="mt-2 remixui_compilerConfig custom-control custom-checkbox">
            <input className="remixui_autocompile custom-control-input" type="checkbox" onChange={handleAutoCompile} data-id="compilerContainerAutoCompile" id="autoCompile" title="Auto compile" checked={state.autoCompile} />
            <label className="form-check-label custom-control-label" htmlFor="autoCompile">
              <FormattedMessage id='solidity.autoCompile' defaultMessage='Auto compile' />
            </label>
          </div>
          <div className="mt-1 mb-2 remixui_compilerConfig custom-control custom-checkbox">
            <input className="remixui_autocompile custom-control-input" onChange={handleHideWarningsChange} id="hideWarningsBox" type="checkbox" title="Hide warnings" checked={state.hideWarnings} />
            <label className="form-check-label custom-control-label" htmlFor="hideWarningsBox">
              <FormattedMessage id='solidity.hideWarnings' defaultMessage='Hide warnings' />
            </label>
          </div>
          {
            isHardhatProject &&
            <div className="mt-3 remixui_compilerConfig custom-control custom-checkbox">
              <input className="remixui_autocompile custom-control-input" onChange={updatehhCompilation} id="enableHardhat" type="checkbox" title="Enable Hardhat Compilation" checked={hhCompilation} />
              <label className="form-check-label custom-control-label" htmlFor="enableHardhat">
                <FormattedMessage id='solidity.enableHardhat' defaultMessage='Enable Hardhat Compilation' />
              </label>
              <a className="mt-1 text-nowrap" href='https://remix-ide.readthedocs.io/en/latest/hardhat.html#enable-hardhat-compilation' target={'_blank'}>
                <OverlayTrigger placement={'right'} overlay={
                  <Tooltip className="text-nowrap" id="overlay-tooltip-hardhat">
                    <span className="p-1 pr-3" style={{ backgroundColor: 'black', minWidth: '230px' }}>
                      <FormattedMessage id='solidity.learnHardhat' defaultMessage='Learn how to use Hardhat Compilation' />
                    </span>
                  </Tooltip>
                }>
                  <i style={{ fontSize: 'medium' }} className={'ml-2 fal fa-info-circle'} aria-hidden="true"></i>
                </OverlayTrigger>
              </a>
            </div>
          }
          {
            isTruffleProject &&
            <div className="mt-3 remixui_compilerConfig custom-control custom-checkbox">
              <input className="remixui_autocompile custom-control-input" onChange={updateTruffleCompilation} id="enableTruffle" type="checkbox" title="Enable Truffle Compilation" checked={truffleCompilation} />
              <label className="form-check-label custom-control-label" htmlFor="enableTruffle">
                <FormattedMessage id='solidity.enableTruffle' defaultMessage='Enable Truffle Compilation' />
              </label>
              <a className="mt-1 text-nowrap" href='https://remix-ide.readthedocs.io/en/latest/truffle.html#enable-truffle-compilation' target={'_blank'}>
                <OverlayTrigger placement={'right'} overlay={
                  <Tooltip className="text-nowrap" id="overlay-tooltip-truffle">
                    <span className="p-1 pr-3" style={{ backgroundColor: 'black', minWidth: '230px' }}>
                      <FormattedMessage id='solidity.learnTruffle' defaultMessage='Learn how to use Truffle Compilation' />
                    </span>
                  </Tooltip>
                }>
                  <i style={{ fontSize: 'medium' }} className={'ml-2 fal fa-info-circle'} aria-hidden="true"></i>
                </OverlayTrigger>
              </a>
            </div>
          }
        </div>
        <div className="d-flex px-4 remixui_compilerConfigSection justify-content-between" onClick={toggleConfigurations}>
          <div className="d-flex">
            <label className="mt-1 remixui_compilerConfigSection">
              <FormattedMessage id='solidity.advancedConfigurations' defaultMessage='Advanced Configurations' />
            </label>
          </div>
          <div>
            <span data-id='scConfigExpander' onClick={toggleConfigurations}>
              <i className={!toggleExpander ? 'fas fa-angle-right' : 'fas fa-angle-down'} aria-hidden="true"></i>
            </span>
          </div>
        </div>
        <div className={`px-4 pb-4 border-bottom flex-column ${toggleExpander ? "d-flex" : "d-none"}`}>
          <div className="d-flex pb-1 remixui_compilerConfig custom-control custom-radio">
            <input className="custom-control-input" type="radio" name="configradio" value="manual" onChange={toggleConfigType} checked={!state.useFileConfiguration} id="scManualConfig" />
            <label className="form-check-label custom-control-label" htmlFor="scManualConfig">
              <FormattedMessage id='solidity.compilerConfiguration' defaultMessage='Compiler configuration' />
            </label>
          </div>
          <div className={`flex-column 'd-flex'}`}>
            <div className="mb-2 ml-4">
<<<<<<< HEAD
              <label className="remixui_compilerLabel form-check-label" htmlFor="compilierLanguageSelector">
                <FormattedMessage id='solidity.language' defaultMessage='Language' />
              </label>
              <select onChange={(e) => handleLanguageChange(e.target.value)} disabled={state.useFileConfiguration} value={state.language} className="custom-select" id="compilierLanguageSelector" title="Available since v0.5.7">
=======
              <label className="remixui_compilerLabel form-check-label" htmlFor="compilierLanguageSelector">Language</label>
              <select onChange={(e) => handleLanguageChange(e.target.value)} disabled={state.useFileConfiguration} value={state.language} className="custom-select" id="compilierLanguageSelector" title="Language specification available from Compiler >= v0.5.7">
>>>>>>> 6d979660
                <option data-id={state.language === 'Solidity' ? 'selected' : ''} value='Solidity'>Solidity</option>
                <option data-id={state.language === 'Yul' ? 'selected' : ''} value='Yul'>Yul</option>
              </select>
            </div>
            <div className="mb-2 ml-4">
              <label className="remixui_compilerLabel form-check-label" htmlFor="evmVersionSelector">
                <FormattedMessage id='solidity.evmVersion' defaultMessage='EVM Version' />
              </label>
              <select value={state.evmVersion} onChange={(e) => handleEvmVersionChange(e.target.value)} disabled={state.useFileConfiguration} className="custom-select" id="evmVersionSelector">
                {compileTabLogic.evmVersions.map((version, index) => (<option key={index} data-id={state.evmVersion === version ? 'selected' : ''} value={version}>{version}</option>))}
              </select>
            </div>
            <div className="mt-1 mt-3 border-dark pb-3 ml-4 remixui_compilerConfig custom-control custom-checkbox">
              <div className="justify-content-between align-items-center d-flex">
                <input onChange={(e) => { handleOptimizeChange(e.target.checked) }} disabled={state.useFileConfiguration} className="custom-control-input" id="optimize" type="checkbox" checked={state.optimize} />
                <label className="form-check-label custom-control-label" htmlFor="optimize">
                  <FormattedMessage id='solidity.enableOptimization' defaultMessage='Enable optimization' />
                </label>
                <input
                  min="1"
                  className="custom-select ml-2 remixui_runs"
                  id="runs"
                  placeholder="200"
                  value={state.runs}
                  type="number"
                  title="Estimated number of times each opcode of the deployed code will be executed across the life-time of the contract."
                  onChange={(e) => onChangeRuns(e.target.value)}
                  disabled={!state.optimize || state.useFileConfiguration}
                />
              </div>
            </div>
          </div>
          <div className="d-flex pb-1 remixui_compilerConfig custom-control custom-radio">
            <input className="custom-control-input" type="radio" name="configradio" value="file" onChange={toggleConfigType} checked={state.useFileConfiguration} id="scFileConfig" />
            <label className="form-check-label custom-control-label" htmlFor="scFileConfig" data-id="scFileConfiguration">
              <FormattedMessage id='solidity.useConfigurationFile' defaultMessage='Use configuration file' />
            </label>
          </div>
          <div className={`pt-2 ml-4 ml-2 align-items-start justify-content-between d-flex`}>
            { (!showFilePathInput && state.useFileConfiguration) && <span
              title="Click to open the config file"
              onClick={configFilePath === '' ? () => {} : openFile}
              className="py-2 remixui_compilerConfigPath"
            >{configFilePath === '' ? 'No file selected.' : configFilePath}</span> }
            { (!showFilePathInput && !state.useFileConfiguration) && <span className="py-2 text-secondary">{configFilePath}</span> }
            <input
              ref={configFilePathInput}
              className={`py-0 my-0 form-control ${showFilePathInput ? "d-flex" : "d-none"}`}
              placeholder={"Enter the new path"}
              title="If the file you entered does not exist you will be able to create one in the next step."
              disabled={!state.useFileConfiguration}
              data-id="scConfigFilePathInput"
              onKeyPress={event => {
                if (event.key === 'Enter') {
                  handleConfigPathChange()
                }
              }}
            />
            { !showFilePathInput && <button disabled={!state.useFileConfiguration} data-id="scConfigChangeFilePath" className="btn-secondary" onClick={() => {setShowFilePathInput(true)}}>
              <FormattedMessage id='solidity.change' defaultMessage='Change' />
            </button> }
          </div>
        </div>
        <div className="px-4">
          <button id="compileBtn" data-id="compilerContainerCompileBtn" className="btn btn-primary btn-block d-block w-100 text-break remixui_disabled mb-1 mt-3" onClick={compile} disabled={(configFilePath === '' && state.useFileConfiguration) || disableCompileButton}>
            <OverlayTrigger overlay={
              <Tooltip id="overlay-tooltip-compile">
                <div className="text-left">
                  { !(configFilePath === '' && state.useFileConfiguration) && <div><b>Ctrl+S</b> for compiling</div> }
                  { (configFilePath === '' && state.useFileConfiguration) && <div> No config file selected</div> }
                </div>
              </Tooltip>
            }>
              <span>
                { <i ref={compileIcon} className="fas fa-sync remixui_iconbtn" aria-hidden="true"></i> }
                <FormattedMessage id='solidity.compile' defaultMessage='Compile' /> { typeof state.compiledFileName === 'string' ? extractNameFromKey(state.compiledFileName) || '<no file selected>' : '<no file selected>' }
              </span>
            </OverlayTrigger>
          </button>
          <div className='d-flex align-items-center'>
            <button id="compileAndRunBtn" data-id="compilerContainerCompileAndRunBtn" className="btn btn-secondary btn-block d-block w-100 text-break remixui_solidityCompileAndRunButton d-inline-block remixui_disabled mb-1 mt-3" onClick={compileAndRun} disabled={(configFilePath === '' && state.useFileConfiguration) || disableCompileButton}>
              <OverlayTrigger overlay={
                <Tooltip id="overlay-tooltip-compile-run">
                  <div className="text-left">
                    { !(configFilePath === '' && state.useFileConfiguration) && <div><b>Ctrl+Shift+S</b> for compiling and script execution</div> }
                    { (configFilePath === '' && state.useFileConfiguration) && <div> No config file selected</div> }
                  </div>
                </Tooltip>
              }>
                <span>
                  <FormattedMessage id='solidity.compileAndRunScript' defaultMessage='Compile and Run script' />
                </span>
                </OverlayTrigger>
            </button>
            <OverlayTrigger overlay={
              <Tooltip id="overlay-tooltip-compile-run-doc">
                <div className="text-left p-2">
                  <div>Choose the script to execute right after compilation by adding the `dev-run-script` natspec tag, as in:</div>
                  <pre>
                    <code>
                    /**<br />
                    * @title ContractName<br />
                    * @dev ContractDescription<br />
                    * @custom:dev-run-script file_path<br />
                    */<br />
                    contract ContractName {'{}'}<br />
                    </code>
                  </pre>
                  Click to know more
                </div>
              </Tooltip>
            }>
              <a href="https://remix-ide.readthedocs.io/en/latest/running_js_scripts.html#compile-a-contract-and-run-a-script-on-the-fly" target="_blank" ><i className="pl-2 ml-2 mt-3 mb-1 fas fa-info text-dark"></i></a>
            </OverlayTrigger>
            <CopyToClipboard tip="Click to copy the custom NatSpec tag" getContent={() => '@custom:dev-run-script file_path'} direction='top'>
              <button className="btn remixui_copyButton  ml-2 mt-3 mb-1 text-dark">
                <i className="remixui_copyIcon far fa-copy" aria-hidden="true"></i>
              </button>
            </CopyToClipboard>
          </div>
        </div>
      </article>
    </section>
  )
}

export default CompilerContainer<|MERGE_RESOLUTION|>--- conflicted
+++ resolved
@@ -791,15 +791,10 @@
           </div>
           <div className={`flex-column 'd-flex'}`}>
             <div className="mb-2 ml-4">
-<<<<<<< HEAD
               <label className="remixui_compilerLabel form-check-label" htmlFor="compilierLanguageSelector">
                 <FormattedMessage id='solidity.language' defaultMessage='Language' />
               </label>
-              <select onChange={(e) => handleLanguageChange(e.target.value)} disabled={state.useFileConfiguration} value={state.language} className="custom-select" id="compilierLanguageSelector" title="Available since v0.5.7">
-=======
-              <label className="remixui_compilerLabel form-check-label" htmlFor="compilierLanguageSelector">Language</label>
               <select onChange={(e) => handleLanguageChange(e.target.value)} disabled={state.useFileConfiguration} value={state.language} className="custom-select" id="compilierLanguageSelector" title="Language specification available from Compiler >= v0.5.7">
->>>>>>> 6d979660
                 <option data-id={state.language === 'Solidity' ? 'selected' : ''} value='Solidity'>Solidity</option>
                 <option data-id={state.language === 'Yul' ? 'selected' : ''} value='Yul'>Yul</option>
               </select>
