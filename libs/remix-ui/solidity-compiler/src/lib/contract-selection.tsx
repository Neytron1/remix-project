<<<<<<< HEAD
import React, { useState, useEffect } from 'react' // eslint-disable-line
import { FormattedMessage, useIntl } from 'react-intl'
=======
import React, { useState, useEffect, Fragment } from 'react' // eslint-disable-line
>>>>>>> 28cc49f0
import { ContractSelectionProps } from './types'
import { PublishToStorage } from '@remix-ui/publish-to-storage' // eslint-disable-line
import { TreeView, TreeViewItem } from '@remix-ui/tree-view' // eslint-disable-line
import { CopyToClipboard } from '@remix-ui/clipboard' // eslint-disable-line

import './css/style.css'
import { OverlayTrigger, Tooltip } from 'react-bootstrap'

export const ContractSelection = (props: ContractSelectionProps) => {
  const { api, compiledFileName, contractsDetails, contractList, modal } = props
  const [selectedContract, setSelectedContract] = useState('')
  const [storage, setStorage] = useState(null)

  const intl = useIntl()

  useEffect(() => {
    if (contractList.length) {
      const compiledPathArr = compiledFileName.split('/')
      const compiledFile = compiledPathArr[compiledPathArr.length - 1]
      const contractsInCompiledFile = contractList.filter(obj => obj.file === compiledFile)
      if (contractsInCompiledFile.length) setSelectedContract(contractsInCompiledFile[0].name)
      else setSelectedContract(contractList[0].name)
    }
  }, [contractList])

  const resetStorage = () => {
    setStorage('')
  }

  const handleContractChange = (contractName: string) => {
    setSelectedContract(contractName)
  }

  const handlePublishToStorage = (type) => {
    setStorage(type)
  }

  const copyABI = () => {
    return copyContractProperty('abi')
  }

  const copyContractProperty = (property) => {
    let content = getContractProperty(property)
    if (!content) {
      return
    }

    try {
      if (typeof content !== 'string') {
        content = JSON.stringify(content, null, '\t')
      }
    } catch (e) {}

    return content
  }

  const getContractProperty = (property) => {
    if (!selectedContract) throw new Error('No contract compiled yet')
    const contractProperties = contractsDetails[selectedContract]

    if (contractProperties && contractProperties[property]) return contractProperties[property]
    return null
  }

  const renderData = (item, key: string | number, keyPath: string) => {
    const data = extractData(item)
    const children = (data.children || []).map((child) => renderData(child.value, child.key, keyPath + '/' + child.key))

    if (children && children.length > 0) {
      return (
        <TreeViewItem id={`treeViewItem${key}`} key={keyPath} label={
          <div className="d-flex mt-2 flex-row remixui_label_item">
            <label className="small font-weight-bold pr-1 remixui_label_key">{ key }:</label>
            <label className="m-0 remixui_label_value">{ typeof data.self === 'boolean' ? `${data.self}` : data.self }</label>
          </div>
        }>
          <TreeView id={`treeView${key}`} key={keyPath}>
            {children}
          </TreeView>
        </TreeViewItem>
      )
    } else {
      return <TreeViewItem id={key.toString()} key={keyPath} label={
        <div className="d-flex mt-2 flex-row remixui_label_item">
          <label className="small font-weight-bold pr-1 remixui_label_key">{ key }:</label>
          <label className="m-0 remixui_label_value">{ typeof data.self === 'boolean' ? `${data.self}` : data.self }</label>
        </div>
      } />
    }
  }

  const extractData = (item) => {
    const ret = { children: null, self: null }

    if (item instanceof Array) {
      ret.children = item.map((item, index) => ({ key: index, value: item }))
      ret.self = ''
    } else if (item instanceof Object) {
      ret.children = Object.keys(item).map((key) => ({ key: key, value: item[key] }))
      ret.self = ''
    } else {
      ret.self = item
      ret.children = []
    }
    return ret
  }

  const insertValue = (details, propertyName) => {
    let node
    if (propertyName === 'web3Deploy' || propertyName === 'name' || propertyName === 'Assembly') {
      node = <pre>{ details[propertyName] }</pre>
    } else if (details[propertyName] && (propertyName === 'abi' || propertyName === 'metadata')) {
      if (details[propertyName] !== '') {
        try {
          node = <div>
            { (typeof details[propertyName] === 'object')
              ? <TreeView id="treeView">
                {
                  Object.keys(details[propertyName]).map((innerkey) => renderData(details[propertyName][innerkey], innerkey, innerkey))
                }
              </TreeView> : <TreeView id="treeView">
                {
                  Object.keys(JSON.parse(details[propertyName])).map((innerkey) => renderData(JSON.parse(details[propertyName])[innerkey], innerkey, innerkey))
                }
              </TreeView>
            }
          </div> // catch in case the parsing fails.
        } catch (e) {
          node = <div>Unable to display "${propertyName}": ${e.message}</div>
        }
      } else {
        node = <div> - </div>
      }
    } else {
      node = <div>{JSON.stringify(details[propertyName], null, 4)}</div>
    }
    return <pre className="remixui_value">{node || ''}</pre>
  }

  const details = () => {
    if (!selectedContract) throw new Error('No contract compiled yet')

    const help = {
      Assembly: 'Assembly opcodes describing the contract including corresponding solidity source code',
      Opcodes: 'Assembly opcodes describing the contract',
      'Runtime Bytecode': 'Bytecode storing the state and being executed during normal contract call',
      bytecode: 'Bytecode being executed during contract creation',
      functionHashes: 'List of declared function and their corresponding hash',
      gasEstimates: 'Gas estimation for each function call',
      metadata: 'Contains all informations related to the compilation',
      metadataHash: 'Hash representing all metadata information',
      abi: 'ABI: describing all the functions (input/output params, scope, ...)',
      name: 'Name of the compiled contract',
      swarmLocation: 'Swarm url where all metadata information can be found (contract needs to be published first)',
      web3Deploy: 'Copy/paste this code to any JavaScript/Web3 console to deploy this contract'
    }
    const contractProperties = contractsDetails[selectedContract] || {}
    const log = <div className="remixui_detailsJSON">
      <TreeView>
        {
          Object.keys(contractProperties).map((propertyName, index) => {
            const copyDetails = <span className="remixui_copyDetails"><CopyToClipboard content={contractProperties[propertyName]} direction='top' /></span>
            const questionMark = <span className="remixui_questionMark"><i title={ intl.formatMessage({id: `solidity.${propertyName}`, defaultMessage: help[propertyName]}) } className="fas fa-question-circle" aria-hidden="true"></i></span>

            return (
              <div className="remixui_log" key={index}>
                <TreeViewItem
                  label={
                    <div data-id={`remixui_treeviewitem_${propertyName}`} className="remixui_key">{ propertyName } { copyDetails } { questionMark }</div>
                  }>
                  { insertValue(contractProperties, propertyName) }
                </TreeViewItem>
              </div>
            )
          })
        }
      </TreeView>
    </div>

    modal(selectedContract, log, 'Close', null)
  }

  const copyBytecode = () => {
    return copyContractProperty('bytecode')
  }

  return (
    // define swarm logo
    <>
      { contractList.length
        ? <section className="remixui_compilerSection pt-3">
          {/* Select Compiler Version */}
          <div className="mb-3">
            <label className="remixui_compilerLabel form-check-label" htmlFor="compiledContracts">Contract</label>
            <select onChange={(e) => handleContractChange(e.target.value)} value={selectedContract} data-id="compiledContracts" id="compiledContracts" className="custom-select">
              { contractList.map(({ name, file }, index) => <option value={name} key={index}>{name} ({file})</option>)}
            </select>
          </div>
          <article className="mt-2 pb-0">
<<<<<<< HEAD
            <button id="publishOnIpfs" className="btn btn-secondary btn-block" title="Publish on Ipfs" onClick={() => { handlePublishToStorage('ipfs') }}>
              <span><FormattedMessage id='solidity.publishOn' defaultMessage='Publish on' /> Ipfs</span>
              <img id="ipfsLogo" className="remixui_storageLogo ml-2" src="assets/img/ipfs.webp" />
            </button>
            <button id="publishOnSwarm" className="btn btn-secondary btn-block" title="Publish on Swarm" onClick={() => { handlePublishToStorage('swarm') }}>
              <span><FormattedMessage id='solidity.publishOn' defaultMessage='Publish on' /> Swarm</span>
              <img id="swarmLogo" className="remixui_storageLogo ml-2" src="assets/img/swarm.webp" />
            </button>
            <button data-id="compilation-details" className="btn btn-secondary btn-block" title="Display Contract Details" onClick={() => { details() }}>
              <FormattedMessage id='solidity.compilationDetails' defaultMessage='Compilation Details' />
=======
            <button id="publishOnIpfs" className="btn btn-secondary btn-block" onClick={() => { handlePublishToStorage('ipfs') }}>
              <OverlayTrigger
                placement="right-start"
                overlay={
                  <Tooltip
                    id="publishOnIpfsTooltip"
                    className="text-nowrap"
                  >
                    <span>Publish on Ipfs</span>
                  </Tooltip>
                }
              >
                <span>
                  <span>Publish on Ipfs</span>
                  <img id="ipfsLogo" className="remixui_storageLogo ml-2" src="assets/img/ipfs.webp" />
                </span>
              </OverlayTrigger>
            </button>
            <button id="publishOnSwarm" className="btn btn-secondary btn-block" onClick={() => { handlePublishToStorage('swarm') }}>
              <OverlayTrigger
                placement="right-start"
                overlay={
                  <Tooltip
                    id="publishOnSwarmTooltip"
                    className="text-nowrap"
                  >
                    <span>Publish on Swarm</span>
                  </Tooltip>
                }
              >
                <span>
                  <span>Publish on Swarm</span>
                  <img id="swarmLogo" className="remixui_storageLogo ml-2" src="assets/img/swarm.webp" />
                </span>
              </OverlayTrigger>
            </button>
            <button data-id="compilation-details" className="btn btn-secondary btn-block" onClick={() => { details() }}>
              <OverlayTrigger
                placement="right-start"
                overlay={
                  <Tooltip
                    id="CompilationDetailsTooltip"
                    className="text-nowrap"
                  >
                    <span>Display Contract Details</span>
                  </Tooltip>
                }
              >
                <span>Compilation Details</span>
              </OverlayTrigger>
>>>>>>> 28cc49f0
            </button>
            {/* Copy to Clipboard */}
            <div className="remixui_contractHelperButtons">
              <div className="input-group">
                <div className="btn-group" role="group" aria-label="Copy to Clipboard">
                  <CopyToClipboard title="Copy ABI to clipboard" getContent={copyABI} direction='top'>
                    <button className="btn remixui_copyButton" title="Copy ABI to clipboard">
                      <i className="remixui_copyIcon far fa-copy" aria-hidden="true"></i>
                      <span>ABI</span>
                    </button>
                  </CopyToClipboard>
                  <CopyToClipboard title="Copy ABI to clipboard" getContent={copyBytecode} direction='top'>
                    <button className="btn remixui_copyButton" title="Copy Bytecode to clipboard">
                      <i className="remixui_copyIcon far fa-copy" aria-hidden="true"></i>
                      <span>Bytecode</span>
                    </button>
                  </CopyToClipboard>
                </div>
              </div>
            </div>
          </article>
        </section> : <section className="remixui_container clearfix"><article className="px-2 mt-2 pb-0 d-flex w-100">
          <span className="mt-2 mx-3 w-100 alert alert-warning" role="alert">No Contract Compiled Yet</span>
        </article></section>
      }
      <PublishToStorage api={api} storage={storage} contract={contractsDetails[selectedContract]} resetStorage={resetStorage} />
    </>
  )
}

export default ContractSelection<|MERGE_RESOLUTION|>--- conflicted
+++ resolved
@@ -1,9 +1,5 @@
-<<<<<<< HEAD
-import React, { useState, useEffect } from 'react' // eslint-disable-line
+import React, { useState, useEffect, Fragment } from 'react' // eslint-disable-line
 import { FormattedMessage, useIntl } from 'react-intl'
-=======
-import React, { useState, useEffect, Fragment } from 'react' // eslint-disable-line
->>>>>>> 28cc49f0
 import { ContractSelectionProps } from './types'
 import { PublishToStorage } from '@remix-ui/publish-to-storage' // eslint-disable-line
 import { TreeView, TreeViewItem } from '@remix-ui/tree-view' // eslint-disable-line
@@ -203,18 +199,6 @@
             </select>
           </div>
           <article className="mt-2 pb-0">
-<<<<<<< HEAD
-            <button id="publishOnIpfs" className="btn btn-secondary btn-block" title="Publish on Ipfs" onClick={() => { handlePublishToStorage('ipfs') }}>
-              <span><FormattedMessage id='solidity.publishOn' defaultMessage='Publish on' /> Ipfs</span>
-              <img id="ipfsLogo" className="remixui_storageLogo ml-2" src="assets/img/ipfs.webp" />
-            </button>
-            <button id="publishOnSwarm" className="btn btn-secondary btn-block" title="Publish on Swarm" onClick={() => { handlePublishToStorage('swarm') }}>
-              <span><FormattedMessage id='solidity.publishOn' defaultMessage='Publish on' /> Swarm</span>
-              <img id="swarmLogo" className="remixui_storageLogo ml-2" src="assets/img/swarm.webp" />
-            </button>
-            <button data-id="compilation-details" className="btn btn-secondary btn-block" title="Display Contract Details" onClick={() => { details() }}>
-              <FormattedMessage id='solidity.compilationDetails' defaultMessage='Compilation Details' />
-=======
             <button id="publishOnIpfs" className="btn btn-secondary btn-block" onClick={() => { handlePublishToStorage('ipfs') }}>
               <OverlayTrigger
                 placement="right-start"
@@ -223,12 +207,12 @@
                     id="publishOnIpfsTooltip"
                     className="text-nowrap"
                   >
-                    <span>Publish on Ipfs</span>
+                    <span><FormattedMessage id='solidity.publishOn' defaultMessage='Publish on' /> Ipfs</span>
                   </Tooltip>
                 }
               >
                 <span>
-                  <span>Publish on Ipfs</span>
+                  <span><FormattedMessage id='solidity.publishOn' defaultMessage='Publish on' /> Ipfs</span>
                   <img id="ipfsLogo" className="remixui_storageLogo ml-2" src="assets/img/ipfs.webp" />
                 </span>
               </OverlayTrigger>
@@ -241,12 +225,12 @@
                     id="publishOnSwarmTooltip"
                     className="text-nowrap"
                   >
-                    <span>Publish on Swarm</span>
+                    <span><FormattedMessage id='solidity.publishOn' defaultMessage='Publish on' /> Swarm</span>
                   </Tooltip>
                 }
               >
                 <span>
-                  <span>Publish on Swarm</span>
+                  <span><FormattedMessage id='solidity.publishOn' defaultMessage='Publish on' /> Swarm</span>
                   <img id="swarmLogo" className="remixui_storageLogo ml-2" src="assets/img/swarm.webp" />
                 </span>
               </OverlayTrigger>
@@ -263,9 +247,8 @@
                   </Tooltip>
                 }
               >
-                <span>Compilation Details</span>
+                <span><FormattedMessage id='solidity.compilationDetails' defaultMessage='Compilation Details' /></span>
               </OverlayTrigger>
->>>>>>> 28cc49f0
             </button>
             {/* Copy to Clipboard */}
             <div className="remixui_contractHelperButtons">
