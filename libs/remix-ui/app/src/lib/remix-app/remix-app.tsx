import React, {useEffect, useRef, useState} from 'react'
import './style/remix-app.css'
import {RemixUIMainPanel} from '@remix-ui/panel'
import MatomoDialog from './components/modals/matomo'
import EnterDialog from './components/modals/enter'
import OriginWarning from './components/modals/origin-warning'
import DragBar from './components/dragbar/dragbar'
import {AppProvider} from './context/provider'
import AppDialogs from './components/modals/dialogs'
import DialogViewPlugin from './components/modals/dialogViewPlugin'
<<<<<<< HEAD
import { AppContext, appProviderContextType } from './context/context'
import { FormattedMessage, IntlProvider } from 'react-intl'
import { CustomTooltip } from '@remix-ui/helper';
=======
import {AppContext} from './context/context'
import {IntlProvider, FormattedMessage} from 'react-intl'
import {CustomTooltip} from '@remix-ui/helper'
import {UsageTypes} from './types'

declare global {
  interface Window {
    _paq: any
  }
}
const _paq = (window._paq = window._paq || [])
>>>>>>> 79228da6

interface IRemixAppUi {
  app: any
}
const RemixApp = (props: IRemixAppUi) => {
  const [appReady, setAppReady] = useState<boolean>(false)
  const [showEnterDialog, setShowEnterDialog] = useState<boolean>(true)
  const [hideSidePanel, setHideSidePanel] = useState<boolean>(false)
  const [maximiseTrigger, setMaximiseTrigger] = useState<number>(0)
  const [resetTrigger, setResetTrigger] = useState<number>(0)
  const [online, setOnline] = useState<boolean>(true)
  const [locale, setLocale] = useState<{code: string; messages: any}>({
    code: 'en',
    messages: {}
  })
  const sidePanelRef = useRef(null)

  useEffect(() => {
    async function activateApp() {
      props.app.themeModule.initTheme(() => {
        setAppReady(true)
        props.app.activate()
        setListeners()
      })
      setLocale(props.app.localeModule.currentLocale())
    }
    if (props.app) {
      console.log('app activate', new Date().toLocaleString())
      activateApp()
    }
    const hadUsageTypeAsked = localStorage.getItem('hadUsageTypeAsked')
    setShowEnterDialog(!hadUsageTypeAsked)
  }, [])

  function setListeners() {
    props.app.sidePanel.events.on('toggle', () => {
      setHideSidePanel((prev) => {
        return !prev
      })
    })
    props.app.sidePanel.events.on('showing', () => {
      setHideSidePanel(false)
    })

    props.app.layout.event.on('minimizesidepanel', () => {
      // the 'showing' event always fires from sidepanel, so delay this a bit
      setTimeout(() => {
        setHideSidePanel(true)
      }, 1000)
    })

    props.app.layout.event.on('maximisesidepanel', () => {
      setMaximiseTrigger((prev) => {
        return prev + 1
      })
    })

    props.app.layout.event.on('resetsidepanel', () => {
      setResetTrigger((prev) => {
        return prev + 1
      })
    })
    props.app.localeModule.events.on('localeChanged', (nextLocale) => {
      setLocale(nextLocale)
    })

    setInterval(() => {
      setOnline(window.navigator.onLine)
    }, 1000)
  }

  const value: appProviderContextType = {
    settings: props.app.settings,
    showMatamo: props.app.showMatamo,
    showEnter: props.app.showEnter,
    appManager: props.app.appManager,
    modal: props.app.notification,
    layout: props.app.layout,
    platform: props.app.platform,
    online: online
  }

  const handleUserChosenType = async (type) => {
    setShowEnterDialog(false)
    localStorage.setItem('hadUsageTypeAsked', type)

    await props.app.appManager.call('walkthrough', 'start')

    // Use the type to setup the UI accordingly
    switch (type) {
    case UsageTypes.Beginner: {
      await props.app.appManager.call('manager', 'activatePlugin', 'LearnEth')
      // const wName = 'Playground'
      // const workspaces = await props.app.appManager.call('filePanel', 'getWorkspaces')
      // if (!workspaces.find((workspace) => workspace.name === wName)) {
      //   await props.app.appManager.call('filePanel', 'createWorkspace', wName, 'playground')
      // }
      // await props.app.appManager.call('filePanel', 'switchToWorkspace', { name: wName, isLocalHost: false })

      _paq.push(['trackEvent', 'enterDialog', 'usageType', 'beginner'])
      break
    }
    case UsageTypes.Tutor: {
      _paq.push(['trackEvent', 'enterDialog', 'usageType', 'tutor'])
      break
    }
    case UsageTypes.Prototyper: {
      _paq.push(['trackEvent', 'enterDialog', 'usageType', 'prototyper'])
      break
    }
    case UsageTypes.Production: {
      _paq.push(['trackEvent', 'enterDialog', 'usageType', 'production'])
      break
    }
    default: throw new Error()
    }

  }

  return (
    //@ts-ignore
    <IntlProvider locale={locale.code} messages={locale.messages}>
      <AppProvider value={value}>
        <OriginWarning></OriginWarning>
        <MatomoDialog hide={!appReady} okFn={() => {setShowEnterDialog(true)}}></MatomoDialog>
        <EnterDialog hide={!showEnterDialog} handleUserChoice={(type) => handleUserChosenType(type)}></EnterDialog>
        <div className={`remixIDE ${appReady ? '' : 'd-none'}`} data-id="remixIDE">
          <div id="icon-panel" data-id="remixIdeIconPanel" className="custom_icon_panel iconpanel bg-light">
            {props.app.menuicons.render()}
          </div>
          <div
            ref={sidePanelRef}
            id="side-panel"
            data-id="remixIdeSidePanel"
            className={`sidepanel border-right border-left ${hideSidePanel ? 'd-none' : ''}`}
          >
            {props.app.sidePanel.render()}
          </div>
          <DragBar
            resetTrigger={resetTrigger}
            maximiseTrigger={maximiseTrigger}
            minWidth={285}
            refObject={sidePanelRef}
            hidden={hideSidePanel}
            setHideStatus={setHideSidePanel}
          ></DragBar>
          <div id="main-panel" data-id="remixIdeMainPanel" className="mainpanel d-flex">
            <RemixUIMainPanel Context={AppContext}></RemixUIMainPanel>
            <CustomTooltip placement="bottom" tooltipId="overlay-tooltip-all-tabs" tooltipText={<FormattedMessage id="remixApp.scrollToSeeAllTabs" />}>
              <div className="remix-ui-tabs_end remix-bg-opacity position-absolute position-fixed"></div>
            </CustomTooltip>
          </div>
        </div>
        <div>{props.app.hiddenPanel.render()}</div>
        <AppDialogs></AppDialogs>
        <DialogViewPlugin></DialogViewPlugin>
      </AppProvider>
    </IntlProvider>
  )
}

export default RemixApp<|MERGE_RESOLUTION|>--- conflicted
+++ resolved
@@ -8,13 +8,8 @@
 import {AppProvider} from './context/provider'
 import AppDialogs from './components/modals/dialogs'
 import DialogViewPlugin from './components/modals/dialogViewPlugin'
-<<<<<<< HEAD
 import { AppContext, appProviderContextType } from './context/context'
 import { FormattedMessage, IntlProvider } from 'react-intl'
-import { CustomTooltip } from '@remix-ui/helper';
-=======
-import {AppContext} from './context/context'
-import {IntlProvider, FormattedMessage} from 'react-intl'
 import {CustomTooltip} from '@remix-ui/helper'
 import {UsageTypes} from './types'
 
@@ -24,7 +19,6 @@
   }
 }
 const _paq = (window._paq = window._paq || [])
->>>>>>> 79228da6
 
 interface IRemixAppUi {
   app: any
