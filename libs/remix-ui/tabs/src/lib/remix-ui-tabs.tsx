--- conflicted
+++ resolved
@@ -75,13 +75,8 @@
   }, [tabsState.selectedIndex])
 
   const getFileDecorationClasses = (tab: any) => {
-<<<<<<< HEAD
     const fileDecorations = tabsState.fileDecorations.filter((fileDecoration: fileDecoration) => {
       if(`${fileDecoration.workspace.name}/${fileDecoration.path}` === tab.name) return true
-=======
-    const fileDecoration = tabsState.fileDecorations.find((fileDecoration: fileDecoration) => {
-      if (`${fileDecoration.workspace.name}/${fileDecoration.path}` === tab.name) return true
->>>>>>> d0b0263b
     })
     let classes = ''
     for(const fileDecoration of fileDecorations) {
@@ -135,12 +130,7 @@
     console.log('TABS', tabs.current)
     const index = tabs.current.findIndex((tab) => tab.name === name)
     currentIndexRef.current = index
-<<<<<<< HEAD
-    console.log('TABS', index, name)
-    dispatch({ type: 'SELECT_INDEX', payload: index, ext: getExt(name)})
-=======
     dispatch({type: 'SELECT_INDEX', payload: index, ext: getExt(name)})
->>>>>>> d0b0263b
   }
 
   const setFileDecorations = (fileStates: fileDecoration[]) => {
