--- conflicted
+++ resolved
@@ -47,11 +47,7 @@
       <div>
         <span>
           <span className="remix_ui_terminal_tx">
-<<<<<<< HEAD
-            [block:{block.toString()} txIndex:{i.toString()}]
-=======
             [block:{block.toString()} txIndex:{i ? i.toString() : '-'}]
->>>>>>> f4dec702
           </span>
           <div className="remix_ui_terminal_txItem">
             <span className="remix_ui_terminal_txItemTitle">from:</span> {from}
@@ -80,11 +76,7 @@
       <div>
         <span>
           <span className="remix_ui_terminal_tx">
-<<<<<<< HEAD
-            [block:{block.toString()} txIndex:{i.toString()}]
-=======
             [block:{block.toString()} txIndex:{i ? i.toString() : '-'}]
->>>>>>> f4dec702
           </span>
           <div className="remix_ui_terminal_txItem">
             <span className="remix_ui_terminal_txItemTitle">from:</span> {from}
