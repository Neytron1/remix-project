--- conflicted
+++ resolved
@@ -8,13 +8,8 @@
       <div className=""><FormattedMessage id='terminal.welcomeText2' defaultMessage='Your files are stored in' /> {(window as any).remixFileSystem.name}, {storage} <FormattedMessage id='terminal.used' defaultMessage='used' /></div><br />
       <div><FormattedMessage id='terminal.welcomeText3' defaultMessage='You can use this terminal to' />: </div>
       <ul className='ml-0 mr-4'>
-<<<<<<< HEAD
-        <li><FormattedMessage id='terminal.welcomeText4' defaultMessage='Check transactions details and start debugging' />.</li>
-        <li><FormattedMessage id='terminal.welcomeText5' defaultMessage='Execute JavaScript scripts' />:
-=======
-        <li key="details-and-debug" >Check transactions details and start debugging.</li>
-        <li key="run-javascript">Execute JavaScript scripts:
->>>>>>> 57391035
+        <li key="details-and-debug" ><FormattedMessage id='terminal.welcomeText4' defaultMessage='Check transactions details and start debugging' />.</li>
+        <li key="run-javascript"><FormattedMessage id='terminal.welcomeText5' defaultMessage='Execute JavaScript scripts' />:
           <br />
           <i> - <FormattedMessage id='terminal.welcomeText6' defaultMessage='Input a script directly in the command line interface' /> </i>
           <br />
