/* eslint-disable @typescript-eslint/no-unused-vars */
import React, { useState, useEffect, useReducer, useRef, SyntheticEvent, MouseEvent, useContext } from 'react' // eslint-disable-line
import { FormattedMessage, useIntl } from 'react-intl'
import {
  registerCommandAction,
  registerLogScriptRunnerAction,
  registerInfoScriptRunnerAction,
  registerErrorScriptRunnerAction,
  registerWarnScriptRunnerAction,
  listenOnNetworkAction,
  initListeningOnNetwork,
} from './actions/terminalAction'
import { isBigInt } from 'web3-validator'
import { initialState, registerCommandReducer, addCommandHistoryReducer, registerScriptRunnerReducer } from './reducers/terminalReducer'
import { getKeyOf, getValueOf, Objectfilter, matched } from './utils/utils'
import { allCommands, allPrograms } from './commands' // eslint-disable-line
import TerminalWelcomeMessage from './terminalWelcome' // eslint-disable-line
import { Toaster } from '@remix-ui/toaster' // eslint-disable-line
import { ModalDialog } from '@remix-ui/modal-dialog' // eslint-disable-line
import { CustomTooltip } from '@remix-ui/helper'

import './remix-ui-terminal.css'
import vm from 'vm'
import javascriptserialize from 'javascript-serialize'
import jsbeautify from 'js-beautify'
import RenderUnKnownTransactions from './components/RenderUnknownTransactions' // eslint-disable-line
import RenderCall from './components/RenderCall' // eslint-disable-line
import RenderKnownTransactions from './components/RenderKnownTransactions' // eslint-disable-line
import parse from 'html-react-parser'
import { EMPTY_BLOCK, KNOWN_TRANSACTION, RemixUiTerminalProps, SET_ISVM, UNKNOWN_TRANSACTION } from './types/terminalTypes'
import { wrapScript } from './utils/wrapScript'
import { TerminalContext } from './context'
const _paq = (window._paq = window._paq || [])

/* eslint-disable-next-line */
export interface ClipboardEvent<T = Element> extends SyntheticEvent<T, any> {
  clipboardData: DataTransfer
}

export const RemixUiTerminal = (props: RemixUiTerminalProps) => {
  const { call, _deps, on, config, event, version } = props.plugin
  const [_cmdIndex, setCmdIndex] = useState(-1)
  const [_cmdTemp, setCmdTemp] = useState('')
  const [isOpen, setIsOpen] = useState<boolean>(true)
  const { terminalState, dispatch } = useContext(TerminalContext)
  const [cmdHistory, cmdHistoryDispatch] = useReducer(addCommandHistoryReducer, initialState)
  const [, scriptRunnerDispatch] = useReducer(registerScriptRunnerReducer, initialState)
  const [toaster, setToaster] = useState(false)
  const [toastProvider, setToastProvider] = useState({
    show: false,
    fileName: '',
  })
  const [modalState, setModalState] = useState({
    message: '',
    title: '',
    okLabel: '',
    cancelLabel: '',
    hide: true,
    cancelFn: () => {},
    handleHide: () => {},
  })

  const [isVM, setIsVM] = useState(false)
  const [paste, setPaste] = useState(false)
  const [storage, setStorage] = useState<any>(null)
  const [autoCompletState, setAutoCompleteState] = useState({
    activeSuggestion: 0,
    data: {
      _options: [],
    },
    _startingElement: 0,
    autoCompleteSelectedItem: {},
    _elementToShow: 4,
    _selectedElement: 0,
    filteredCommands: [],
    filteredPrograms: [],
    showSuggestions: false,
    text: '',
    userInput: '',
    extraCommands: [],
    commandHistoryIndex: 0,
  })

  const [showTableHash, setShowTableHash] = useState([])

  // terminal inputRef
  const inputEl = useRef(null)
  const messagesEndRef = useRef(null)
  const typeWriterIndexes = useRef([])

  // terminal draggable
  const panelRef = useRef(null)
  const terminalMenu = useRef(null)

  const intl = useIntl()

  const scrollToBottom = () => {
    messagesEndRef.current && messagesEndRef.current.scrollIntoView({ behavior: 'smooth' })
  }

  useEffect(() => {
    props.plugin.on('network', 'providerChanged', (provider) => {
      dispatch({ type: SET_ISVM, payload: provider.startsWith('vm-') })
    })

    props.onReady({
      logHtml: (html) => {
        scriptRunnerDispatch({
          type: 'html',
          payload: {
            message: [html ? (html.innerText ? html.innerText : html) : null],
          },
        })
      },

      log: (message) => {
        if (typeof message === 'string') {
          message = {
            value: message,
            type: 'log',
          }
        }
        scriptRunnerDispatch({
          type: message.type ? message.type : 'log',
          payload: { message: [message.value] },
        })
      },
    })
  }, [])

  // events
  useEffect(() => {
    initListeningOnNetwork(props.plugin, scriptRunnerDispatch)
    registerLogScriptRunnerAction(on, 'log', terminalState.commands, scriptRunnerDispatch)
    registerInfoScriptRunnerAction(on, 'info', terminalState.commands, scriptRunnerDispatch)
    registerWarnScriptRunnerAction(on, 'warn', terminalState.commands, scriptRunnerDispatch)
    registerErrorScriptRunnerAction(on, 'error', terminalState.commands, scriptRunnerDispatch)
    registerCommandAction('html', _blocksRenderer('html'), { activate: true }, dispatch)
    registerCommandAction('log', _blocksRenderer('log'), { activate: true }, dispatch)
    registerCommandAction('info', _blocksRenderer('info'), { activate: true }, dispatch)
    registerCommandAction('warn', _blocksRenderer('warn'), { activate: true }, dispatch)
    registerCommandAction('error', _blocksRenderer('error'), { activate: true }, dispatch)

    registerCommandAction(
      'script',
      function execute(args, scopedCommands) {
        const script = String(args[0])
        _shell(script, scopedCommands, function (error, output) {
          if (error) scriptRunnerDispatch({ type: 'error', payload: { message: error } })
          if (output) scriptRunnerDispatch({ type: 'script', payload: { message: '5' } })
        })
      },
      { activate: true },
      dispatch
    )
  }, [autoCompletState.text])

  useEffect(() => {
    scrollToBottom()
  }, [terminalState.journalBlocks.length, toaster])

  function execute(file, cb) {
    function _execute(content, cb) {
      if (!content) {
        setToaster(true)
        if (cb) cb()
        return
      }
      terminalState.commands.script(content)
    }

    if (typeof file === 'undefined') {
      const content = _deps.editor.currentContent()
      _execute(content, cb)
      return
    }

    const provider = _deps.fileManager.fileProviderOf(file)
    console.log({ provider })

    if (!provider) {
      // toolTip(`provider for path ${file} not found`)
      setToastProvider({ show: true, fileName: file })
      if (cb) cb()
      return
    }
    provider.get(file, (error, content) => {
      console.log({ content })
      if (error) {
        // toolTip(error)
        // TODO: pop up
        if (cb) cb()
        return
      }

      _execute(content, cb)
    })
  }

  function loadgist(id, cb) {
    props.plugin.call('gistHandler', 'load', id)
    if (cb) cb()
  }

  const _shell = async (script, scopedCommands, done) => {
    // default shell
    if (script.indexOf('remix:') === 0) {
      return done(null, intl.formatMessage({id: 'terminal.text1'}))
    }
    if (script.indexOf('remix.') === 0) {
      // we keep the old feature. This will basically only be called when the command is querying the "remix" object.
      // for all the other case, we use the Code Executor plugin
      const context = {
        remix: {
          exeCurrent: (script: any) => {
            return execute(undefined, script)
          },
          loadgist: (id: any) => {
            return loadgist(id, () => {})
          },
          execute: (fileName, callback) => {
            return execute(fileName, callback)
          },
        },
      }
      try {
        const cmds = vm.createContext(context)
        const result = vm.runInContext(script, cmds) // eslint-disable-line
        console.log({ result })
        return done(null, result)
      } catch (error) {
        return done(error.message)
      }
    }
    try {
      if (script.trim().startsWith('git')) {
        // await this.call('git', 'execute', script) code might be used in the future
      } else if (script.trim().startsWith('gpt')) {
        call('terminal', 'log',{ type: 'warn', value: `> ${script}` })
        await call('openaigpt', 'message', script)
        _paq.push(['trackEvent', 'ai', 'openai', 'askFromTerminal'])
      } else {
        await call('scriptRunner', 'execute', script)
      }
      done()
    } catch (error) {
      done(error.message || error)
    }
  }

  const focusinput = () => {
    inputEl.current.focus()
  }

  const handleKeyDown = (event) => {
    const suggestionCount = autoCompletState.activeSuggestion
    if (autoCompletState.userInput !== '' && (event.which === 27 || event.which === 8 || event.which === 46)) {
      // backspace or any key that should remove the autocompletion
      setAutoCompleteState((prevState) => ({
        ...prevState,
        showSuggestions: false,
      }))
    }
    if (autoCompletState.showSuggestions && (event.which === 13 || event.which === 9)) {
      if (autoCompletState.userInput.length === 1) {
        setAutoCompleteState((prevState) => ({
          ...prevState,
          activeSuggestion: 0,
          showSuggestions: false,
          userInput: Object.keys(autoCompletState.data._options[0]).toString(),
        }))
      } else {
        if (autoCompletState.showSuggestions && (event.which === 13 || event.which === 9)) {
          setAutoCompleteState((prevState) => ({
            ...prevState,
            activeSuggestion: 0,
            showSuggestions: false,
            userInput: autoCompletState.data._options[autoCompletState.activeSuggestion]
              ? Object.keys(autoCompletState.data._options[autoCompletState.activeSuggestion]).toString()
              : inputEl.current.value,
          }))
        } else {
          setAutoCompleteState((prevState) => ({
            ...prevState,
            activeSuggestion: 0,
            showSuggestions: false,
            userInput: autoCompletState.data._options.length === 1 ? Object.keys(autoCompletState.data._options[0]).toString() : inputEl.current.value,
          }))
        }
      }
    }
    if (event.which === 13 && !autoCompletState.showSuggestions) {
      if (event.ctrlKey) {
        // <ctrl+enter>
        // on enter, append the value in the cli input to the journal
        inputEl.current.focus()
      } else {
        // <enter>
        event.preventDefault()
        setCmdIndex(-1)
        setCmdTemp('')
        const script = autoCompletState.userInput.trim() // inputEl.current.innerText.trim()
        if (script.length) {
          cmdHistoryDispatch({ type: 'cmdHistory', payload: { script } })
          terminalState.commands.script(wrapScript(script))
        }
        setAutoCompleteState((prevState) => ({ ...prevState, userInput: '' }))
        inputEl.current.innerText = ''
        inputEl.current.focus()
        setAutoCompleteState((prevState) => ({
          ...prevState,
          showSuggestions: false,
        }))
      }
    } else if (terminalState._commandHistory.length && event.which === 38 && !autoCompletState.showSuggestions && autoCompletState.userInput === '') {
      event.preventDefault()
      setAutoCompleteState((prevState) => ({
        ...prevState,
        userInput: terminalState._commandHistory[0],
      }))
    } else if (event.which === 38 && autoCompletState.showSuggestions) {
      event.preventDefault()
      if (autoCompletState.activeSuggestion === 0) {
        return
      }
      setAutoCompleteState((prevState) => ({
        ...prevState,
        activeSuggestion: suggestionCount - 1,
        userInput: Object.keys(autoCompletState.data._options[autoCompletState.activeSuggestion]).toString(),
      }))
    } else if (event.which === 38 && !autoCompletState.showSuggestions) {
      // <arrowUp>
      if (cmdHistory.length - 1 > _cmdIndex) {
        setCmdIndex((prevState) => prevState++)
      }
      inputEl.current.innerText = cmdHistory[_cmdIndex]
      inputEl.current.focus()
    } else if (event.which === 40 && autoCompletState.showSuggestions) {
      event.preventDefault()
      if (autoCompletState.activeSuggestion + 1 === autoCompletState.data._options.length) {
        return
      }
      setAutoCompleteState((prevState) => ({
        ...prevState,
        activeSuggestion: suggestionCount + 1,
        userInput: Object.keys(autoCompletState.data._options[autoCompletState.activeSuggestion + 1]).toString(),
      }))
    } else if (event.which === 40 && !autoCompletState.showSuggestions) {
      if (_cmdIndex > -1) {
        setCmdIndex((prevState) => prevState--)
      }
      inputEl.current.innerText = _cmdIndex >= 0 ? cmdHistory[_cmdIndex] : _cmdTemp
      inputEl.current.focus()
    } else {
      setCmdTemp(inputEl.current.innerText)
    }
  }

  /* block contents that gets rendered from scriptRunner */

  const _blocksRenderer = (mode) => {
    if (mode === 'html') {
      return function logger(args) {
        if (args.length) {
          return args[0]
        }
      }
    }
    mode = {
      log: 'text-log',
      info: 'text-log',
      warn: 'text-warning',
      error: 'text-danger',
    }[mode] // defaults

    if (mode) {
      const filterUndefined = (el) => el !== undefined && el !== null
      return function logger(args) {
        const types = args.filter(filterUndefined).map((type) => type)
        const values = javascriptserialize.apply(null, args.filter(filterUndefined)).map(function (val, idx) {
          // eslint-disable-line
          if (typeof args[idx] === 'string') {
            const el = document.createElement('div')
            el.innerHTML = args[idx].replace(/(\r\n|\n|\r)/gm, '<br>')
            val = el.children.length === 0 ? el.firstChild : el
          }
          if (types[idx] === 'element') val = jsbeautify.html(val)
          return val
        })
        if (values.length) {
          return values
        }
      }
    } else {
      throw new Error('mode is not supported')
    }
  }

  useEffect(() => {
    if(terminalState.clearConsole){
      typeWriterIndexes.current = []
      inputEl.current.focus()
    }
  },[terminalState.clearConsole])

  /* end of block content that gets rendered from script Runner */

  /* start of autoComplete */

  const onChange = (event: any) => {
    event.preventDefault()
    const inputString = event.target.value
    if (matched(allPrograms, inputString) || inputString.includes('.')) {
      if (paste) {
        setPaste(false)
        setAutoCompleteState((prevState) => ({
          ...prevState,
          showSuggestions: false,
          userInput: inputString,
        }))
      } else {
        setAutoCompleteState((prevState) => ({
          ...prevState,
          showSuggestions: true,
          userInput: inputString,
        }))
      }
      const textList = inputString.split('.')
      if (textList.length === 1) {
        setAutoCompleteState((prevState) => ({
          ...prevState,
          data: { _options: [] },
        }))
        const result = Objectfilter(allPrograms, autoCompletState.userInput)
        setAutoCompleteState((prevState) => ({
          ...prevState,
          data: { _options: result },
        }))
      } else {
        setAutoCompleteState((prevState) => ({
          ...prevState,
          data: { _options: [] },
        }))
        const result = Objectfilter(allCommands, autoCompletState.userInput)
        setAutoCompleteState((prevState) => ({
          ...prevState,
          data: { _options: result },
        }))
      }
    } else {
      setAutoCompleteState((prevState) => ({
        ...prevState,
        showSuggestions: false,
        userInput: inputString,
      }))
    }
  }

  const handleClickSelect = (item: string) => {
    const result: string = (getKeyOf(item) as string) || (getValueOf(item) as string)
    setAutoCompleteState((prevState) => ({
      ...prevState,
      showSuggestions: false,
      userInput: result,
    }))
    inputEl.current.focus()
  }

  const handleSelect = (event) => {
    const suggestionCount = autoCompletState.activeSuggestion
    if (event.keyCode === 38) {
      if (autoCompletState.activeSuggestion === 0) {
        return
      }
      setAutoCompleteState((prevState) => ({
        ...prevState,
        activeSuggestion: suggestionCount - 1,
      }))
    } else if (event.keyCode === 40) {
      if (autoCompletState.activeSuggestion - 1 === autoCompletState.data._options.length) {
        return
      }
      setAutoCompleteState((prevState) => ({
        ...prevState,
        activeSuggestion: suggestionCount + 1,
      }))
    }
  }

  const modal = (title: string, message: string, okLabel: string, hide: boolean, okFn: () => void, cancelLabel?: string, cancelFn?: () => void) => {
    setModalState((prevState) => ({
      ...prevState,
      title,
      message,
      okLabel,
      okFn,
      cancelLabel,
      cancelFn,
      hide,
    }))
  }

  const handleHideModal = () => {
    setModalState((prevState) => ({ ...prevState, hide: true }))
  }

  const txDetails = (event, tx) => {
    if (showTableHash.includes(tx.hash)) {
      const index = showTableHash.indexOf(tx.hash)
      if (index > -1) {
        setShowTableHash((prevState) => prevState.filter((x) => x !== tx.hash))
      }
    } else {
      setShowTableHash((prevState) => [...prevState, tx.hash])
    }
    scrollToBottom()
  }

  const handleAutoComplete = () => (
    <div
      className="remix_ui_terminal_popup bg-light ml-4 p-2 position-absolute text-left "
      style={{
        display:
          autoCompletState.showSuggestions && autoCompletState.userInput !== '' && autoCompletState.userInput.length > 0 && autoCompletState.data._options.length > 0
            ? 'block'
            : 'none',
      }}
    >
      <div>
        {autoCompletState.data._options.map((item, index) => {
          return (
            <div
              key={index}
              data-id="autoCompletePopUpAutoCompleteItem"
              className={`remix_ui_terminal_autoCompleteItem item ${autoCompletState.data._options[autoCompletState.activeSuggestion] === item ? 'border border-primary ' : ''}`}
              onKeyDown={handleSelect}
              onClick={() => handleClickSelect(item)}
            >
              <div>{getKeyOf(item)}</div>
              <div>
                <>{getValueOf(item)}</>
              </div>
            </div>
          )
        })}
      </div>
    </div>
  )
  /* end of autoComplete */

  const handlePaste = () => {
    setPaste(true)
    setAutoCompleteState((prevState) => ({
      ...prevState,
      activeSuggestion: 0,
      showSuggestions: false,
    }))
  }

  useEffect(() => {
    ;(async () => {
      const storage = await props.plugin.call('storage', 'formatString', await props.plugin.call('storage', 'getStorage'))
      setStorage(storage)
    })()

    props.plugin.on('layout', 'change', (panels) => {
      setIsOpen(!panels.terminal.minimized)
    })

    return () => {
      props.plugin.off('layout', 'change')
    }
  }, [])

  const classNameBlock = 'remix_ui_terminal_block px-4 py-1 text-break'

<<<<<<< HEAD

=======
>>>>>>> ffbd4743
  const replacer = (key, value) => {
    if (isBigInt(value)) value = value.toString()
    if (typeof value === 'function') value = value.toString()
    return value
  }

  const includeSearch = (x, searchInput) => {
    try {
      const value = JSON.stringify(x, replacer)
      return value.indexOf(searchInput) !== -1 || value.indexOf(searchInput.toLowerCase()) !== -1
    } catch (e) {
      console.error(e)
      return true
    }    
  }

  return (
<<<<<<< HEAD
    ( props.visible &&
      <div style={{ flexGrow: 1 }} className="remix_ui_terminal_panel h-100" ref={panelRef}>
=======
    ( !props.visible? <></>: 
      <div style={{ flexGrow: 1 }} className="remix_ui_terminal_panel" ref={panelRef}>
        <div className="remix_ui_terminal_bar d-flex">
          <div className="remix_ui_terminal_menu d-flex w-100 align-items-center position-relative border-top border-dark bg-light" ref={terminalMenu} data-id="terminalToggleMenu">
            <CustomTooltip
              placement="top"
              tooltipId="terminalToggle"
              tooltipClasses="text-nowrap"
              tooltipText={isOpen ? <FormattedMessage id="terminal.hideTerminal" /> : <FormattedMessage id="terminal.showTerminal" />}
            >
              <i
                className={`mx-2 remix_ui_terminal_toggleTerminal fas ${isOpen ? 'fa-angle-double-down' : 'fa-angle-double-up'}`}
                data-id="terminalToggleIcon"
                onClick={handleToggleTerminal}
              ></i>
            </CustomTooltip>
            <div className="mx-2 remix_ui_terminal_console" id="clearConsole" data-id="terminalClearConsole" onClick={handleClearConsole}>
              <CustomTooltip placement="top" tooltipId="terminalClear" tooltipClasses="text-nowrap" tooltipText={<FormattedMessage id="terminal.clearConsole" />}>
                <i className="fas fa-ban" aria-hidden="true"></i>
              </CustomTooltip>
            </div>
            <CustomTooltip placement="top" tooltipId="terminalClear" tooltipClasses="text-nowrap" tooltipText={<FormattedMessage id="terminal.pendingTransactions" />}>
              <div className="mx-2">0</div>
            </CustomTooltip>
            <CustomTooltip
              placement="top"
              tooltipId="terminalClear"
              tooltipClasses="text-nowrap"
              tooltipText={intl.formatMessage({ id: isVM ? 'terminal.listenVM' : 'terminal.listenTitle'})}
            >
              <div className="h-80 mx-3 align-items-center remix_ui_terminal_listenOnNetwork custom-control custom-checkbox">
                <CustomTooltip placement="top" tooltipId="terminalClear" tooltipClasses="text-nowrap" tooltipText={intl.formatMessage({ id: 'terminal.listenTitle' })}>
                  <input
                    className="custom-control-input"
                    id="listenNetworkCheck"
                    onChange={listenOnNetwork}
                    type="checkbox"
                    disabled={isVM}
                  />
                </CustomTooltip>
                <label
                  className="form-check-label custom-control-label text-nowrap"
                  style={{ paddingTop: '0.125rem' }}
                  htmlFor="listenNetworkCheck"
                  data-id="listenNetworkCheckInput"
                >
                  <FormattedMessage id="terminal.listen" />
                </label>
              </div>
            </CustomTooltip>
            <div className="remix_ui_terminal_search d-flex align-items-center h-100">
              <i className="remix_ui_terminal_searchIcon d-flex align-items-center justify-content-center fas fa-search bg-light" aria-hidden="true"></i>
              <input
                onChange={(event) => setSearchInput(event.target.value.trim())}
                type="text"
                className="remix_ui_terminal_filter border form-control"
                id="searchInput"
                placeholder={intl.formatMessage({ id: 'terminal.search' })}
                data-id="terminalInputSearchTerminal"
              />
            </div>
          </div>
        </div>
>>>>>>> ffbd4743
        <div tabIndex={-1} className="remix_ui_terminal_container d-flex h-100 m-0 flex-column" data-id="terminalContainer">
          {handleAutoComplete()}
          <div className="position-relative d-flex flex-column-reverse h-100">
            <div id="journal" className="remix_ui_terminal_journal d-flex flex-column pt-3 pb-4 px-2 mx-2 mr-0" data-id="terminalJournal">
              {!terminalState.clearConsole && <TerminalWelcomeMessage storage={storage} packageJson={version} />}
              {terminalState.journalBlocks &&
              terminalState.journalBlocks.map((x, index) => {
                if (x.name === EMPTY_BLOCK) {
                  return (
                    <div className={classNameBlock} data-id="block" key={index}>
                      <span className="remix_ui_terminal_tx">
                        <div className="remix_ui_terminal_txItem">
                          [<span className="remix_ui_terminal_txItemTitle">block:{x.message} - </span> 0 {'transactions'} ]
                        </div>
                      </span>
                    </div>
                  )
                } else if (x.name === UNKNOWN_TRANSACTION) {
                  return x.message
<<<<<<< HEAD
                    .filter((x) => includeSearch(x, terminalState.searchInput))
=======
                    .filter((x) => includeSearch(x, searchInput))
>>>>>>> ffbd4743
                    .map((trans) => {
                      return (
                        <div className={classNameBlock} data-id={`block_tx${trans.tx.hash}`} key={index}>
                          {' '}
                          {
                            <RenderUnKnownTransactions
                              tx={trans.tx}
                              receipt={trans.receipt}
                              index={index}
                              plugin={props.plugin}
                              showTableHash={showTableHash}
                              txDetails={txDetails}
                              modal={modal}
                              provider={x.provider}
                            />
                          }
                        </div>
                      )
                    })
                } else if (x.name === KNOWN_TRANSACTION) {
                  return x.message
<<<<<<< HEAD
                    .filter((x) => includeSearch(x, terminalState.searchInput))
                    .map((trans) => {
                    return (
                      <div className={classNameBlock} data-id={`block_tx${trans.tx.hash}`} key={index}>
                        {trans.tx.isCall ? (
                          <RenderCall
                            tx={trans.tx}
                            resolvedData={trans.resolvedData}
                            logs={trans.logs}
                            index={index}
                            plugin={props.plugin}
                            showTableHash={showTableHash}
                            txDetails={txDetails}
                            modal={modal}
                          />
                        ) : (
                          <RenderKnownTransactions
                            tx={trans.tx}
                            receipt={trans.receipt}
                            resolvedData={trans.resolvedData}
                            logs={trans.logs}
                            index={index}
                            plugin={props.plugin}
                            showTableHash={showTableHash}
                            txDetails={txDetails}
                            modal={modal}
                            provider={x.provider}
                          />
                        )}
                      </div>
                    )
                  })
                } else if (Array.isArray(x.message)) {
                  if (terminalState.searchInput !== '') return []
=======
                    .filter((x) => includeSearch(x, searchInput))
                    .map((trans) => {
                      return (
                        <div className={classNameBlock} data-id={`block_tx${trans.tx.hash}`} key={index}>
                          {trans.tx.isCall ? (
                            <RenderCall
                              tx={trans.tx}
                              resolvedData={trans.resolvedData}
                              logs={trans.logs}
                              index={index}
                              plugin={props.plugin}
                              showTableHash={showTableHash}
                              txDetails={txDetails}
                              modal={modal}
                            />
                          ) : (
                            <RenderKnownTransactions
                              tx={trans.tx}
                              receipt={trans.receipt}
                              resolvedData={trans.resolvedData}
                              logs={trans.logs}
                              index={index}
                              plugin={props.plugin}
                              showTableHash={showTableHash}
                              txDetails={txDetails}
                              modal={modal}
                              provider={x.provider}
                            />
                          )}
                        </div>
                      )
                    })
                } else if (Array.isArray(x.message)) {
                  if (searchInput !== '') return []
>>>>>>> ffbd4743
                  return x.message.map((msg, i) => {
                    // strictly check condition on 0, false, except undefined, NaN.
                    // if you type `undefined`, terminal automatically throws error, it's error message: "undefined" is not valid JSON
                    // if you type `NaN`, terminal would give `null`
                    if (msg === false || msg === 0) msg = msg.toString()
                    else if (!msg) msg = 'null'
                    if (React.isValidElement(msg)) {
                      return (
                        <div className="px-4 block" data-id="block" key={i}>
                          <span className={x.style}>{msg}</span>
                        </div>
                      )
                    } else if (typeof msg === 'object') {
                      if (msg.value && isHtml(msg.value)) {
                        return (
                          <div className={classNameBlock} data-id="block" key={i}>
                            <span className={x.style}>{parse(msg.value)} </span>
                          </div>
                        )
                      }
                      let stringified
                      try {
                        stringified = JSON.stringify(msg)
                      } catch (e) {
                        console.error(e)
                        stringified = '< value not displayable >'
                      }
                      return (
                        <div className={classNameBlock} data-id="block" key={i}>
                          <span className={x.style}>{stringified} </span>
                        </div>
                      )
                    } else {
                      // typeWriterIndexes: we don't want to rerender using typewriter when the react component updates
                      if (x.typewriter && !typeWriterIndexes.current.includes(index)) {
                        typeWriterIndexes.current.push(index)
                        return (
                          <div className={classNameBlock} data-id="block" key={index}>
                            <span ref={(element) => {
                              typewrite(element, msg ? msg.toString() : null, () => scrollToBottom()
                              )
                            }} className={x.style}>
                            </span>
                          </div>
                        )
                      } else {
                        return (
                          <div className={classNameBlock} data-id="block" key={i}><span className={x.style}>{msg ? msg.toString() : null}</span></div>
                        )
                      }
                    }
                  })
                } else {
                  // typeWriterIndexes: we don't want to rerender using typewriter when the react component updates
                  if (x.typewriter && !typeWriterIndexes.current.includes(index)) {
                    typeWriterIndexes.current.push(index)
                    return (
                      <div className={classNameBlock} data-id="block" key={index}> <span ref={(element) => {
                        typewrite(element, x.message, () => scrollToBottom())
                      }} className={x.style}></span></div>
                    )
                  } else {
                    if (typeof x.message !== 'function') {
                      return (
                        <div className={classNameBlock} data-id="block" key={index}> <span className={x.style}> {x.message}</span></div>
                      )
                    }
                  }
                }
              })}
              <div ref={messagesEndRef} />
            </div>
            {isOpen && (
              <div id="terminalCli" data-id="terminalCli" className="remix_ui_terminal_cli position-absolute w-100" onClick={focusinput}>
                <span className="remix_ui_terminal_prompt blink mx-1 font-weight-bold text-dark">{'>'}</span>
                <input
                  className="remix_ui_terminal_input ml-1 text-dark text-break border-0"
                  ref={inputEl}
                  spellCheck="false"
                  contentEditable="true"
                  id="terminalCliInput"
                  data-id="terminalCliInput"
                  onChange={(event) => onChange(event)}
                  onKeyDown={(event) => handleKeyDown(event)}
                  value={autoCompletState.userInput}
                  onPaste={handlePaste}
                ></input>
              </div>
            )}
          </div>
        </div>
        <ModalDialog
          id="terminal"
          title={modalState.title}
          message={modalState.message}
          hide={modalState.hide}
          okLabel={modalState.okLabel}
          cancelLabel={modalState.cancelLabel}
          cancelFn={modalState.cancelFn}
          handleHide={handleHideModal}
        />
        {toaster && <Toaster message={intl.formatMessage({id: 'terminal.toasterMsg1'})} />}
        {toastProvider.show && <Toaster message={intl.formatMessage({id: 'terminal.toasterMsg2'}, {fileName: toastProvider.fileName})} />}
      </div>
    ))
}

const typewrite = (elementsRef, message, callback) => {  
  (() => {
    let count = 0
    const id = setInterval(() => {
      if (!elementsRef) return
      count++
      elementsRef.innerText = message.substr(0, count)
      // scroll when new line ` <br>
      if (elementsRef.lastChild.tagName === `BR`) callback()
      if (message.length === count) {
        clearInterval(id)
        callback()
      }
    }, 5)
  })()
}

function isHtml (value) {
  if (!value.indexOf) return false
  return value.indexOf('<div') !== -1 || value.indexOf('<span') !== -1 || value.indexOf('<p') !== -1 || value.indexOf('<label') !== -1 || value.indexOf('<b') !== -1
}

export default RemixUiTerminal<|MERGE_RESOLUTION|>--- conflicted
+++ resolved
@@ -574,10 +574,6 @@
 
   const classNameBlock = 'remix_ui_terminal_block px-4 py-1 text-break'
 
-<<<<<<< HEAD
-
-=======
->>>>>>> ffbd4743
   const replacer = (key, value) => {
     if (isBigInt(value)) value = value.toString()
     if (typeof value === 'function') value = value.toString()
@@ -595,74 +591,8 @@
   }
 
   return (
-<<<<<<< HEAD
     ( props.visible &&
       <div style={{ flexGrow: 1 }} className="remix_ui_terminal_panel h-100" ref={panelRef}>
-=======
-    ( !props.visible? <></>: 
-      <div style={{ flexGrow: 1 }} className="remix_ui_terminal_panel" ref={panelRef}>
-        <div className="remix_ui_terminal_bar d-flex">
-          <div className="remix_ui_terminal_menu d-flex w-100 align-items-center position-relative border-top border-dark bg-light" ref={terminalMenu} data-id="terminalToggleMenu">
-            <CustomTooltip
-              placement="top"
-              tooltipId="terminalToggle"
-              tooltipClasses="text-nowrap"
-              tooltipText={isOpen ? <FormattedMessage id="terminal.hideTerminal" /> : <FormattedMessage id="terminal.showTerminal" />}
-            >
-              <i
-                className={`mx-2 remix_ui_terminal_toggleTerminal fas ${isOpen ? 'fa-angle-double-down' : 'fa-angle-double-up'}`}
-                data-id="terminalToggleIcon"
-                onClick={handleToggleTerminal}
-              ></i>
-            </CustomTooltip>
-            <div className="mx-2 remix_ui_terminal_console" id="clearConsole" data-id="terminalClearConsole" onClick={handleClearConsole}>
-              <CustomTooltip placement="top" tooltipId="terminalClear" tooltipClasses="text-nowrap" tooltipText={<FormattedMessage id="terminal.clearConsole" />}>
-                <i className="fas fa-ban" aria-hidden="true"></i>
-              </CustomTooltip>
-            </div>
-            <CustomTooltip placement="top" tooltipId="terminalClear" tooltipClasses="text-nowrap" tooltipText={<FormattedMessage id="terminal.pendingTransactions" />}>
-              <div className="mx-2">0</div>
-            </CustomTooltip>
-            <CustomTooltip
-              placement="top"
-              tooltipId="terminalClear"
-              tooltipClasses="text-nowrap"
-              tooltipText={intl.formatMessage({ id: isVM ? 'terminal.listenVM' : 'terminal.listenTitle'})}
-            >
-              <div className="h-80 mx-3 align-items-center remix_ui_terminal_listenOnNetwork custom-control custom-checkbox">
-                <CustomTooltip placement="top" tooltipId="terminalClear" tooltipClasses="text-nowrap" tooltipText={intl.formatMessage({ id: 'terminal.listenTitle' })}>
-                  <input
-                    className="custom-control-input"
-                    id="listenNetworkCheck"
-                    onChange={listenOnNetwork}
-                    type="checkbox"
-                    disabled={isVM}
-                  />
-                </CustomTooltip>
-                <label
-                  className="form-check-label custom-control-label text-nowrap"
-                  style={{ paddingTop: '0.125rem' }}
-                  htmlFor="listenNetworkCheck"
-                  data-id="listenNetworkCheckInput"
-                >
-                  <FormattedMessage id="terminal.listen" />
-                </label>
-              </div>
-            </CustomTooltip>
-            <div className="remix_ui_terminal_search d-flex align-items-center h-100">
-              <i className="remix_ui_terminal_searchIcon d-flex align-items-center justify-content-center fas fa-search bg-light" aria-hidden="true"></i>
-              <input
-                onChange={(event) => setSearchInput(event.target.value.trim())}
-                type="text"
-                className="remix_ui_terminal_filter border form-control"
-                id="searchInput"
-                placeholder={intl.formatMessage({ id: 'terminal.search' })}
-                data-id="terminalInputSearchTerminal"
-              />
-            </div>
-          </div>
-        </div>
->>>>>>> ffbd4743
         <div tabIndex={-1} className="remix_ui_terminal_container d-flex h-100 m-0 flex-column" data-id="terminalContainer">
           {handleAutoComplete()}
           <div className="position-relative d-flex flex-column-reverse h-100">
@@ -682,11 +612,7 @@
                   )
                 } else if (x.name === UNKNOWN_TRANSACTION) {
                   return x.message
-<<<<<<< HEAD
                     .filter((x) => includeSearch(x, terminalState.searchInput))
-=======
-                    .filter((x) => includeSearch(x, searchInput))
->>>>>>> ffbd4743
                     .map((trans) => {
                       return (
                         <div className={classNameBlock} data-id={`block_tx${trans.tx.hash}`} key={index}>
@@ -708,7 +634,6 @@
                     })
                 } else if (x.name === KNOWN_TRANSACTION) {
                   return x.message
-<<<<<<< HEAD
                     .filter((x) => includeSearch(x, terminalState.searchInput))
                     .map((trans) => {
                     return (
@@ -743,42 +668,6 @@
                   })
                 } else if (Array.isArray(x.message)) {
                   if (terminalState.searchInput !== '') return []
-=======
-                    .filter((x) => includeSearch(x, searchInput))
-                    .map((trans) => {
-                      return (
-                        <div className={classNameBlock} data-id={`block_tx${trans.tx.hash}`} key={index}>
-                          {trans.tx.isCall ? (
-                            <RenderCall
-                              tx={trans.tx}
-                              resolvedData={trans.resolvedData}
-                              logs={trans.logs}
-                              index={index}
-                              plugin={props.plugin}
-                              showTableHash={showTableHash}
-                              txDetails={txDetails}
-                              modal={modal}
-                            />
-                          ) : (
-                            <RenderKnownTransactions
-                              tx={trans.tx}
-                              receipt={trans.receipt}
-                              resolvedData={trans.resolvedData}
-                              logs={trans.logs}
-                              index={index}
-                              plugin={props.plugin}
-                              showTableHash={showTableHash}
-                              txDetails={txDetails}
-                              modal={modal}
-                              provider={x.provider}
-                            />
-                          )}
-                        </div>
-                      )
-                    })
-                } else if (Array.isArray(x.message)) {
-                  if (searchInput !== '') return []
->>>>>>> ffbd4743
                   return x.message.map((msg, i) => {
                     // strictly check condition on 0, false, except undefined, NaN.
                     // if you type `undefined`, terminal automatically throws error, it's error message: "undefined" is not valid JSON
