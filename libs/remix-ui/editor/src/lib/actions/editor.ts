--- conflicted
+++ resolved
@@ -28,8 +28,11 @@
       model = monaco.editor.createModel(value, language, monaco.Uri.parse(uri))
     } catch (e) {
 
+      }
+      models[uri].model = model
+      model.onDidChangeContent(() => action.payload.events.onDidChangeContent(uri))
+      return models
     }
-<<<<<<< HEAD
     case 'DISPOSE_MODEL': {
       const uri = action.payload.uri
       const model = models[uri]?.model
@@ -86,75 +89,19 @@
       if (!editor) return models
       editor.focus()
       return models
-=======
-    models[uri].model = model
-    model.onDidChangeContent(() => action.payload.events.onDidChangeContent(uri))
-    return models
-  }
-  case 'DISPOSE_MODEL': {
-    const uri = action.payload.uri
-    const model = models[uri]?.model
-    if (model) model.dispose()
-    delete models[uri]
-    return models
-  }
-  case 'SET_VALUE': {
-    if (!editor) return models
-    const uri = action.payload.uri
-    const value = action.payload.value
-    const model = models[uri]?.model
-    if (model) {
-      model.setValue(value)
->>>>>>> d0b0263b
     }
-    return models
-  }
-  case 'REVEAL_LINE': {
-    if (!editor) return models
-    const line = action.payload.line
-    const column = action.payload.column
-    editor.revealLine(line)
-    editor.setPosition({ column, lineNumber: line })
-    return models
-  }
-  case 'REVEAL_RANGE': {
-    if (!editor) return models
-    const range: monacoTypes.IRange = {
-      startLineNumber: action.payload.startLineNumber + 1,
-      startColumn: action.payload.startColumn,
-      endLineNumber: action.payload.endLineNumber + 1,
-      endColumn: action.payload.endColumn
+    case 'SET_FONTSIZE': {
+      if (!editor) return models
+      const size = action.payload.size
+      editor.updateOptions({ fontSize: size })
+      return models
     }
-    // reset to start of line
-    if (action.payload.startColumn < 100) {
-      editor.revealRange({
-        startLineNumber: range.startLineNumber,
-        startColumn: 1,
-        endLineNumber: range.endLineNumber,
-        endColumn: 1
-      })
-    } else {
-      editor.revealRangeInCenter(range)
+    case 'SET_WORDWRAP': {
+      if (!editor) return models
+      const wrap = action.payload.wrap
+      editor.updateOptions({ wordWrap: wrap ? 'on' : 'off' })
+      return models
     }
-    return models
-  }
-  case 'FOCUS': {
-    if (!editor) return models
-    editor.focus()
-    return models
-  }
-  case 'SET_FONTSIZE': {
-    if (!editor) return models
-    const size = action.payload.size
-    editor.updateOptions({ fontSize: size })
-    return models
-  }
-  case 'SET_WORDWRAP': {
-    if (!editor) return models
-    const wrap = action.payload.wrap
-    editor.updateOptions({ wordWrap: wrap ? 'on' : 'off' })
-    return models
-  }
   }
 }
 
