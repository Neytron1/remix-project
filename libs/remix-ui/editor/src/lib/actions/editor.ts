<<<<<<< HEAD
import { Monaco } from "@monaco-editor/react";
import { commitChange } from "@remix-ui/git";
import { editor, IRange } from "monaco-editor";
=======
>>>>>>> 6f57f0f2

import { monacoTypes } from '@remix-ui/editor';
export interface Action {
  type: string;
  payload: Record<string, any>
  monaco: Monaco,
  editor: any
}

export const initialState = {}

export const reducerActions = (models = initialState, action: Action) => {
  const monaco = action.monaco
  const editor = action.editor
  switch (action.type) {
    case 'ADD_MODEL': {
      console.log("ADD MODEL", action)
      if (!editor) return models
      const uri = action.payload.uri
      const value = action.payload.value
      const language = action.payload.language
      const readOnly = action.payload.readOnly
      if (models[uri]) return models // already existing
      models[uri] = { language, uri, readOnly }
      let model: editor.ITextModel
      try {
        model = monaco.editor.createModel(value, language, monaco.Uri.parse(uri))
      } catch (e) {

      }
      models[uri].model = model
      model.onDidChangeContent(() => action.payload.events.onDidChangeContent(uri))
      return models
    }
    case 'DISPOSE_MODEL': {
      const uri = action.payload.uri
      const model = models[uri]?.model
      if (model) model.dispose()
      delete models[uri]
      return models
    }

    case 'ADD_DIFF': {
      if (!editor) return models
      return models
    }

    case 'SET_VALUE': {
      if (!editor) return models
      const uri = action.payload.uri
      const value = action.payload.value
      const model = models[uri]?.model
      if (model) {
        model.setValue(value)
      }
      return models
    }
    case 'REVEAL_LINE': {
      if (!editor) return models
      const line = action.payload.line
      const column = action.payload.column
      editor.revealLine(line)
      editor.setPosition({ column, lineNumber: line })
      return models
    }
    case 'REVEAL_RANGE': {
      if (!editor) return models
      const range: monacoTypes.IRange = {
        startLineNumber: action.payload.startLineNumber + 1,
        startColumn: action.payload.startColumn,
        endLineNumber: action.payload.endLineNumber + 1,
        endColumn: action.payload.endColumn
      }
      // reset to start of line
      if (action.payload.startColumn < 100) {
        editor.revealRange({
          startLineNumber: range.startLineNumber,
          startColumn: 1,
          endLineNumber: range.endLineNumber,
          endColumn: 1
        })
      } else {
        editor.revealRangeInCenter(range)
      }
      return models
    }
    case 'FOCUS': {
      if (!editor) return models
      editor.focus()
      return models
    }
    case 'SET_FONTSIZE': {
      if (!editor) return models
      const size = action.payload.size
      editor.updateOptions({ fontSize: size })
      return models
    }
    case 'SET_WORDWRAP': {
      if (!editor) return models
      const wrap = action.payload.wrap
      editor.updateOptions({ wordWrap: wrap ? 'on' : 'off' })
      return models
    }
  }
}

export const reducerListener = (plugin, dispatch, monaco, editor, events) => {
  plugin.on('editor', 'addModel', (value, language, uri, readOnly) => {
    dispatch({
      type: 'ADD_MODEL',
      payload: { uri, value, language, readOnly, events },
      monaco,
      editor
    })
  })

  plugin.on('editor', 'addDiff', (value: commitChange) => {
    dispatch({
      type: 'ADD_DIFF',
      payload: { value },
      monaco,
      editor
    })
  })

  plugin.on('editor', 'disposeModel', (uri) => {
    dispatch({
      type: 'DISPOSE_MODEL',
      payload: { uri },
      monaco,
      editor
    })
  })

  plugin.on('editor', 'setValue', (uri, value) => {
    dispatch({
      type: 'SET_VALUE',
      payload: { uri, value },
      monaco,
      editor
    })
  })

  plugin.on('editor', 'revealLine', (line, column) => {
    dispatch({
      type: 'REVEAL_LINE',
      payload: { line, column },
      monaco,
      editor
    })
  })

  plugin.on('editor', 'revealRange', (startLineNumber, startColumn, endLineNumber, endColumn) => {
    dispatch({
      type: 'REVEAL_RANGE',
      payload: {
        startLineNumber,
        startColumn,
        endLineNumber,
        endColumn
      },
      monaco,
      editor
    })
  })

  plugin.on('editor', 'focus', () => {
    dispatch({
      type: 'FOCUS',
      payload: {},
      monaco,
      editor
    })
  })

  plugin.on('editor', 'setFontSize', (size) => {
    dispatch({
      type: 'SET_FONTSIZE',
      payload: { size },
      monaco,
      editor
    })
  })

  plugin.on('editor', 'setWordWrap', (wrap) => {
    dispatch({
      type: 'SET_WORDWRAP',
      payload: { wrap },
      monaco,
      editor
    })
  })
}<|MERGE_RESOLUTION|>--- conflicted
+++ resolved
@@ -1,9 +1,5 @@
-<<<<<<< HEAD
 import { Monaco } from "@monaco-editor/react";
 import { commitChange } from "@remix-ui/git";
-import { editor, IRange } from "monaco-editor";
-=======
->>>>>>> 6f57f0f2
 
 import { monacoTypes } from '@remix-ui/editor';
 export interface Action {
@@ -28,7 +24,7 @@
       const readOnly = action.payload.readOnly
       if (models[uri]) return models // already existing
       models[uri] = { language, uri, readOnly }
-      let model: editor.ITextModel
+      let model
       try {
         model = monaco.editor.createModel(value, language, monaco.Uri.parse(uri))
       } catch (e) {
