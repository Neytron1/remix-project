--- conflicted
+++ resolved
@@ -9,11 +9,7 @@
 import './remix-ui-editor.css'
 import { loadTypes } from './web-types'
 import monaco from '../types/monaco'
-<<<<<<< HEAD
 import { IMarkdownString, IPosition, MarkerSeverity } from 'monaco-editor'
-=======
-import { MarkerSeverity } from 'monaco-editor'
->>>>>>> 660af266
 
 import { RemixHoverProvider } from './providers/hoverProvider'
 import { RemixReferenceProvider } from './providers/referenceProvider'
@@ -79,10 +75,7 @@
   },
   file: string
 }
-<<<<<<< HEAD
-=======
-
->>>>>>> 660af266
+
 loader.config({ paths: { vs: 'assets/js/monaco-editor/dev/vs' } })
 
 export type DecorationsReturn = {
@@ -450,10 +443,6 @@
         allMarkersPerfile[filePath].push(markerData)
       }
     }
-<<<<<<< HEAD
-    console.log(allMarkersPerfile)
-=======
->>>>>>> 660af266
     for (const filePath in allMarkersPerfile) {
       const model = editorModelsState[filePath]?.model
       if (model) {
@@ -598,12 +587,7 @@
     }
   }
 
-<<<<<<< HEAD
-  function handleEditorWillMount(monaco: Monaco) {
-
-=======
   function handleEditorWillMount(monaco) {
->>>>>>> 660af266
     monacoRef.current = monaco
     // Register a new language
     monacoRef.current.languages.register({ id: 'remix-solidity' })
@@ -640,26 +624,7 @@
         options={{ glyphMargin: true, readOnly: true }}
         defaultValue={defaultEditorValue}
       />
-<<<<<<< HEAD
-
-=======
-      <div className="contextview">
-        <RemixUiEditorContextView
-          hide={false}
-          gotoLine={(line, column) => props.plugin.call('editor', 'gotoLine', line, column)}
-          openFile={(file) => props.plugin.call('fileManager', 'switchFile', file)}
-          getLastCompilationResult={() => { return props.plugin.call('compilerArtefacts', 'getLastCompilationResult') }}
-          offsetToLineColumn={(position, file, sources, asts) => { return props.plugin.call('offsetToLineColumnConverter', 'offsetToLineColumn', position, file, sources, asts) }}
-          getCurrentFileName={() => { return props.plugin.call('fileManager', 'file') }}
-          onContextListenerChanged={(listener) => { props.plugin.on('contextualListener', 'contextChanged', listener) }}
-          onCurrentFileChanged={(listener) => { props.plugin.on('fileManager', 'currentFileChanged', listener) }}
-          referencesOf={(node: astNode) => { return props.plugin.call('contextualListener', 'referencesOf', node) }}
-          getActiveHighlights={() => { return props.plugin.call('contextualListener', 'getActiveHighlights') }}
-          gasEstimation={(node: astNode) => { return props.plugin.call('contextualListener', 'gasEstimation', node) }}
-          declarationOf={(node: astNode) => { return props.plugin.call('contextualListener', 'declarationOf', node) }}
-        />
-      </div>
->>>>>>> 660af266
+
     </div>
   )
 }
