--- conflicted
+++ resolved
@@ -13,10 +13,6 @@
     // eslint-disable-next-line @typescript-eslint/no-unused-vars
     async provideDefinition(model: monaco.editor.ITextModel, position: monaco.Position, token: monaco.CancellationToken): Promise<monaco.languages.Definition | monaco.languages.LocationLink[]> {
         const cursorPosition = this.props.editorAPI.getCursorPosition()
-<<<<<<< HEAD
-        const jumpLocation = await this.jumpToDefinition(cursorPosition)
-        if(!jumpLocation || !jumpLocation.fileName) return []
-=======
         let jumpLocation = await this.jumpToDefinition(cursorPosition)
         if (!jumpLocation || !jumpLocation.fileName) {
             const line = model.getLineContent(position.lineNumber)
@@ -33,7 +29,6 @@
                 }
             }
         }
->>>>>>> a82c40d8
         return [{
             uri: this.monaco.Uri.parse(jumpLocation.fileName),
             range: {
