import { Monaco } from "@monaco-editor/react"
import { sourceMappingDecoder } from "@remix-project/remix-debug"
import { EditorUIProps } from "../types"
import { monacoTypes } from '@remix-ui/editor';

<<<<<<< HEAD
export class RemixReferenceProvider implements monacoTypes.languages.ReferenceProvider {
    props: EditorUIProps
    monaco: Monaco
    constructor(props: any, monaco: any) {
        this.props = props
        this.monaco = monaco
    }

    // eslint-disable-next-line @typescript-eslint/no-unused-vars
    async provideReferences(model: monacoTypes.editor.ITextModel, position: monacoTypes.Position, context: monacoTypes.languages.ReferenceContext, token: monacoTypes.CancellationToken) {
=======
export class RemixReferenceProvider implements monaco.languages.ReferenceProvider {
  props: EditorUIProps
  monaco: Monaco
  constructor(props: any, monaco: any) {
    this.props = props
    this.monaco = monaco
  }

  // eslint-disable-next-line @typescript-eslint/no-unused-vars
  async provideReferences(model: monaco.editor.ITextModel, position: monaco.Position, context: monaco.languages.ReferenceContext, token: monaco.CancellationToken) {
>>>>>>> d0b0263b

    const cursorPosition = this.props.editorAPI.getCursorPosition()
    const nodes = await this.props.plugin.call('codeParser', 'referrencesAtPosition', cursorPosition)
    const references = []
    if (nodes && nodes.length) {
      const compilationResult = await this.props.plugin.call('codeParser', 'getLastCompilationResult')
      const file = await this.props.plugin.call('fileManager', 'file')
      if (compilationResult && compilationResult.data && compilationResult.data.sources[file]) {
        for (const node of nodes) {
          const position = sourceMappingDecoder.decode(node.src)
          const fileInNode = compilationResult.getSourceName(position.file)
          let fileTarget = await this.props.plugin.call('fileManager', 'getPathFromUrl', fileInNode)
          fileTarget = fileTarget.file
          const fileContent = await this.props.plugin.call('fileManager', 'readFile', fileInNode)
          const lineColumn = await this.props.plugin.call('codeParser', 'getLineColumnOfPosition', position)

          try {
            this.props.plugin.call('editor', 'addModel', fileTarget, fileContent)
          } catch (e) {

          }
          const range = new this.monaco.Range(lineColumn.start.line + 1, lineColumn.start.column + 1, lineColumn.end.line + 1, lineColumn.end.column + 1)
          references.push({
            range,
            uri: this.monaco.Uri.parse(fileTarget)
          })
        }
      }
    }
    return references
  }
}<|MERGE_RESOLUTION|>--- conflicted
+++ resolved
@@ -3,7 +3,6 @@
 import { EditorUIProps } from "../types"
 import { monacoTypes } from '@remix-ui/editor';
 
-<<<<<<< HEAD
 export class RemixReferenceProvider implements monacoTypes.languages.ReferenceProvider {
     props: EditorUIProps
     monaco: Monaco
@@ -14,18 +13,6 @@
 
     // eslint-disable-next-line @typescript-eslint/no-unused-vars
     async provideReferences(model: monacoTypes.editor.ITextModel, position: monacoTypes.Position, context: monacoTypes.languages.ReferenceContext, token: monacoTypes.CancellationToken) {
-=======
-export class RemixReferenceProvider implements monaco.languages.ReferenceProvider {
-  props: EditorUIProps
-  monaco: Monaco
-  constructor(props: any, monaco: any) {
-    this.props = props
-    this.monaco = monaco
-  }
-
-  // eslint-disable-next-line @typescript-eslint/no-unused-vars
-  async provideReferences(model: monaco.editor.ITextModel, position: monaco.Position, context: monaco.languages.ReferenceContext, token: monaco.CancellationToken) {
->>>>>>> d0b0263b
 
     const cursorPosition = this.props.editorAPI.getCursorPosition()
     const nodes = await this.props.plugin.call('codeParser', 'referrencesAtPosition', cursorPosition)
