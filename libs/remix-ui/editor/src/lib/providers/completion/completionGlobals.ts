--- conflicted
+++ resolved
@@ -1,8 +1,3 @@
-<<<<<<< HEAD
-import { IRange } from "monaco-editor";
-import monaco from "monaco-editor"
-=======
->>>>>>> 6f57f0f2
 import path from "path";
 import { monacoTypes } from '@remix-ui/editor';
 
