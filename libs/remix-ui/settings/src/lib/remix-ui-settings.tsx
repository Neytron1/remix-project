import {ViewPlugin} from '@remixproject/engine-web'
import React, {useState, useRef, useReducer, useEffect, useCallback} from 'react' // eslint-disable-line

import {AppModal, AlertModal, ModalTypes} from '@remix-ui/app'
import {labels, textDark, textSecondary} from './constants'

<<<<<<< HEAD
enum CONSENT {
  GIVEN = 0,
  NOT_GIVEN,
  NOT_ASKED
}
let consentGivenForAI = CONSENT.NOT_ASKED
=======
>>>>>>> 26053bf3

import './remix-ui-settings.css'
import {
  generateContractMetadat,
  personal,
  copilotActivate,
  copilotMaxNewToken,
  copilotTemperature,
  textWrapEventAction,
  useMatomoAnalytics,
  saveTokenToast,
  removeTokenToast,
  saveSwarmSettingsToast,
  saveIpfsSettingsToast,
  useAutoCompletion,
  useShowGasInEditor,
  useDisplayErrors
} from './settingsAction'
import {initialState, toastInitialState, toastReducer, settingReducer} from './settingsReducer'
import {Toaster} from '@remix-ui/toaster' // eslint-disable-line
import {RemixUiThemeModule, ThemeModule} from '@remix-ui/theme-module'
import {RemixUiLocaleModule, LocaleModule} from '@remix-ui/locale-module'
import {FormattedMessage, useIntl} from 'react-intl'
import {GithubSettings} from './github-settings'
import {EtherscanSettings} from './etherscan-settings'

/* eslint-disable-next-line */
export interface RemixUiSettingsProps {
  plugin: ViewPlugin
  config: any
  editor: any
  _deps: any
  useMatomoAnalytics: boolean
  useCopilot: boolean
  themeModule: ThemeModule
  localeModule: LocaleModule
}

export const RemixUiSettings = (props: RemixUiSettingsProps) => {
  const [, dispatch] = useReducer(settingReducer, initialState)
  const [state, dispatchToast] = useReducer(toastReducer, toastInitialState)
  const [tokenValue, setTokenValue] = useState({}) // eslint-disable-line @typescript-eslint/no-unused-vars
  const [themeName] = useState('')
  const [privateBeeAddress, setPrivateBeeAddress] = useState('')
  const [postageStampId, setPostageStampId] = useState('')
  const [resetState, refresh] = useState(0)
  const [ipfsUrl, setipfsUrl] = useState('')
  const [ipfsPort, setipfsPort] = useState('')
  const [ipfsProtocol, setipfsProtocol] = useState('')
  const [ipfsProjectId, setipfsProjectId] = useState('')
  const [ipfsProjectSecret, setipfsProjectSecret] = useState('')
  const copilotDownload = useRef(null)

  const intl = useIntl()
  const initValue = () => {
    const metadataConfig = props.config.get('settings/generate-contract-metadata')
    if (metadataConfig === undefined || metadataConfig === null) generateContractMetadat(props.config, true, dispatch)

    const useAutoComplete = props.config.get('settings/auto-completion')
    if (useAutoComplete === null || useAutoComplete === undefined) useAutoCompletion(props.config, true, dispatch)

    const displayErrors = props.config.get('settings/display-errors')
    if (displayErrors === null || displayErrors === undefined) useDisplayErrors(props.config, true, dispatch)

    const useShowGas = props.config.get('settings/show-gas')
    if (useShowGas === null || useShowGas === undefined) useShowGasInEditor(props.config, true, dispatch)
  }
  useEffect(() => initValue(), [resetState, props.config])
  useEffect(() => initValue(), [])
  
  useEffect(() => {
    const token = props.config.get('settings/' + labels['gist'].key)
    if (token) {
      setTokenValue((prevState) => {
        return {...prevState, gist: token}
      })
    }

    const etherscantoken = props.config.get('settings/' + labels['etherscan'].key)
    if (etherscantoken) {
      setTokenValue((prevState) => {
        return {...prevState, etherscan: etherscantoken}
      })
    }
    const configPrivateBeeAddress = props.config.get('settings/swarm-private-bee-address')
    if (configPrivateBeeAddress) {
      setPrivateBeeAddress(configPrivateBeeAddress)
    }
    const configPostageStampId = props.config.get('settings/swarm-postage-stamp-id')
    if (configPostageStampId) {
      setPostageStampId(configPostageStampId)
    }

    const configipfsUrl = props.config.get('settings/ipfs-url')
    if (configipfsUrl) {
      setipfsUrl(configipfsUrl)
    }
    const configipfsPort = props.config.get('settings/ipfs-port')
    if (configipfsPort) {
      setipfsPort(configipfsPort)
    }
    const configipfsProtocol = props.config.get('settings/ipfs-protocol')
    if (configipfsProtocol) {
      setipfsProtocol(configipfsProtocol)
    }
    const configipfsProjectId = props.config.get('settings/ipfs-project-id')
    if (configipfsProjectId) {
      setipfsProjectId(configipfsProjectId)
    }
    const configipfsProjectSecret = props.config.get('settings/ipfs-project-secret')
    if (configipfsProjectSecret) {
      setipfsProjectSecret(configipfsProjectSecret)
    }
  }, [themeName, state.message])

  useEffect(() => {
    if (props.useMatomoAnalytics !== null) useMatomoAnalytics(props.config, props.useMatomoAnalytics, dispatch)
  }, [props.useMatomoAnalytics])  

  const onchangeGenerateContractMetadata = (event) => {
    generateContractMetadat(props.config, event.target.checked, dispatch)
  }

  const textWrapEvent = (event) => {
    textWrapEventAction(props.config, props.editor, event.target.checked, dispatch)
  }

  const onchangeCopilotActivate = () => {
<<<<<<< HEAD
    console.log("onchangeCopilotActivate ", props.useCopilot)
  const onchangeCopilotActivate = async () => {
=======
>>>>>>> 26053bf3
    if (!props.useCopilot) {
      copilotActivate(props.config, props.useCopilot, dispatch)
      props.plugin.call('copilot-suggestion', 'uninstall')
      props.plugin.call('terminal', 'log', {type: 'typewriterlog', value: `Solidity copilot deactivated` })
      return
    } 

    props.plugin.on('copilot-suggestion', 'loading', (data) => {
      props.plugin.call('terminal', 'log', {type: 'typewriterlog', value: `loading Solidity copilot: ${(data.loaded / data.total) * 100}% done.` })
    })
    const startCopilot = async () => {
      await props.plugin.call('copilot-suggestion', 'init')
      if (await props.plugin.call('copilot-suggestion', 'status')) {
        copilotActivate(props.config, true, dispatch)          
      } 
    }

    props.plugin.on('copilot-suggestion', 'ready', (data) => { 
      copilotActivate(props.config, true, dispatch)  
      props.plugin.call('terminal', 'log', {type: 'typewriterlog', value: `Solidity Copilot activated` })
    })

<<<<<<< HEAD
    if (await props.plugin.call('copilot-suggestion', 'status')) {
      copilotActivate(props.config, true, dispatch)          
    }else {
=======
    if (props.plugin.call('copilot-suggestion', 'status')) {
      copilotActivate(props.config, true, dispatch)          
    } else {
>>>>>>> 26053bf3
      startCopilot()
    }
  }

<<<<<<< HEAD
 useEffect(() => {
  if (props.useCopilot !== null) copilotActivate(props.config, props.useCopilot, dispatch)
  onchangeCopilotActivate()
}, [props.useCopilot])

=======
  useEffect(() => {
    if (props.useCopilot !== null) copilotActivate(props.config, props.useCopilot, dispatch)
    onchangeCopilotActivate()
  }, [props.useCopilot])
>>>>>>> 26053bf3

  const onchangeCopilotMaxNewToken = (event) => {
    copilotMaxNewToken(props.config, parseInt(event.target.value), dispatch)
  }

  const onchangeCopilotTemperature = (event) => {
    copilotTemperature(props.config, parseInt(event.target.value) / 100, dispatch)
  }

  const onchangePersonal = (event) => {
    personal(props.config, event.target.checked, dispatch)
  }

  const onchangeMatomoAnalytics = (event) => {
    useMatomoAnalytics(props.config, event.target.checked, dispatch)
  }

  const onchangeUseAutoComplete = (event) => {
    useAutoCompletion(props.config, event.target.checked, dispatch)
  }

  const onchangeShowGasInEditor = (event) => {
    useShowGasInEditor(props.config, event.target.checked, dispatch)
  }
  const onchangeDisplayErrors = (event) => {
    useDisplayErrors(props.config, event.target.checked, dispatch)
  }

  const getTextClass = (key) => {
    if (props.config.get(key)) {
      return textDark
    } else {
      return textSecondary
    }
  }

  const generalConfig = () => {
    const isMetadataChecked = props.config.get('settings/generate-contract-metadata') || false
    const isEditorWrapChecked = props.config.get('settings/text-wrap') || false
    const isPersonalChecked = props.config.get('settings/personal-mode') || false
    const isMatomoChecked = props.config.get('settings/matomo-analytics') || false

    const isAutoCompleteChecked = props.config.get('settings/auto-completion') || false
    const isShowGasInEditorChecked = props.config.get('settings/show-gas') || false
    const displayErrorsChecked = props.config.get('settings/display-errors') || false
    return (
      <div className="$border-top">
        <div className="d-flex justify-content-end pr-4">
          <button
            className="btn btn-sm btn-secondary ml-2"
            onClick={() => {
              try {
                if ((window as any).remixFileSystem.name === 'indexedDB') {
                  props.config.clear()
                  try {
                    localStorage.clear() // remove the whole storage
                  } catch (e) {
                    console.log(e)
                  }
                } else {
                  props.config.clear() // remove only the remix settings
                }
                refresh(resetState + 1)
              } catch (e) {
                console.log(e)
              }
            }}
          >
            <FormattedMessage id="settings.reset" />
          </button>
        </div>
        <div className="card-body pt-3 pb-2">
          <h6 className="card-title">
            <FormattedMessage id="settings.general" />
          </h6>
          <div className="mt-2 custom-control custom-checkbox mb-1">
            <input
              onChange={onchangeGenerateContractMetadata}
              id="generatecontractmetadata"
              data-id="settingsTabGenerateContractMetadata"
              type="checkbox"
              className="custom-control-input"
              name="contractMetadata"
              checked={isMetadataChecked}
            />
            <label
              className={`form-check-label custom-control-label align-middle ${getTextClass('settings/generate-contract-metadata')}`}
              data-id="settingsTabGenerateContractMetadataLabel"
              htmlFor="generatecontractmetadata"
            >
              <FormattedMessage id="settings.generateContractMetadataText" />
            </label>
          </div>
          <div className="mt-2 custom-control custom-checkbox mb-1">
            <input id="editorWrap" className="custom-control-input" type="checkbox" onChange={textWrapEvent} checked={isEditorWrapChecked} />
            <label className={`form-check-label custom-control-label align-middle ${getTextClass('settings/text-wrap')}`} htmlFor="editorWrap">
              <FormattedMessage id="settings.wordWrapText" />
            </label>
          </div>
          <div className="custom-control custom-checkbox mb-1">
            <input onChange={onchangeUseAutoComplete} id="settingsUseAutoComplete" type="checkbox" className="custom-control-input" checked={isAutoCompleteChecked} />
            <label
              className={`form-check-label custom-control-label align-middle ${getTextClass('settings/auto-completion')}`}
              data-id="settingsAutoCompleteLabel"
              htmlFor="settingsUseAutoComplete"
            >
              <span>
                <FormattedMessage id="settings.useAutoCompleteText" />
              </span>
            </label>
          </div>
          <div className="custom-control custom-checkbox mb-1">
            <input onChange={onchangeShowGasInEditor} id="settingsUseShowGas" type="checkbox" className="custom-control-input" checked={isShowGasInEditorChecked} />
            <label
              className={`form-check-label custom-control-label align-middle ${getTextClass('settings/show-gas')}`}
              data-id="settingsShowGasLabel"
              htmlFor="settingsUseShowGas"
            >
              <span>
                <FormattedMessage id="settings.useShowGasInEditorText" />
              </span>
            </label>
          </div>
          <div className="custom-control custom-checkbox mb-1">
            <input onChange={onchangeDisplayErrors} id="settingsDisplayErrors" type="checkbox" className="custom-control-input" checked={displayErrorsChecked} />
            <label
              className={`form-check-label custom-control-label align-middle ${getTextClass('settings/display-errors')}`}
              data-id="displayErrorsLabel"
              htmlFor="settingsDisplayErrors"
            >
              <span>
                <FormattedMessage id="settings.displayErrorsText" />
              </span>
            </label>
          </div>
          <div className="custom-control custom-checkbox mb-1">
            <input onChange={onchangePersonal} id="personal" type="checkbox" className="custom-control-input" checked={isPersonalChecked} />
            <label className={`form-check-label custom-control-label align-middle ${getTextClass('settings/personal-mode')}`} htmlFor="personal">
              <i className="fas fa-exclamation-triangle text-warning" aria-hidden="true"></i> <span> </span>
              <span> </span>
              <FormattedMessage id="settings.enablePersonalModeText" />
              &nbsp;
              <FormattedMessage id="settings.warnText" />
            </label>
          </div>
          <div className="custom-control custom-checkbox mb-1">
            <input onChange={onchangeMatomoAnalytics} id="settingsMatomoAnalytics" type="checkbox" className="custom-control-input" checked={isMatomoChecked} />
            <label className={`form-check-label custom-control-label align-middle ${getTextClass('settings/matomo-analytics')}`} htmlFor="settingsMatomoAnalytics">
              <span>
                <FormattedMessage id="settings.matomoAnalytics" />
              </span>
              <a href="https://medium.com/p/66ef69e14931/" target="_blank">
                {' '}
                <FormattedMessage id="settings.analyticsInRemix" />
              </a>{' '}
              <span>&</span>{' '}
              <a target="_blank" href="https://matomo.org/free-software">
                Matomo
              </a>
            </label>
          </div>
        </div>
      </div>
    )
  }

  // swarm settings
  const handleSavePrivateBeeAddress = useCallback(
    (event) => {
      setPrivateBeeAddress(event.target.value)
    },
    [privateBeeAddress]
  )

  const handleSavePostageStampId = useCallback(
    (event) => {
      setPostageStampId(event.target.value)
    },
    [postageStampId]
  )

  const saveSwarmSettings = () => {
    saveSwarmSettingsToast(props.config, dispatchToast, privateBeeAddress, postageStampId)
  }

  const swarmSettings = () => (
    <div className="border-top">
      <div className="card-body pt-3 pb-2">
        <h6 className="card-title">
          <FormattedMessage id="settings.swarm" />
        </h6>
        <div className="pt-2 pt-2 mb-0 pb-0">
          <label className="m-0">
            <FormattedMessage id="settings.privateBeeAddress" />:
          </label>
          <div className="text-secondary mb-0 h6">
            <input id="swarmprivatebeeaddress" data-id="settingsPrivateBeeAddress" className="form-control" onChange={handleSavePrivateBeeAddress} value={privateBeeAddress} />
          </div>
        </div>
        <div className="pt-2 mb-0 pb-0">
          <label className="m-0">
            <FormattedMessage id="settings.postageStampID" />:
          </label>
          <div className="text-secondary mb-0 h6">
            <input id="swarmpostagestamp" data-id="settingsPostageStampId" className="form-control" onChange={handleSavePostageStampId} value={postageStampId} />
            <div className="d-flex justify-content-end pt-2"></div>
          </div>
        </div>
        <div className="d-flex justify-content-end pt-2">
          <input
            className="btn btn-sm btn-primary ml-2"
            id="saveswarmsettings"
            data-id="settingsTabSaveSwarmSettings"
            onClick={() => saveSwarmSettings()}
            value={intl.formatMessage({id: 'settings.save'})}
            type="button"
            disabled={privateBeeAddress === ''}
          ></input>
        </div>
      </div>
    </div>
  )

  // ipfs settings

  const handleSaveIpfsProjectId = useCallback(
    (event) => {
      setipfsProjectId(event.target.value)
    },
    [ipfsProjectId]
  )

  const handleSaveIpfsSecret = useCallback(
    (event) => {
      setipfsProjectSecret(event.target.value)
    },
    [ipfsProjectSecret]
  )

  const handleSaveIpfsUrl = useCallback(
    (event) => {
      setipfsUrl(event.target.value)
    },
    [ipfsUrl]
  )

  const handleSaveIpfsPort = useCallback(
    (event) => {
      setipfsPort(event.target.value)
    },
    [ipfsPort]
  )

  const handleSaveIpfsProtocol = useCallback(
    (event) => {
      setipfsProtocol(event.target.value)
    },
    [ipfsProtocol]
  )

  const saveIpfsSettings = () => {
    saveIpfsSettingsToast(props.config, dispatchToast, ipfsUrl, ipfsProtocol, ipfsPort, ipfsProjectId, ipfsProjectSecret)
  }

  const isCopilotActivated = props.config.get('settings/copilot/suggest/activate') || false
  let copilotMaxnewToken = props.config.get('settings/copilot/suggest/max_new_tokens')
  if (!copilotMaxnewToken) {
    props.config.set('settings/copilot/suggest/max_new_tokens', 5)
    copilotMaxnewToken = 5
  }
  let copilotTemperatureValue = (props.config.get('settings/copilot/suggest/temperature')) * 100
  if (!copilotTemperatureValue) {
    props.config.set('settings/copilot/suggest/temperature', 0.9)
    copilotTemperatureValue = 0.9
  }

  //if (isCopilotActivated) props.plugin.call('copilot-suggestion', 'init')
  const copilotSettings = () => (
    <div className="border-top">
      <div className="card-body pt-3 pb-2">
        <h6 className="card-title">
          <FormattedMessage id="settings.copilot" />
        </h6>

        <div className="pt-2 mb-0">
          <div className="text-secondary mb-0 h6">
            <div>
              <div className="mb-1">
                <label className={`form-check-label align-middle ${getTextClass('settings/copilot/suggest/max_new_tokens')}`} htmlFor="copilot-activate">
                  <FormattedMessage id="settings.copilot.max_new_tokens" /> - <span>{copilotMaxnewToken}</span>
                </label>
                <input onChange={onchangeCopilotMaxNewToken} id="copilot-max-new-token" value={copilotMaxnewToken} min='1' max='150' type="range" className="custom-range" />                
              </div>
            </div>
          </div>
        </div>

        <div className="pt-2 mb-0">
          <div className="text-secondary mb-0 h6">
            <div>
              <div className="mb-1">
                <label className={`form-check-label align-middle ${getTextClass('settings/copilot/suggest/temperature')}`} htmlFor="copilot-activate">
                  <FormattedMessage id="settings.copilot.temperature" /> - <span>{copilotTemperatureValue / 100}</span>
                </label>
                <input onChange={onchangeCopilotTemperature} id="copilot-temperature" value={copilotTemperatureValue} min='0' max='100' type="range" className="custom-range" />                
              </div>
            </div>
          </div>
        </div>

      </div>
    </div>
  )

  const ipfsSettings = () => (
    <div className="border-top">
      <div className="card-body pt-3 pb-2">
        <h6 className="card-title">
          <FormattedMessage id="settings.ipfs" />
        </h6>
        <div className="pt-2 mb-0">
          <label className="m-0">
            IPFS <FormattedMessage id="settings.host" />:
          </label>
          <div className="text-secondary mb-0 h6">
            <input placeholder="e.g. ipfs.infura.io" id="settingsIpfsUrl" data-id="settingsIpfsUrl" className="form-control" onChange={handleSaveIpfsUrl} value={ipfsUrl} />
          </div>
        </div>
        <div className="pt-2 mb-0 pb-0">
          <label className="m-0">
            IPFS <FormattedMessage id="settings.protocol" />:
          </label>
          <div className="text-secondary mb-0 h6">
            <input
              placeholder="e.g. https"
              id="settingsIpfsProtocol"
              data-id="settingsIpfsProtocol"
              className="form-control"
              onChange={handleSaveIpfsProtocol}
              value={ipfsProtocol}
            />
          </div>
        </div>
        <div className="pt-2 mb-0 pb-0">
          <label className="m-0">
            IPFS <FormattedMessage id="settings.port" />:
          </label>
          <div className="text-secondary mb-0 h6">
            <input placeholder="e.g. 5001" id="settingsIpfsPort" data-id="settingsIpfsPort" className="form-control" onChange={handleSaveIpfsPort} value={ipfsPort} />
          </div>
        </div>
        <div className="pt-2 mb-0 pb-0">
          <label className="m-0">
            IPFS <FormattedMessage id="settings.projectID" /> [ INFURA ]:
          </label>
          <div className="text-secondary mb-0 h6">
            <input id="settingsIpfsProjectId" data-id="settingsIpfsProjectId" className="form-control" onChange={handleSaveIpfsProjectId} value={ipfsProjectId} />
          </div>
        </div>
        <div className="pt-2 mb-0 pb-0">
          <label className="m-0">
            IPFS <FormattedMessage id="settings.projectSecret" /> [ INFURA ]:
          </label>
          <div className="text-secondary mb-0 h6">
            <input
              id="settingsIpfsProjectSecret"
              data-id="settingsIpfsProjectSecret"
              className="form-control"
              type="password"
              onChange={handleSaveIpfsSecret}
              value={ipfsProjectSecret}
            />
          </div>
        </div>
        <div className="d-flex justify-content-end pt-2">
          <input
            className="btn btn-sm btn-primary ml-2"
            id="saveIpfssettings"
            data-id="settingsTabSaveIpfsSettings"
            onClick={() => saveIpfsSettings()}
            value={intl.formatMessage({id: 'settings.save'})}
            type="button"
          ></input>
        </div>
      </div>
    </div>
  )

  return (
    <div>
      {state.message ? <Toaster message={state.message} /> : null}
      {generalConfig()}
      {copilotSettings()}
      <GithubSettings
        saveToken={(githubToken: string, githubUserName: string, githubEmail: string) => {
          saveTokenToast(props.config, dispatchToast, githubToken, 'gist-access-token')
          saveTokenToast(props.config, dispatchToast, githubUserName, 'github-user-name')
          saveTokenToast(props.config, dispatchToast, githubEmail, 'github-email')
        }}
        removeToken={() => {
          removeTokenToast(props.config, dispatchToast, 'gist-access-token')
          removeTokenToast(props.config, dispatchToast, 'github-user-name')
          removeTokenToast(props.config, dispatchToast, 'github-email')
        }}
        config={props.config}
      />
      <EtherscanSettings
        saveToken={(etherscanToken: string) => {
          saveTokenToast(props.config, dispatchToast, etherscanToken, 'etherscan-access-token')
        }}
        removeToken={() => {
          removeTokenToast(props.config, dispatchToast, 'etherscan-access-token')
        }}
        config={props.config}
      />
      {swarmSettings()}
      {ipfsSettings()}
      <RemixUiThemeModule themeModule={props._deps.themeModule} />
      <RemixUiLocaleModule localeModule={props._deps.localeModule} />      
    </div>
  )
}<|MERGE_RESOLUTION|>--- conflicted
+++ resolved
@@ -4,15 +4,6 @@
 import {AppModal, AlertModal, ModalTypes} from '@remix-ui/app'
 import {labels, textDark, textSecondary} from './constants'
 
-<<<<<<< HEAD
-enum CONSENT {
-  GIVEN = 0,
-  NOT_GIVEN,
-  NOT_ASKED
-}
-let consentGivenForAI = CONSENT.NOT_ASKED
-=======
->>>>>>> 26053bf3
 
 import './remix-ui-settings.css'
 import {
@@ -141,11 +132,6 @@
   }
 
   const onchangeCopilotActivate = () => {
-<<<<<<< HEAD
-    console.log("onchangeCopilotActivate ", props.useCopilot)
-  const onchangeCopilotActivate = async () => {
-=======
->>>>>>> 26053bf3
     if (!props.useCopilot) {
       copilotActivate(props.config, props.useCopilot, dispatch)
       props.plugin.call('copilot-suggestion', 'uninstall')
@@ -168,31 +154,17 @@
       props.plugin.call('terminal', 'log', {type: 'typewriterlog', value: `Solidity Copilot activated` })
     })
 
-<<<<<<< HEAD
-    if (await props.plugin.call('copilot-suggestion', 'status')) {
-      copilotActivate(props.config, true, dispatch)          
-    }else {
-=======
     if (props.plugin.call('copilot-suggestion', 'status')) {
       copilotActivate(props.config, true, dispatch)          
     } else {
->>>>>>> 26053bf3
       startCopilot()
     }
   }
 
-<<<<<<< HEAD
- useEffect(() => {
-  if (props.useCopilot !== null) copilotActivate(props.config, props.useCopilot, dispatch)
-  onchangeCopilotActivate()
-}, [props.useCopilot])
-
-=======
   useEffect(() => {
     if (props.useCopilot !== null) copilotActivate(props.config, props.useCopilot, dispatch)
     onchangeCopilotActivate()
   }, [props.useCopilot])
->>>>>>> 26053bf3
 
   const onchangeCopilotMaxNewToken = (event) => {
     copilotMaxNewToken(props.config, parseInt(event.target.value), dispatch)
