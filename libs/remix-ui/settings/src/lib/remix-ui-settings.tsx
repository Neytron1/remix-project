import React, { useState, useReducer, useEffect, useCallback } from 'react' // eslint-disable-line
import { CopyToClipboard } from '@remix-ui/clipboard' // eslint-disable-line

import { enablePersonalModeText, ethereunVMText, labels, generateContractMetadataText, matomoAnalytics, textDark, textSecondary, warnText, wordWrapText, swarmSettingsTitle, ipfsSettingsText, useAutoCompleteText } from './constants'

import './remix-ui-settings.css'
import { ethereumVM, generateContractMetadat, personal, textWrapEventAction, useMatomoAnalytics, saveTokenToast, removeTokenToast, saveSwarmSettingsToast, saveIpfsSettingsToast, useAutoCompletion } from './settingsAction'
import { initialState, toastInitialState, toastReducer, settingReducer } from './settingsReducer'
import { Toaster } from '@remix-ui/toaster'// eslint-disable-line
<<<<<<< HEAD
import { RemixUiThemeModule, ThemeModule } from '@remix-ui/theme-module'
=======
import { RemixUiThemeModule, ThemeModule} from '@remix-ui/theme-module'
import { GithubSettings } from './github-settings'
>>>>>>> 9e884169

/* eslint-disable-next-line */
export interface RemixUiSettingsProps {
  config: any,
  editor: any,
  _deps: any,
  useMatomoAnalytics: boolean
  themeModule: ThemeModule
}

export const RemixUiSettings = (props: RemixUiSettingsProps) => {
  const [, dispatch] = useReducer(settingReducer, initialState)
  const [state, dispatchToast] = useReducer(toastReducer, toastInitialState)
  const [tokenValue, setTokenValue] = useState({})
  const [themeName,] = useState('')
  const [privateBeeAddress, setPrivateBeeAddress] = useState('')
  const [postageStampId, setPostageStampId] = useState('')
  const [resetState, refresh] = useState(0)
  const [ipfsUrl, setipfsUrl] = useState('')
  const [ipfsPort, setipfsPort] = useState('')
  const [ipfsProtocol, setipfsProtocol] = useState('')
  const [ipfsProjectId, setipfsProjectId] = useState('')
  const [ipfsProjectSecret, setipfsProjectSecret] = useState('')

  const initValue = () => {
    const metadataConfig = props.config.get('settings/generate-contract-metadata')
    if (metadataConfig === undefined || metadataConfig === null) generateContractMetadat(props.config, true, dispatch)

    const javascriptVM = props.config.get('settings/always-use-vm')
    if (javascriptVM === null || javascriptVM === undefined) ethereumVM(props.config, true, dispatch)

    const useAutoComplete = props.config.get('settings/use-auto-complete')
    if (useAutoComplete === null || useAutoComplete === undefined) useAutoCompletion(props.config, true, dispatch)
  }
  useEffect(() => initValue(), [resetState, props.config])
  useEffect(() => initValue(), [])

  useEffect(() => {
    const token = props.config.get('settings/' + labels['gist'].key)
    if (token) {
      setTokenValue(prevState => {
        return { ...prevState, gist: token }
      })
    }

    const etherscantoken = props.config.get('settings/' + labels['etherscan'].key)
    if (etherscantoken) {
      setTokenValue(prevState => {
        return { ...prevState, etherscan: etherscantoken }
      })
    }
    const configPrivateBeeAddress = props.config.get('settings/swarm-private-bee-address')
    if (configPrivateBeeAddress) {
      setPrivateBeeAddress(configPrivateBeeAddress)
    }
    const configPostageStampId = props.config.get('settings/swarm-postage-stamp-id')
    if (configPostageStampId) {
      setPostageStampId(configPostageStampId)
    }

    const configipfsUrl = props.config.get('settings/ipfs-url')
    if (configipfsUrl) {
      setipfsUrl(configipfsUrl)
    }
    const configipfsPort = props.config.get('settings/ipfs-port')
    if (configipfsPort) {
      setipfsPort(configipfsPort)
    }
    const configipfsProtocol = props.config.get('settings/ipfs-protocol')
    if (configipfsProtocol) {
      setipfsProtocol(configipfsProtocol)
    }
    const configipfsProjectId = props.config.get('settings/ipfs-project-id')
    if (configipfsProjectId) {
      setipfsProjectId(configipfsProjectId)
    }
    const configipfsProjectSecret = props.config.get('settings/ipfs-project-secret')
    if (configipfsProjectSecret) {
      setipfsProjectSecret(configipfsProjectSecret)
    }

  }, [themeName, state.message])

  useEffect(() => {
    if (props.useMatomoAnalytics !== null) useMatomoAnalytics(props.config, props.useMatomoAnalytics, dispatch)
  }, [props.useMatomoAnalytics])

  const onchangeGenerateContractMetadata = (event) => {
    generateContractMetadat(props.config, event.target.checked, dispatch)
  }

  const onchangeOption = (event) => {
    ethereumVM(props.config, event.target.checked, dispatch)
  }

  const textWrapEvent = (event) => {
    textWrapEventAction(props.config, props.editor, event.target.checked, dispatch)
  }

  const onchangePersonal = event => {
    personal(props.config, event.target.checked, dispatch)
  }

  const onchangeMatomoAnalytics = event => {
    useMatomoAnalytics(props.config, event.target.checked, dispatch)
  }

  const onchangeUseAutoComplete = event => {
    useAutoCompletion(props.config, event.target.checked, dispatch)
  }

  const getTextClass = (key) => {
    if (props.config.get(key)) {
      return textDark
    } else {
      return textSecondary
    }
  }

  const generalConfig = () => {
    const isMetadataChecked = props.config.get('settings/generate-contract-metadata') || false
    const isEthereumVMChecked = props.config.get('settings/always-use-vm') || false
    const isEditorWrapChecked = props.config.get('settings/text-wrap') || false
    const isPersonalChecked = props.config.get('settings/personal-mode') || false
    const isMatomoChecked = props.config.get('settings/matomo-analytics') || false
    const isAutoCompleteChecked = props.config.get('settings/auto-completion') === null ? true:props.config.get('settings/auto-completion')

    return (
      <div className="$border-top">
        <div title="Reset to Default settings." className='d-flex justify-content-end pr-4'>
          <button className="btn btn-sm btn-secondary ml-2" onClick={() => {
            try {
              if ((window as any).remixFileSystem.name === 'indexedDB') {
                props.config.clear()
                try {
                  localStorage.clear() // remove the whole storage
                } catch (e) {
                  console.log(e)
                }
              } else {
                props.config.clear() // remove only the remix settings
              }
              refresh(resetState + 1)
            } catch (e) {
              console.log(e)
            }
          }}>Reset to Default settings</button>
        </div>
        <div className="card-body pt-3 pb-2">
          <h6 className="card-title">General settings</h6>
          <div className="mt-2 custom-control custom-checkbox mb-1">
            <input onChange={onchangeGenerateContractMetadata} id="generatecontractmetadata" data-id="settingsTabGenerateContractMetadata" type="checkbox" className="custom-control-input" name="contractMetadata" checked={isMetadataChecked} />
            <label className={`form-check-label custom-control-label align-middle ${getTextClass('settings/generate-contract-metadata')}`} data-id="settingsTabGenerateContractMetadataLabel" htmlFor="generatecontractmetadata">{generateContractMetadataText}</label>
          </div>
          <div className="fmt-2 custom-control custom-checkbox mb-1">
            <input onChange={onchangeOption} className="custom-control-input" id="alwaysUseVM" data-id="settingsTabAlwaysUseVM" type="checkbox" name="ethereumVM" checked={isEthereumVMChecked} />
            <label className={`form-check-label custom-control-label align-middle ${getTextClass('settings/always-use-vm')}`} htmlFor="alwaysUseVM">{ethereunVMText}</label>
          </div>
          <div className="mt-2 custom-control custom-checkbox mb-1">
            <input id="editorWrap" className="custom-control-input" type="checkbox" onChange={textWrapEvent} checked={isEditorWrapChecked} />
            <label className={`form-check-label custom-control-label align-middle ${getTextClass('settings/text-wrap')}`} htmlFor="editorWrap">{wordWrapText}</label>
          </div>
          <div className='custom-control custom-checkbox mb-1'>
            <input onChange={onchangeUseAutoComplete} id="settingsUseAutoComplete" type="checkbox" className="custom-control-input" checked={isAutoCompleteChecked} />
            <label className={`form-check-label custom-control-label align-middle ${getTextClass('settings/use-auto-complete')}`} htmlFor="settingsUseAutoComplete">
              <span>{useAutoCompleteText}</span>
            </label>
          </div>
          <div className="custom-control custom-checkbox mb-1">
            <input onChange={onchangePersonal} id="personal" type="checkbox" className="custom-control-input" checked={isPersonalChecked} />
            <label className={`form-check-label custom-control-label align-middle ${getTextClass('settings/personal-mode')}`} htmlFor="personal">
              <i className="fas fa-exclamation-triangle text-warning" aria-hidden="true"></i> <span>   </span>
              <span>   </span>{enablePersonalModeText} {warnText}
            </label>
          </div>
          <div className="custom-control custom-checkbox mb-1">
            <input onChange={onchangeMatomoAnalytics} id="settingsMatomoAnalytics" type="checkbox" className="custom-control-input" checked={isMatomoChecked} />
            <label className={`form-check-label custom-control-label align-middle ${getTextClass('settings/matomo-analytics')}`} htmlFor="settingsMatomoAnalytics">
              <span>{matomoAnalytics}</span>
              <a href="https://medium.com/p/66ef69e14931/" target="_blank"> Analytics in Remix IDE</a> <span>&</span> <a target="_blank" href="https://matomo.org/free-software">Matomo</a>
            </label>
          </div>
        </div>
      </div>
    )
  }

  // api key settings
  const saveToken = (type: string) => {
    saveTokenToast(props.config, dispatchToast, tokenValue[type], labels[type].key)
  }

  const removeToken = (type: string) => {
    setTokenValue(prevState => {
      return { ...prevState, [type]: '' }
    })
    removeTokenToast(props.config, dispatchToast, labels[type].key)
  }

  const handleSaveTokenState = useCallback(
    (event, type) => {
      setTokenValue(prevState => {
        return { ...prevState, [type]: event.target.value }
      })
    },
    [tokenValue]
  )

  const token = (type: string) => (
    <div className="border-top">
      <div className="card-body pt-3 pb-2">
        <h6 className="card-title">{labels[type].title}</h6>
        <p className="mb-1">{labels[type].message1}</p>
        <p className="">{labels[type].message2}</p>
        <p className="mb-1"><a className="text-primary" target="_blank" href={labels[type].link}>{labels[type].link}</a></p>
        <div className=""><label>TOKEN:</label>
          <div className="text-secondary mb-0 h6">
            <input id="gistaccesstoken" data-id="settingsTabGistAccessToken" type="password" className="form-control" onChange={(e) => handleSaveTokenState(e, type)} value={tokenValue[type]} />
            <div className="d-flex justify-content-end pt-2">
              <CopyToClipboard content={tokenValue[type]} data-id='copyToClipboardCopyIcon' />
              <input className="btn btn-sm btn-primary ml-2" id="savegisttoken" data-id="settingsTabSaveGistToken" onClick={() => saveToken(type)} value="Save" type="button" disabled={tokenValue === ''}></input>
              <button className="btn btn-sm btn-secondary ml-2" id="removegisttoken" data-id="settingsTabRemoveGistToken" title="Delete GitHub access token" onClick={() => removeToken(type)}>Remove</button>
            </div>
          </div></div>
      </div>
    </div>
  )

  // swarm settings
  const handleSavePrivateBeeAddress = useCallback(
    (event) => {
      setPrivateBeeAddress(event.target.value)
    },
    [privateBeeAddress]
  )

  const handleSavePostageStampId = useCallback(
    (event) => {
      setPostageStampId(event.target.value)
    },
    [postageStampId]
  )

  const saveSwarmSettings = () => {
    saveSwarmSettingsToast(props.config, dispatchToast, privateBeeAddress, postageStampId)
  }

  const swarmSettings = () => (
    <div className="border-top">
      <div className="card-body pt-3 pb-2">
        <h6 className="card-title">{swarmSettingsTitle}</h6>
        <div className="pt-2 mb-1"><label>PRIVATE BEE ADDRESS:</label>
          <div className="text-secondary mb-0 h6">
            <input id="swarmprivatebeeaddress" data-id="settingsPrivateBeeAddress" className="form-control" onChange={handleSavePrivateBeeAddress} value={privateBeeAddress} />
          </div>
        </div>
        <div className=""><label>POSTAGE STAMP ID:</label>
          <div className="text-secondary mb-0 h6">
            <input id="swarmpostagestamp" data-id="settingsPostageStampId" className="form-control" onChange={handleSavePostageStampId} value={postageStampId} />
            <div className="d-flex justify-content-end pt-2">
            </div>
          </div>
        </div>
        <div className="d-flex justify-content-end pt-2">
          <input className="btn btn-sm btn-primary ml-2" id="saveswarmsettings" data-id="settingsTabSaveSwarmSettings" onClick={() => saveSwarmSettings()} value="Save" type="button" disabled={privateBeeAddress === ''}></input>
        </div>
      </div>
    </div>
  )

  // ipfs settings

  const handleSaveIpfsProjectId = useCallback(
    (event) => {
      setipfsProjectId(event.target.value)
    }
    , [ipfsProjectId]
  )

  const handleSaveIpfsSecret = useCallback(
    (event) => {
      setipfsProjectSecret(event.target.value)
    }
    , [ipfsProjectSecret]
  )

  const handleSaveIpfsUrl = useCallback(
    (event) => {
      setipfsUrl(event.target.value)
    }
    , [ipfsUrl]
  )

  const handleSaveIpfsPort = useCallback(
    (event) => {
      setipfsPort(event.target.value)
    }
    , [ipfsPort]
  )

  const handleSaveIpfsProtocol = useCallback(
    (event) => {
      setipfsProtocol(event.target.value)
    }
    , [ipfsProtocol]
  )

  const saveIpfsSettings = () => {
    saveIpfsSettingsToast(props.config, dispatchToast, ipfsUrl, ipfsProtocol, ipfsPort, ipfsProjectId, ipfsProjectSecret)
  }

  const ipfsSettings = () => (
    <div className="border-top">
      <div className="card-body pt-3 pb-2">
        <h6 className="card-title">{ipfsSettingsText}</h6>
        <div className="pt-2 mb-1"><label>IPFS HOST:</label>
          <div className="text-secondary mb-0 h6">
            <input placeholder='e.g. ipfs.infura.io' id="settingsIpfsUrl" data-id="settingsIpfsUrl" className="form-control" onChange={handleSaveIpfsUrl} value={ipfsUrl} />
          </div>
        </div>
        <div className=""><label>IPFS PROTOCOL:</label>
          <div className="text-secondary mb-0 h6">
            <input placeholder='e.g. https' id="settingsIpfsProtocol" data-id="settingsIpfsProtocol" className="form-control" onChange={handleSaveIpfsProtocol} value={ipfsProtocol} />
          </div>
        </div>
        <div className=""><label>IPFS PORT:</label>
          <div className="text-secondary mb-0 h6">
            <input placeholder='e.g. 5001' id="settingsIpfsPort" data-id="settingsIpfsPort" className="form-control" onChange={handleSaveIpfsPort} value={ipfsPort} />
          </div>
        </div>
        <div className=""><label>IPFS PROJECT ID [ INFURA ]:</label>
          <div className="text-secondary mb-0 h6">
            <input id="settingsIpfsProjectId" data-id="settingsIpfsProjectId" className="form-control" onChange={handleSaveIpfsProjectId} value={ipfsProjectId} />
          </div>
        </div>
        <div className=""><label>IPFS PROJECT SECRET [ INFURA ]:</label>
          <div className="text-secondary mb-0 h6">
            <input id="settingsIpfsProjectSecret" data-id="settingsIpfsProjectSecret" className="form-control" type="password" onChange={handleSaveIpfsSecret} value={ipfsProjectSecret} />
          </div>
        </div>
        <div className="d-flex justify-content-end pt-2">
          <input className="btn btn-sm btn-primary ml-2" id="saveIpfssettings" data-id="settingsTabSaveIpfsSettings" onClick={() => saveIpfsSettings()} value="Save" type="button"></input>
        </div>
      </div>
    </div>)


  return (
    <div>
<<<<<<< HEAD
      {state.message ? <Toaster message={state.message} /> : null}
      {generalConfig()}
      {token('gist')}
=======
      {state.message ? <Toaster message= {state.message}/> : null}
      {generalConfig()}     
      <GithubSettings
        saveTokenToast={(githubToken: string, githubUserName: string, githubEmail: string) => {
          saveTokenToast(props.config, dispatchToast, githubToken, "gist-access-token")
          saveTokenToast(props.config, dispatchToast, githubUserName, "github-user-name")
          saveTokenToast(props.config, dispatchToast, githubEmail, "github-email")
        }}
        removeTokenToast={() => { 
          removeTokenToast(props.config, dispatchToast, "gist-access-token")
          removeTokenToast(props.config, dispatchToast, "github-user-name")
          removeTokenToast(props.config, dispatchToast, "github-email")
        }}
        config={props.config}
      />
>>>>>>> 9e884169
      {token('etherscan')}
      {swarmSettings()}
      {ipfsSettings()}
      <RemixUiThemeModule themeModule={props._deps.themeModule} />
    </div>
  )
}<|MERGE_RESOLUTION|>--- conflicted
+++ resolved
@@ -7,12 +7,8 @@
 import { ethereumVM, generateContractMetadat, personal, textWrapEventAction, useMatomoAnalytics, saveTokenToast, removeTokenToast, saveSwarmSettingsToast, saveIpfsSettingsToast, useAutoCompletion } from './settingsAction'
 import { initialState, toastInitialState, toastReducer, settingReducer } from './settingsReducer'
 import { Toaster } from '@remix-ui/toaster'// eslint-disable-line
-<<<<<<< HEAD
-import { RemixUiThemeModule, ThemeModule } from '@remix-ui/theme-module'
-=======
 import { RemixUiThemeModule, ThemeModule} from '@remix-ui/theme-module'
 import { GithubSettings } from './github-settings'
->>>>>>> 9e884169
 
 /* eslint-disable-next-line */
 export interface RemixUiSettingsProps {
@@ -362,11 +358,6 @@
 
   return (
     <div>
-<<<<<<< HEAD
-      {state.message ? <Toaster message={state.message} /> : null}
-      {generalConfig()}
-      {token('gist')}
-=======
       {state.message ? <Toaster message= {state.message}/> : null}
       {generalConfig()}     
       <GithubSettings
@@ -382,7 +373,6 @@
         }}
         config={props.config}
       />
->>>>>>> 9e884169
       {token('etherscan')}
       {swarmSettings()}
       {ipfsSettings()}
