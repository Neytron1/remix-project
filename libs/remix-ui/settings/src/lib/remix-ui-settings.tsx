--- conflicted
+++ resolved
@@ -158,11 +158,7 @@
     }
   }
 
-<<<<<<< HEAD
-  useEffect(()=>{
-=======
   useEffect(() => {
->>>>>>> b2bdaa98
     if (props.useCopilot !== null) copilotActivate(props.config, props.useCopilot, dispatch)
     onchangeCopilotActivate()
   }, [props.useCopilot])
