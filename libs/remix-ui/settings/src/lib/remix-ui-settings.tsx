--- conflicted
+++ resolved
@@ -131,11 +131,7 @@
     textWrapEventAction(props.config, props.editor, event.target.checked, dispatch)
   }
 
-<<<<<<< HEAD
-  const onchangeCopilotActivate = async () => {
-=======
   const onchangeCopilotActivate = () => {
->>>>>>> 62a2070b
     if (!props.useCopilot) {
       copilotActivate(props.config, props.useCopilot, dispatch)
       props.plugin.call('copilot-suggestion', 'uninstall')
@@ -158,7 +154,7 @@
       props.plugin.call('terminal', 'log', {type: 'typewriterlog', value: `Solidity Copilot activated` })
     })
 
-    if (await props.plugin.call('copilot-suggestion', 'status')) {
+    if (props.plugin.call('copilot-suggestion', 'status')) {
       copilotActivate(props.config, true, dispatch)          
     } else {
       startCopilot()
