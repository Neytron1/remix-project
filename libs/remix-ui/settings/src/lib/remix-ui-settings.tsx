--- conflicted
+++ resolved
@@ -16,16 +16,10 @@
 export interface RemixUiSettingsProps {
   config: any,
   editor: any,
-<<<<<<< HEAD
-   _deps: any,
-   useMatomoAnalytics: boolean
-   themeModule: ThemeModule
-   localeModule: LocaleModule
-=======
   _deps: any,
   useMatomoAnalytics: boolean
   themeModule: ThemeModule
->>>>>>> d7fe4e66
+  localeModule: LocaleModule
 }
 
 export const RemixUiSettings = (props: RemixUiSettingsProps) => {
@@ -41,11 +35,7 @@
   const [ipfsProtocol, setipfsProtocol] = useState('')
   const [ipfsProjectId, setipfsProjectId] = useState('')
   const [ipfsProjectSecret, setipfsProjectSecret] = useState('')
-<<<<<<< HEAD
   const intl = useIntl()
-=======
->>>>>>> d7fe4e66
-
   const initValue = () => {
     const metadataConfig = props.config.get('settings/generate-contract-metadata')
     if (metadataConfig === undefined || metadataConfig === null) generateContractMetadat(props.config, true, dispatch)
@@ -58,7 +48,7 @@
 
     const displayErrors = props.config.get('settings/display-errors')
     if (displayErrors === null || displayErrors === undefined) useDisplayErrors(props.config, false, dispatch)
-  
+
     const useShowGas = props.config.get('settings/show-gas')
     if (useShowGas === null || useShowGas === undefined) useShowGasInEditor(props.config, false, dispatch)
   }
@@ -177,9 +167,6 @@
                 } catch (e) {
                   console.log(e)
                 }
-<<<<<<< HEAD
-              }}><FormattedMessage id='settings.reset' defaultMessage='Reset to Default settings' /></button>
-=======
               } else {
                 props.config.clear() // remove only the remix settings
               }
@@ -187,41 +174,27 @@
             } catch (e) {
               console.log(e)
             }
-          }}>Reset to Default settings</button>
->>>>>>> d7fe4e66
+          }}><FormattedMessage id='settings.reset' defaultMessage='Reset to Default settings' /></button>
         </div>
         <div className="card-body pt-3 pb-2">
           <h6 className="card-title"><FormattedMessage id='settings.general' defaultMessage='General settings' /></h6>
           <div className="mt-2 custom-control custom-checkbox mb-1">
-<<<<<<< HEAD
-            <input onChange={onchangeGenerateContractMetadata} id="generatecontractmetadata" data-id="settingsTabGenerateContractMetadata" type="checkbox" className="custom-control-input" name="contractMetadata" checked = { isMetadataChecked }/>
+            <input onChange={onchangeGenerateContractMetadata} id="generatecontractmetadata" data-id="settingsTabGenerateContractMetadata" type="checkbox" className="custom-control-input" name="contractMetadata" checked={isMetadataChecked} />
             <label className={`form-check-label custom-control-label align-middle ${getTextClass('settings/generate-contract-metadata')}`} data-id="settingsTabGenerateContractMetadataLabel" htmlFor="generatecontractmetadata">
               <FormattedMessage id='settings.generateContractMetadataText' defaultMessage={generateContractMetadataText} />
             </label>
           </div>
           <div className="fmt-2 custom-control custom-checkbox mb-1">
-            <input onChange={onchangeOption} className="custom-control-input" id="alwaysUseVM" data-id="settingsTabAlwaysUseVM" type="checkbox" name="ethereumVM" checked={ isEthereumVMChecked }/>
+            <input onChange={onchangeOption} className="custom-control-input" id="alwaysUseVM" data-id="settingsTabAlwaysUseVM" type="checkbox" name="ethereumVM" checked={isEthereumVMChecked} />
             <label className={`form-check-label custom-control-label align-middle ${getTextClass('settings/always-use-vm')}`} htmlFor="alwaysUseVM">
               <FormattedMessage id='settings.ethereunVMText' defaultMessage={ethereunVMText} />
             </label>
           </div>
           <div className="mt-2 custom-control custom-checkbox mb-1">
-            <input id="editorWrap" className="custom-control-input" type="checkbox" onChange={textWrapEvent} checked = { isEditorWrapChecked }/>
+            <input id="editorWrap" className="custom-control-input" type="checkbox" onChange={textWrapEvent} checked={isEditorWrapChecked} />
             <label className={`form-check-label custom-control-label align-middle ${getTextClass('settings/text-wrap')}`} htmlFor="editorWrap">
               <FormattedMessage id='settings.wordWrapText' defaultMessage={wordWrapText} />
             </label>
-=======
-            <input onChange={onchangeGenerateContractMetadata} id="generatecontractmetadata" data-id="settingsTabGenerateContractMetadata" type="checkbox" className="custom-control-input" name="contractMetadata" checked={isMetadataChecked} />
-            <label className={`form-check-label custom-control-label align-middle ${getTextClass('settings/generate-contract-metadata')}`} data-id="settingsTabGenerateContractMetadataLabel" htmlFor="generatecontractmetadata">{generateContractMetadataText}</label>
-          </div>
-          <div className="fmt-2 custom-control custom-checkbox mb-1">
-            <input onChange={onchangeOption} className="custom-control-input" id="alwaysUseVM" data-id="settingsTabAlwaysUseVM" type="checkbox" name="ethereumVM" checked={isEthereumVMChecked} />
-            <label className={`form-check-label custom-control-label align-middle ${getTextClass('settings/always-use-vm')}`} htmlFor="alwaysUseVM">{ethereunVMText}</label>
-          </div>
-          <div className="mt-2 custom-control custom-checkbox mb-1">
-            <input id="editorWrap" className="custom-control-input" type="checkbox" onChange={textWrapEvent} checked={isEditorWrapChecked} />
-            <label className={`form-check-label custom-control-label align-middle ${getTextClass('settings/text-wrap')}`} htmlFor="editorWrap">{wordWrapText}</label>
->>>>>>> d7fe4e66
           </div>
           <div className='custom-control custom-checkbox mb-1'>
             <input onChange={onchangeUseAutoComplete} id="settingsUseAutoComplete" type="checkbox" className="custom-control-input" checked={isAutoCompleteChecked} />
@@ -263,52 +236,6 @@
     )
   }
 
-<<<<<<< HEAD
-  // api key settings
-  const saveToken = (type: string) => {
-    saveTokenToast(props.config, dispatchToast, tokenValue[type], labels[type].key)
-  }
-
-  const removeToken = (type: string) => {
-    setTokenValue(prevState => {
-      return { ...prevState, [type]: ''}
-    })
-    removeTokenToast(props.config, dispatchToast, labels[type].key)
-  }
-
-  const handleSaveTokenState = useCallback(
-    (event, type) => {
-      setTokenValue(prevState => {
-        return { ...prevState, [type]: event.target.value}
-      })
-    },
-    [tokenValue]
-  )
-
-  const token = (type: string) => (
-    <div className="border-top">
-      <div className="card-body pt-3 pb-2">
-        <h6 className="card-title"><FormattedMessage id='settings.etherscanTokenTitle' defaultMessage={ labels[type].title } /></h6>
-        <p className="mb-1"><FormattedMessage id='settings.etherscanAccessTokenText' defaultMessage={ labels[type].message1 } /></p>
-        <p className=""><FormattedMessage id='settings.etherscanAccessTokenText2' defaultMessage={ labels[type].message2 } /></p>
-        <p className="mb-1"><a className="text-primary" target="_blank" href={labels[type].link}>{ labels[type].link }</a></p>
-        <div className=""><label>TOKEN:</label>
-          <div className="text-secondary mb-0 h6">
-            <input id="gistaccesstoken" data-id="settingsTabGistAccessToken" type="password" className="form-control" onChange={(e) => handleSaveTokenState(e, type)} value={ tokenValue[type] } />
-            <div className="d-flex justify-content-end pt-2">
-              <CopyToClipboard content={tokenValue[type]} data-id='copyToClipboardCopyIcon' />
-              <input className="btn btn-sm btn-primary ml-2" id="savegisttoken" data-id="settingsTabSaveGistToken" onClick={() => saveToken(type)} value={intl.formatMessage({id: 'settings.save', defaultMessage: 'Save'})} type="button" disabled={tokenValue === ''}></input>
-              <button className="btn btn-sm btn-secondary ml-2" id="removegisttoken" data-id="settingsTabRemoveGistToken" title="Delete GitHub access token" onClick={() => removeToken(type)}>
-                <FormattedMessage id='settings.remove' defaultMessage='Remove' />
-              </button>
-            </div>
-          </div></div>
-      </div>
-    </div>
-  )
-
-=======
->>>>>>> d7fe4e66
   // swarm settings
   const handleSavePrivateBeeAddress = useCallback(
     (event) => {
@@ -331,13 +258,8 @@
   const swarmSettings = () => (
     <div className="border-top">
       <div className="card-body pt-3 pb-2">
-<<<<<<< HEAD
         <h6 className="card-title"><FormattedMessage id='settings.swarm' defaultMessage={ swarmSettingsTitle } /></h6>
-        <div className="pt-2 pt-2 mb-0 pb-0"><label>PRIVATE BEE ADDRESS:</label>
-=======
-        <h6 className="card-title">{ swarmSettingsTitle }</h6>
         <div className="pt-2 pt-2 mb-0 pb-0"><label className="m-0">PRIVATE BEE ADDRESS:</label>
->>>>>>> d7fe4e66
           <div className="text-secondary mb-0 h6">
             <input id="swarmprivatebeeaddress" data-id="settingsPrivateBeeAddress" className="form-control" onChange={handleSavePrivateBeeAddress} value={privateBeeAddress} />
           </div>
@@ -400,13 +322,8 @@
   const ipfsSettings = () => (
     <div className="border-top">
     <div className="card-body pt-3 pb-2">
-<<<<<<< HEAD
       <h6 className="card-title"><FormattedMessage id='settings.ipfs' defaultMessage={ ipfsSettingsText } /></h6>
-      <div className="pt-2 mb-0"><label>IPFS HOST:</label>
-=======
-      <h6 className="card-title">{ ipfsSettingsText }</h6>
       <div className="pt-2 mb-0"><label className="m-0">IPFS HOST:</label>
->>>>>>> d7fe4e66
         <div className="text-secondary mb-0 h6">
           <input placeholder='e.g. ipfs.infura.io' id="settingsIpfsUrl" data-id="settingsIpfsUrl" className="form-control" onChange={handleSaveIpfsUrl} value={ ipfsUrl } />
         </div>
@@ -448,11 +365,7 @@
           saveTokenToast(props.config, dispatchToast, githubUserName, "github-user-name")
           saveTokenToast(props.config, dispatchToast, githubEmail, "github-email")
         }}
-<<<<<<< HEAD
-        removeTokenToast={() => {
-=======
-        removeToken={() => { 
->>>>>>> d7fe4e66
+        removeToken={() => {
           removeTokenToast(props.config, dispatchToast, "gist-access-token")
           removeTokenToast(props.config, dispatchToast, "github-user-name")
           removeTokenToast(props.config, dispatchToast, "github-email")
@@ -463,7 +376,7 @@
         saveToken={(etherscanToken: string) => {
           saveTokenToast(props.config, dispatchToast, etherscanToken, "etherscan-access-token")
         }}
-        removeToken={() => { 
+        removeToken={() => {
           removeTokenToast(props.config, dispatchToast, "etherscan-access-token")
         }}
         config={props.config}
