import React, { useState, useReducer, useEffect, useCallback } from 'react' // eslint-disable-line
import { CopyToClipboard } from '@remix-ui/clipboard' // eslint-disable-line

import { enablePersonalModeText, ethereunVMText, labels, generateContractMetadataText, matomoAnalytics, textDark, textSecondary, warnText, wordWrapText, swarmSettingsTitle, ipfsSettingsText, useAutoCompleteText, useShowGasInEditorText, displayErrorsText } from './constants'

import './remix-ui-settings.css'
import { ethereumVM, generateContractMetadat, personal, textWrapEventAction, useMatomoAnalytics, saveTokenToast, removeTokenToast, saveSwarmSettingsToast, saveIpfsSettingsToast, useAutoCompletion, useShowGasInEditor, useDisplayErrors } from './settingsAction'
import { initialState, toastInitialState, toastReducer, settingReducer } from './settingsReducer'
import { Toaster } from '@remix-ui/toaster'// eslint-disable-line
import { RemixUiThemeModule, ThemeModule} from '@remix-ui/theme-module'
import { GithubSettings } from './github-settings'

/* eslint-disable-next-line */
export interface RemixUiSettingsProps {
  config: any,
  editor: any,
  _deps: any,
  useMatomoAnalytics: boolean
  themeModule: ThemeModule
}

export const RemixUiSettings = (props: RemixUiSettingsProps) => {
  const [, dispatch] = useReducer(settingReducer, initialState)
  const [state, dispatchToast] = useReducer(toastReducer, toastInitialState)
  const [tokenValue, setTokenValue] = useState({})
  const [themeName,] = useState('')
  const [privateBeeAddress, setPrivateBeeAddress] = useState('')
  const [postageStampId, setPostageStampId] = useState('')
  const [resetState, refresh] = useState(0)
  const [ipfsUrl, setipfsUrl] = useState('')
  const [ipfsPort, setipfsPort] = useState('')
  const [ipfsProtocol, setipfsProtocol] = useState('')
  const [ipfsProjectId, setipfsProjectId] = useState('')
  const [ipfsProjectSecret, setipfsProjectSecret] = useState('')

  const initValue = () => {
    const metadataConfig = props.config.get('settings/generate-contract-metadata')
    if (metadataConfig === undefined || metadataConfig === null) generateContractMetadat(props.config, true, dispatch)

    const javascriptVM = props.config.get('settings/always-use-vm')
    if (javascriptVM === null || javascriptVM === undefined) ethereumVM(props.config, true, dispatch)

    const useAutoComplete = props.config.get('settings/use-auto-complete')
    if (useAutoComplete === null || useAutoComplete === undefined) useAutoCompletion(props.config, true, dispatch)

    const displayErrors = props.config.get('settings/display-errors')
    if (displayErrors === null || displayErrors === undefined) useDisplayErrors(props.config, true, dispatch)
  
    const useShowGas = props.config.get('settings/show-gas')
    if (useShowGas === null || useShowGas === undefined) useShowGasInEditor(props.config, true, dispatch)
  }
  useEffect(() => initValue(), [resetState, props.config])
  useEffect(() => initValue(), [])

  useEffect(() => {
    const token = props.config.get('settings/' + labels['gist'].key)
    if (token) {
      setTokenValue(prevState => {
        return { ...prevState, gist: token }
      })
    }

    const etherscantoken = props.config.get('settings/' + labels['etherscan'].key)
    if (etherscantoken) {
      setTokenValue(prevState => {
        return { ...prevState, etherscan: etherscantoken }
      })
    }
    const configPrivateBeeAddress = props.config.get('settings/swarm-private-bee-address')
    if (configPrivateBeeAddress) {
      setPrivateBeeAddress(configPrivateBeeAddress)
    }
    const configPostageStampId = props.config.get('settings/swarm-postage-stamp-id')
    if (configPostageStampId) {
      setPostageStampId(configPostageStampId)
    }

    const configipfsUrl = props.config.get('settings/ipfs-url')
    if (configipfsUrl) {
      setipfsUrl(configipfsUrl)
    }
    const configipfsPort = props.config.get('settings/ipfs-port')
    if (configipfsPort) {
      setipfsPort(configipfsPort)
    }
    const configipfsProtocol = props.config.get('settings/ipfs-protocol')
    if (configipfsProtocol) {
      setipfsProtocol(configipfsProtocol)
    }
    const configipfsProjectId = props.config.get('settings/ipfs-project-id')
    if (configipfsProjectId) {
      setipfsProjectId(configipfsProjectId)
    }
    const configipfsProjectSecret = props.config.get('settings/ipfs-project-secret')
    if (configipfsProjectSecret) {
      setipfsProjectSecret(configipfsProjectSecret)
    }

  }, [themeName, state.message])

  useEffect(() => {
    if (props.useMatomoAnalytics !== null) useMatomoAnalytics(props.config, props.useMatomoAnalytics, dispatch)
  }, [props.useMatomoAnalytics])

  const onchangeGenerateContractMetadata = (event) => {
    generateContractMetadat(props.config, event.target.checked, dispatch)
  }

  const onchangeOption = (event) => {
    ethereumVM(props.config, event.target.checked, dispatch)
  }

  const textWrapEvent = (event) => {
    textWrapEventAction(props.config, props.editor, event.target.checked, dispatch)
  }

  const onchangePersonal = event => {
    personal(props.config, event.target.checked, dispatch)
  }

  const onchangeMatomoAnalytics = event => {
    useMatomoAnalytics(props.config, event.target.checked, dispatch)
  }

  const onchangeUseAutoComplete = event => {
    useAutoCompletion(props.config, event.target.checked, dispatch)
  }

  const onchangeShowGasInEditor = event => {
    useShowGasInEditor(props.config, event.target.checked, dispatch)
  }
  const onchangeDisplayErrors = event => {
    useDisplayErrors(props.config, event.target.checked, dispatch)
  }


  const getTextClass = (key) => {
    if (props.config.get(key)) {
      return textDark
    } else {
      return textSecondary
    }
  }

  const generalConfig = () => {
    const isMetadataChecked = props.config.get('settings/generate-contract-metadata') || false
    const isEthereumVMChecked = props.config.get('settings/always-use-vm') || false
    const isEditorWrapChecked = props.config.get('settings/text-wrap') || false
    const isPersonalChecked = props.config.get('settings/personal-mode') || false
    const isMatomoChecked = props.config.get('settings/matomo-analytics') || false
    const isAutoCompleteChecked = props.config.get('settings/auto-completion') === null ? true:props.config.get('settings/auto-completion')
    const isShowGasInEditorChecked = props.config.get('settings/show-gas') === null ? true:props.config.get('settings/show-gas')
    const displayErrorsChecked = props.config.get('settings/display-errors') === null ? true:props.config.get('settings/display-errors')
    return (
      <div className="$border-top">
        <div title="Reset to Default settings." className='d-flex justify-content-end pr-4'>
          <button className="btn btn-sm btn-secondary ml-2" onClick={() => {
            try {
              if ((window as any).remixFileSystem.name === 'indexedDB') {
                props.config.clear()
                try {
                  localStorage.clear() // remove the whole storage
                } catch (e) {
                  console.log(e)
                }
              } else {
                props.config.clear() // remove only the remix settings
              }
              refresh(resetState + 1)
            } catch (e) {
              console.log(e)
            }
          }}>Reset to Default settings</button>
        </div>
        <div className="card-body pt-3 pb-2">
          <h6 className="card-title">General settings</h6>
          <div className="mt-2 custom-control custom-checkbox mb-1">
            <input onChange={onchangeGenerateContractMetadata} id="generatecontractmetadata" data-id="settingsTabGenerateContractMetadata" type="checkbox" className="custom-control-input" name="contractMetadata" checked={isMetadataChecked} />
            <label className={`form-check-label custom-control-label align-middle ${getTextClass('settings/generate-contract-metadata')}`} data-id="settingsTabGenerateContractMetadataLabel" htmlFor="generatecontractmetadata">{generateContractMetadataText}</label>
          </div>
          <div className="fmt-2 custom-control custom-checkbox mb-1">
            <input onChange={onchangeOption} className="custom-control-input" id="alwaysUseVM" data-id="settingsTabAlwaysUseVM" type="checkbox" name="ethereumVM" checked={isEthereumVMChecked} />
            <label className={`form-check-label custom-control-label align-middle ${getTextClass('settings/always-use-vm')}`} htmlFor="alwaysUseVM">{ethereunVMText}</label>
          </div>
          <div className="mt-2 custom-control custom-checkbox mb-1">
            <input id="editorWrap" className="custom-control-input" type="checkbox" onChange={textWrapEvent} checked={isEditorWrapChecked} />
            <label className={`form-check-label custom-control-label align-middle ${getTextClass('settings/text-wrap')}`} htmlFor="editorWrap">{wordWrapText}</label>
          </div>
          <div className='custom-control custom-checkbox mb-1'>
            <input onChange={onchangeUseAutoComplete} id="settingsUseAutoComplete" type="checkbox" className="custom-control-input" checked={isAutoCompleteChecked} />
            <label className={`form-check-label custom-control-label align-middle ${getTextClass('settings/use-auto-complete')}`} htmlFor="settingsUseAutoComplete">
              <span>{useAutoCompleteText}</span>
            </label>
          </div>
          <div className='custom-control custom-checkbox mb-1'>
            <input onChange={onchangeShowGasInEditor} id="settingsUseShowGas" type="checkbox" className="custom-control-input" checked={isShowGasInEditorChecked} />
            <label className={`form-check-label custom-control-label align-middle ${getTextClass('settings/use-auto-complete')}`} htmlFor="settingsUseShowGas">
              <span>{useShowGasInEditorText}</span>
            </label>
          </div>
          <div className='custom-control custom-checkbox mb-1'>
            <input onChange={onchangeDisplayErrors} id="settingsDisplayErrors" type="checkbox" className="custom-control-input" checked={displayErrorsChecked} />
            <label className={`form-check-label custom-control-label align-middle ${getTextClass('settings/use-auto-complete')}`} htmlFor="settingsDisplayErrors">
              <span>{displayErrorsText}</span>
            </label>
          </div>
          <div className="custom-control custom-checkbox mb-1">
            <input onChange={onchangePersonal} id="personal" type="checkbox" className="custom-control-input" checked={isPersonalChecked} />
            <label className={`form-check-label custom-control-label align-middle ${getTextClass('settings/personal-mode')}`} htmlFor="personal">
              <i className="fas fa-exclamation-triangle text-warning" aria-hidden="true"></i> <span>   </span>
              <span>   </span>{enablePersonalModeText} {warnText}
            </label>
          </div>
          <div className="custom-control custom-checkbox mb-1">
            <input onChange={onchangeMatomoAnalytics} id="settingsMatomoAnalytics" type="checkbox" className="custom-control-input" checked={isMatomoChecked} />
            <label className={`form-check-label custom-control-label align-middle ${getTextClass('settings/matomo-analytics')}`} htmlFor="settingsMatomoAnalytics">
              <span>{matomoAnalytics}</span>
              <a href="https://medium.com/p/66ef69e14931/" target="_blank"> Analytics in Remix IDE</a> <span>&</span> <a target="_blank" href="https://matomo.org/free-software">Matomo</a>
            </label>
          </div>
        </div>
      </div>
    )
  }

  // api key settings
  const saveToken = (type: string) => {
    saveTokenToast(props.config, dispatchToast, tokenValue[type], labels[type].key)
  }

  const removeToken = (type: string) => {
    setTokenValue(prevState => {
      return { ...prevState, [type]: '' }
    })
    removeTokenToast(props.config, dispatchToast, labels[type].key)
  }

  const handleSaveTokenState = useCallback(
    (event, type) => {
      setTokenValue(prevState => {
        return { ...prevState, [type]: event.target.value }
      })
    },
    [tokenValue]
  )

  const token = (type: string) => (
    <div className="border-top">
      <div className="card-body pt-3 pb-2">
        <h6 className="card-title">{labels[type].title}</h6>
        <p className="mb-1">{labels[type].message1}</p>
        <p className="">{labels[type].message2}</p>
        <p className="mb-1"><a className="text-primary" target="_blank" href={labels[type].link}>{labels[type].link}</a></p>
        <div className=""><label>TOKEN:</label>
          <div className="text-secondary mb-0 h6">
<<<<<<< HEAD
            <input id="gistaccesstoken" data-id="settingsTabGistAccessToken" type="password" className="form-control" onChange={(e) => handleSaveTokenState(e, type)} value={tokenValue[type]} />
=======
            <input id="gistaccesstoken" data-id="settingsTabGistAccessToken" type="password" className="form-control" onChange={(e) => handleSaveTokenState(e, type)} value={ tokenValue[type] || '' } />
>>>>>>> 5721068f
            <div className="d-flex justify-content-end pt-2">
              <CopyToClipboard content={tokenValue[type]} data-id='copyToClipboardCopyIcon' />
              <input className="btn btn-sm btn-primary ml-2" id="savegisttoken" data-id="settingsTabSaveGistToken" onClick={() => saveToken(type)} value="Save" type="button" disabled={tokenValue === ''}></input>
              <button className="btn btn-sm btn-secondary ml-2" id="removegisttoken" data-id="settingsTabRemoveGistToken" title="Delete GitHub access token" onClick={() => removeToken(type)}>Remove</button>
            </div>
          </div></div>
      </div>
    </div>
  )

  // swarm settings
  const handleSavePrivateBeeAddress = useCallback(
    (event) => {
      setPrivateBeeAddress(event.target.value)
    },
    [privateBeeAddress]
  )

  const handleSavePostageStampId = useCallback(
    (event) => {
      setPostageStampId(event.target.value)
    },
    [postageStampId]
  )

  const saveSwarmSettings = () => {
    saveSwarmSettingsToast(props.config, dispatchToast, privateBeeAddress, postageStampId)
  }

  const swarmSettings = () => (
    <div className="border-top">
      <div className="card-body pt-3 pb-2">
        <h6 className="card-title">{ swarmSettingsTitle }</h6>
        <div className="pt-2 pt-2 mb-0 pb-0"><label>PRIVATE BEE ADDRESS:</label>
          <div className="text-secondary mb-0 h6">
            <input id="swarmprivatebeeaddress" data-id="settingsPrivateBeeAddress" className="form-control" onChange={handleSavePrivateBeeAddress} value={privateBeeAddress} />
          </div>
        </div>
        <div className="pt-2 mb-0 pb-0"><label>POSTAGE STAMP ID:</label>
          <div className="text-secondary mb-0 h6">
            <input id="swarmpostagestamp" data-id="settingsPostageStampId" className="form-control" onChange={handleSavePostageStampId} value={postageStampId} />
            <div className="d-flex justify-content-end pt-2">
            </div>
          </div>
        </div>
        <div className="d-flex justify-content-end pt-2">
          <input className="btn btn-sm btn-primary ml-2" id="saveswarmsettings" data-id="settingsTabSaveSwarmSettings" onClick={() => saveSwarmSettings()} value="Save" type="button" disabled={privateBeeAddress === ''}></input>
        </div>
      </div>
    </div>
  )

  // ipfs settings

  const handleSaveIpfsProjectId = useCallback(
    (event) => {
      setipfsProjectId(event.target.value)
    }
    , [ipfsProjectId]
  )

  const handleSaveIpfsSecret = useCallback(
    (event) => {
      setipfsProjectSecret(event.target.value)
    }
    , [ipfsProjectSecret]
  )

  const handleSaveIpfsUrl = useCallback(
    (event) => {
      setipfsUrl(event.target.value)
    }
    , [ipfsUrl]
  )

  const handleSaveIpfsPort = useCallback(
    (event) => {
      setipfsPort(event.target.value)
    }
    , [ipfsPort]
  )

  const handleSaveIpfsProtocol = useCallback(
    (event) => {
      setipfsProtocol(event.target.value)
    }
    , [ipfsProtocol]
  )

  const saveIpfsSettings = () => {
    saveIpfsSettingsToast(props.config, dispatchToast, ipfsUrl, ipfsProtocol, ipfsPort, ipfsProjectId, ipfsProjectSecret)
  }

  const ipfsSettings = () => (
    <div className="border-top">
    <div className="card-body pt-3 pb-2">
      <h6 className="card-title">{ ipfsSettingsText }</h6>
      <div className="pt-2 mb-0"><label>IPFS HOST:</label>
        <div className="text-secondary mb-0 h6">
          <input placeholder='e.g. ipfs.infura.io' id="settingsIpfsUrl" data-id="settingsIpfsUrl" className="form-control" onChange={handleSaveIpfsUrl} value={ ipfsUrl } />
        </div>
      </div>
      <div className="pt-2 mb-0 pb-0"><label>IPFS PROTOCOL:</label>
        <div className="text-secondary mb-0 h6">
          <input placeholder='e.g. https' id="settingsIpfsProtocol" data-id="settingsIpfsProtocol" className="form-control" onChange={handleSaveIpfsProtocol} value={ ipfsProtocol } />
        </div>
      </div>
      <div className="pt-2 mb-0 pb-0"><label>IPFS PORT:</label>
        <div className="text-secondary mb-0 h6">
          <input placeholder='e.g. 5001' id="settingsIpfsPort" data-id="settingsIpfsPort" className="form-control" onChange={handleSaveIpfsPort} value={ ipfsPort } />
        </div>
      </div>
      <div className="pt-2 mb-0 pb-0"><label>IPFS PROJECT ID [ INFURA ]:</label>
        <div className="text-secondary mb-0 h6">
          <input id="settingsIpfsProjectId" data-id="settingsIpfsProjectId" className="form-control" onChange={handleSaveIpfsProjectId} value={ ipfsProjectId } />
        </div>
      </div>
      <div className="pt-2 mb-0 pb-0"><label>IPFS PROJECT SECRET [ INFURA ]:</label>
        <div className="text-secondary mb-0 h6">
          <input id="settingsIpfsProjectSecret" data-id="settingsIpfsProjectSecret" className="form-control" type="password" onChange={handleSaveIpfsSecret} value={ ipfsProjectSecret } />
        </div>
      </div>
      <div className="d-flex justify-content-end pt-2">
        <input className="btn btn-sm btn-primary ml-2" id="saveIpfssettings" data-id="settingsTabSaveIpfsSettings" onClick={() => saveIpfsSettings()} value="Save" type="button"></input>
    </div>
    </div>
  </div>)


  return (
    <div>
      {state.message ? <Toaster message= {state.message}/> : null}
      {generalConfig()}     
      <GithubSettings
        saveTokenToast={(githubToken: string, githubUserName: string, githubEmail: string) => {
          saveTokenToast(props.config, dispatchToast, githubToken, "gist-access-token")
          saveTokenToast(props.config, dispatchToast, githubUserName, "github-user-name")
          saveTokenToast(props.config, dispatchToast, githubEmail, "github-email")
        }}
        removeTokenToast={() => { 
          removeTokenToast(props.config, dispatchToast, "gist-access-token")
          removeTokenToast(props.config, dispatchToast, "github-user-name")
          removeTokenToast(props.config, dispatchToast, "github-email")
        }}
        config={props.config}
      />
      {token('etherscan')}
      {swarmSettings()}
      {ipfsSettings()}
      <RemixUiThemeModule themeModule={props._deps.themeModule} />
    </div>
  )
}<|MERGE_RESOLUTION|>--- conflicted
+++ resolved
@@ -253,11 +253,7 @@
         <p className="mb-1"><a className="text-primary" target="_blank" href={labels[type].link}>{labels[type].link}</a></p>
         <div className=""><label>TOKEN:</label>
           <div className="text-secondary mb-0 h6">
-<<<<<<< HEAD
-            <input id="gistaccesstoken" data-id="settingsTabGistAccessToken" type="password" className="form-control" onChange={(e) => handleSaveTokenState(e, type)} value={tokenValue[type]} />
-=======
             <input id="gistaccesstoken" data-id="settingsTabGistAccessToken" type="password" className="form-control" onChange={(e) => handleSaveTokenState(e, type)} value={ tokenValue[type] || '' } />
->>>>>>> 5721068f
             <div className="d-flex justify-content-end pt-2">
               <CopyToClipboard content={tokenValue[type]} data-id='copyToClipboardCopyIcon' />
               <input className="btn btn-sm btn-primary ml-2" id="savegisttoken" data-id="settingsTabSaveGistToken" onClick={() => saveToken(type)} value="Save" type="button" disabled={tokenValue === ''}></input>
