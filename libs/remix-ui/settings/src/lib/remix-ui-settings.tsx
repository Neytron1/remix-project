import React, {useState, useReducer, useEffect, useCallback} from 'react' // eslint-disable-line

import {labels, textDark, textSecondary} from './constants'

import './remix-ui-settings.css'
<<<<<<< HEAD
import { generateContractMetadat, personal, textWrapEventAction, useMatomoAnalytics, saveTokenToast, removeTokenToast, saveSwarmSettingsToast, saveIpfsSettingsToast, useAutoCompletion, useShowGasInEditor, useDisplayErrors } from './settingsAction'
import { initialState, toastInitialState, toastReducer, settingReducer } from './settingsReducer'
import { Toaster } from '@remix-ui/toaster'// eslint-disable-line
import { RemixUiThemeModule, ThemeModule } from '@remix-ui/theme-module'
import { RemixUiLocaleModule, LocaleModule } from '@remix-ui/locale-module'
import { FormattedMessage, useIntl } from 'react-intl'
import { GithubSettings } from './github-settings'
import { EtherscanSettings } from './etherscan-settings'
import { CustomTooltip } from '@remix-ui/helper'
=======
import {
  generateContractMetadat,
  personal,
  textWrapEventAction,
  useMatomoAnalytics,
  saveTokenToast,
  removeTokenToast,
  saveSwarmSettingsToast,
  saveIpfsSettingsToast,
  useAutoCompletion,
  useShowGasInEditor,
  useDisplayErrors
} from './settingsAction'
import {initialState, toastInitialState, toastReducer, settingReducer} from './settingsReducer'
import {Toaster} from '@remix-ui/toaster' // eslint-disable-line
import {RemixUiThemeModule, ThemeModule} from '@remix-ui/theme-module'
import {RemixUiLocaleModule, LocaleModule} from '@remix-ui/locale-module'
import {FormattedMessage, useIntl} from 'react-intl'
import {GithubSettings} from './github-settings'
import {EtherscanSettings} from './etherscan-settings'
import {CustomTooltip} from '@remix-ui/helper'
>>>>>>> d0b0263b

/* eslint-disable-next-line */
export interface RemixUiSettingsProps {
  config: any
  editor: any
  _deps: any
  useMatomoAnalytics: boolean
  themeModule: ThemeModule
  localeModule: LocaleModule
  timeStamp: number
}

export const RemixUiSettings = (props: RemixUiSettingsProps) => {
  const [, dispatch] = useReducer(settingReducer, initialState)
  const [state, dispatchToast] = useReducer(toastReducer, toastInitialState)
  const [tokenValue, setTokenValue] = useState({}) // eslint-disable-line @typescript-eslint/no-unused-vars
  const [themeName] = useState('')
  const [privateBeeAddress, setPrivateBeeAddress] = useState('')
  const [postageStampId, setPostageStampId] = useState('')
  const [timeStamp, setTimeStamp] = useState(0)
  const [ipfsUrl, setipfsUrl] = useState('')
  const [ipfsPort, setipfsPort] = useState('')
  const [ipfsProtocol, setipfsProtocol] = useState('')
  const [ipfsProjectId, setipfsProjectId] = useState('')
  const [ipfsProjectSecret, setipfsProjectSecret] = useState('')
  const intl = useIntl()
  const initValue = () => {
    const metadataConfig = props.config.get('settings/generate-contract-metadata')
    if (metadataConfig === undefined || metadataConfig === null) generateContractMetadat(props.config, true, dispatch)

    const useAutoComplete = props.config.get('settings/auto-completion')
    if (useAutoComplete === null || useAutoComplete === undefined) useAutoCompletion(props.config, true, dispatch)

    const displayErrors = props.config.get('settings/display-errors')
    if (displayErrors === null || displayErrors === undefined) useDisplayErrors(props.config, true, dispatch)

    const useShowGas = props.config.get('settings/show-gas')
    if (useShowGas === null || useShowGas === undefined) useShowGasInEditor(props.config, true, dispatch)


  }
  useEffect(() => initValue(), [timeStamp, props.config])
  useEffect(() => initValue(), [])

  useEffect(() => {
    setTimeStamp(props.timeStamp)
  }, [props.timeStamp])


  useEffect(() => {
    const token = props.config.get('settings/' + labels['gist'].key)
    if (token) {
      setTokenValue((prevState) => {
        return {...prevState, gist: token}
      })
    }

    const etherscantoken = props.config.get('settings/' + labels['etherscan'].key)
    if (etherscantoken) {
      setTokenValue((prevState) => {
        return {...prevState, etherscan: etherscantoken}
      })
    }
    const configPrivateBeeAddress = props.config.get('settings/swarm-private-bee-address')
    if (configPrivateBeeAddress) {
      setPrivateBeeAddress(configPrivateBeeAddress)
    }
    const configPostageStampId = props.config.get('settings/swarm-postage-stamp-id')
    if (configPostageStampId) {
      setPostageStampId(configPostageStampId)
    }

    const configipfsUrl = props.config.get('settings/ipfs-url')
    if (configipfsUrl) {
      setipfsUrl(configipfsUrl)
    }
    const configipfsPort = props.config.get('settings/ipfs-port')
    if (configipfsPort) {
      setipfsPort(configipfsPort)
    }
    const configipfsProtocol = props.config.get('settings/ipfs-protocol')
    if (configipfsProtocol) {
      setipfsProtocol(configipfsProtocol)
    }
    const configipfsProjectId = props.config.get('settings/ipfs-project-id')
    if (configipfsProjectId) {
      setipfsProjectId(configipfsProjectId)
    }
    const configipfsProjectSecret = props.config.get('settings/ipfs-project-secret')
    if (configipfsProjectSecret) {
      setipfsProjectSecret(configipfsProjectSecret)
    }
  }, [themeName, state.message])

  useEffect(() => {
    if (props.useMatomoAnalytics !== null) useMatomoAnalytics(props.config, props.useMatomoAnalytics, dispatch)
  }, [props.useMatomoAnalytics])

  const onchangeGenerateContractMetadata = (event) => {
    generateContractMetadat(props.config, event.target.checked, dispatch)
  }

  const textWrapEvent = (event) => {
    textWrapEventAction(props.config, props.editor, event.target.checked, dispatch)
  }

  const onchangePersonal = (event) => {
    personal(props.config, event.target.checked, dispatch)
  }

  const onchangeMatomoAnalytics = (event) => {
    useMatomoAnalytics(props.config, event.target.checked, dispatch)
  }

  const onchangeUseAutoComplete = (event) => {
    useAutoCompletion(props.config, event.target.checked, dispatch)
  }

  const onchangeShowGasInEditor = (event) => {
    useShowGasInEditor(props.config, event.target.checked, dispatch)
  }
  const onchangeDisplayErrors = (event) => {
    useDisplayErrors(props.config, event.target.checked, dispatch)
  }

  const getTextClass = (key) => {
    if (props.config.get(key)) {
      return textDark
    } else {
      return textSecondary
    }
  }

  const generalConfig = () => {
    const isMetadataChecked = props.config.get('settings/generate-contract-metadata') || false
    const isEditorWrapChecked = props.config.get('settings/text-wrap') || false
    const isPersonalChecked = props.config.get('settings/personal-mode') || false
    const isMatomoChecked = props.config.get('settings/matomo-analytics') || false

    const isAutoCompleteChecked = props.config.get('settings/auto-completion') || false
    const isShowGasInEditorChecked = props.config.get('settings/show-gas') || false
    const displayErrorsChecked = props.config.get('settings/display-errors') || false
    return (
      <div className="$border-top">
        <div className="d-flex justify-content-end pr-4">
          <button
            className="btn btn-sm btn-secondary ml-2"
            onClick={() => {
              try {
                if ((window as any).remixFileSystem.name === 'indexedDB') {
                  props.config.clear()
                  try {
                    localStorage.clear() // remove the whole storage
                  } catch (e) {
                    console.log(e)
                  }
                } else {
                  props.config.clear() // remove only the remix settings
                }
                refresh(resetState + 1)
              } catch (e) {
                console.log(e)
              }
<<<<<<< HEAD
              setTimeStamp(Date.now())
            } catch (e) {
              console.log(e)
            }
          }}><FormattedMessage id='settings.reset' /></button>
=======
            }}
          >
            <FormattedMessage id="settings.reset" />
          </button>
>>>>>>> d0b0263b
        </div>
        <div className="card-body pt-3 pb-2">
          <h6 className="card-title">
            <FormattedMessage id="settings.general" />
          </h6>
          <div className="mt-2 custom-control custom-checkbox mb-1">
            <input
              onChange={onchangeGenerateContractMetadata}
              id="generatecontractmetadata"
              data-id="settingsTabGenerateContractMetadata"
              type="checkbox"
              className="custom-control-input"
              name="contractMetadata"
              checked={isMetadataChecked}
            />
            <label
              className={`form-check-label custom-control-label align-middle ${getTextClass('settings/generate-contract-metadata')}`}
              data-id="settingsTabGenerateContractMetadataLabel"
              htmlFor="generatecontractmetadata"
            >
              <FormattedMessage id="settings.generateContractMetadataText" />
            </label>
          </div>
          <div className="mt-2 custom-control custom-checkbox mb-1">
            <input id="editorWrap" className="custom-control-input" type="checkbox" onChange={textWrapEvent} checked={isEditorWrapChecked} />
            <label className={`form-check-label custom-control-label align-middle ${getTextClass('settings/text-wrap')}`} htmlFor="editorWrap">
              <FormattedMessage id="settings.wordWrapText" />
            </label>
          </div>
          <div className="custom-control custom-checkbox mb-1">
            <input onChange={onchangeUseAutoComplete} id="settingsUseAutoComplete" type="checkbox" className="custom-control-input" checked={isAutoCompleteChecked} />
            <label
              className={`form-check-label custom-control-label align-middle ${getTextClass('settings/auto-completion')}`}
              data-id="settingsAutoCompleteLabel"
              htmlFor="settingsUseAutoComplete"
            >
              <span>
                <FormattedMessage id="settings.useAutoCompleteText" />
              </span>
            </label>
          </div>
          <div className="custom-control custom-checkbox mb-1">
            <input onChange={onchangeShowGasInEditor} id="settingsUseShowGas" type="checkbox" className="custom-control-input" checked={isShowGasInEditorChecked} />
            <label
              className={`form-check-label custom-control-label align-middle ${getTextClass('settings/show-gas')}`}
              data-id="settingsShowGasLabel"
              htmlFor="settingsUseShowGas"
            >
              <span>
                <FormattedMessage id="settings.useShowGasInEditorText" />
              </span>
            </label>
          </div>
          <div className="custom-control custom-checkbox mb-1">
            <input onChange={onchangeDisplayErrors} id="settingsDisplayErrors" type="checkbox" className="custom-control-input" checked={displayErrorsChecked} />
<<<<<<< HEAD
            <label className={`form-check-label custom-control-label align-middle ${getTextClass('settings/display-errors')}`} data-id="displayErrorsLabel" htmlFor="settingsDisplayErrors">
              <span><FormattedMessage id='settings.displayErrorsText' /></span>
=======
            <label
              className={`form-check-label custom-control-label align-middle ${getTextClass('settings/display-errors')}`}
              data-id="displayErrorsLabel"
              htmlFor="settingsDisplayErrors"
            >
              <span>
                <FormattedMessage id="settings.displayErrorsText" />
              </span>
>>>>>>> d0b0263b
            </label>
          </div>
          <div className="custom-control custom-checkbox mb-1">
            <input onChange={onchangePersonal} id="personal" type="checkbox" className="custom-control-input" checked={isPersonalChecked} />
            <label className={`form-check-label custom-control-label align-middle ${getTextClass('settings/personal-mode')}`} htmlFor="personal">
              <i className="fas fa-exclamation-triangle text-warning" aria-hidden="true"></i> <span> </span>
              <span> </span>
              <FormattedMessage id="settings.enablePersonalModeText" />
              &nbsp;
              <FormattedMessage id="settings.warnText" />
            </label>
          </div>
          <div className="custom-control custom-checkbox mb-1">
            <input onChange={onchangeMatomoAnalytics} id="settingsMatomoAnalytics" type="checkbox" className="custom-control-input" checked={isMatomoChecked} />
            <label className={`form-check-label custom-control-label align-middle ${getTextClass('settings/matomo-analytics')}`} htmlFor="settingsMatomoAnalytics">
              <span>
                <FormattedMessage id="settings.matomoAnalytics" />
              </span>
              <a href="https://medium.com/p/66ef69e14931/" target="_blank">
                {' '}
                Analytics in Remix IDE
              </a>{' '}
              <span>&</span>{' '}
              <a target="_blank" href="https://matomo.org/free-software">
                Matomo
              </a>
            </label>
          </div>
        </div>
      </div>
    )
  }

  // swarm settings
  const handleSavePrivateBeeAddress = useCallback(
    (event) => {
      setPrivateBeeAddress(event.target.value)
    },
    [privateBeeAddress]
  )

  const handleSavePostageStampId = useCallback(
    (event) => {
      setPostageStampId(event.target.value)
    },
    [postageStampId]
  )

  const saveSwarmSettings = () => {
    saveSwarmSettingsToast(props.config, dispatchToast, privateBeeAddress, postageStampId)
  }

  const swarmSettings = () => (
    <div className="border-top">
      <div className="card-body pt-3 pb-2">
        <h6 className="card-title">
          <FormattedMessage id="settings.swarm" />
        </h6>
        <div className="pt-2 pt-2 mb-0 pb-0">
          <label className="m-0">PRIVATE BEE ADDRESS:</label>
          <div className="text-secondary mb-0 h6">
            <input id="swarmprivatebeeaddress" data-id="settingsPrivateBeeAddress" className="form-control" onChange={handleSavePrivateBeeAddress} value={privateBeeAddress} />
          </div>
        </div>
        <div className="pt-2 mb-0 pb-0">
          <label className="m-0">POSTAGE STAMP ID:</label>
          <div className="text-secondary mb-0 h6">
            <input id="swarmpostagestamp" data-id="settingsPostageStampId" className="form-control" onChange={handleSavePostageStampId} value={postageStampId} />
            <div className="d-flex justify-content-end pt-2"></div>
          </div>
        </div>
        <div className="d-flex justify-content-end pt-2">
          <input
            className="btn btn-sm btn-primary ml-2"
            id="saveswarmsettings"
            data-id="settingsTabSaveSwarmSettings"
            onClick={() => saveSwarmSettings()}
            value={intl.formatMessage({id: 'settings.save'})}
            type="button"
            disabled={privateBeeAddress === ''}
          ></input>
        </div>
      </div>
    </div>
  )

  // ipfs settings

  const handleSaveIpfsProjectId = useCallback(
    (event) => {
      setipfsProjectId(event.target.value)
    },
    [ipfsProjectId]
  )

  const handleSaveIpfsSecret = useCallback(
    (event) => {
      setipfsProjectSecret(event.target.value)
    },
    [ipfsProjectSecret]
  )

  const handleSaveIpfsUrl = useCallback(
    (event) => {
      setipfsUrl(event.target.value)
    },
    [ipfsUrl]
  )

  const handleSaveIpfsPort = useCallback(
    (event) => {
      setipfsPort(event.target.value)
    },
    [ipfsPort]
  )

  const handleSaveIpfsProtocol = useCallback(
    (event) => {
      setipfsProtocol(event.target.value)
    },
    [ipfsProtocol]
  )

  const saveIpfsSettings = () => {
    saveIpfsSettingsToast(props.config, dispatchToast, ipfsUrl, ipfsProtocol, ipfsPort, ipfsProjectId, ipfsProjectSecret)
  }

  const ipfsSettings = () => (
    <div className="border-top">
      <div className="card-body pt-3 pb-2">
<<<<<<< HEAD
        <h6 className="card-title"><FormattedMessage id='settings.ipfs' /></h6>
        <div className="pt-2 mb-0"><label className="m-0">IPFS HOST:</label>
          <div className="text-secondary mb-0 h6">
            <input placeholder='e.g. ipfs.infura.io' id="settingsIpfsUrl" data-id="settingsIpfsUrl" className="form-control" onChange={handleSaveIpfsUrl} value={ipfsUrl} />
          </div>
        </div>
        <div className="pt-2 mb-0 pb-0"><label className="m-0">IPFS PROTOCOL:</label>
          <div className="text-secondary mb-0 h6">
            <input placeholder='e.g. https' id="settingsIpfsProtocol" data-id="settingsIpfsProtocol" className="form-control" onChange={handleSaveIpfsProtocol} value={ipfsProtocol} />
          </div>
        </div>
        <div className="pt-2 mb-0 pb-0"><label className="m-0">IPFS PORT:</label>
          <div className="text-secondary mb-0 h6">
            <input placeholder='e.g. 5001' id="settingsIpfsPort" data-id="settingsIpfsPort" className="form-control" onChange={handleSaveIpfsPort} value={ipfsPort} />
          </div>
        </div>
        <div className="pt-2 mb-0 pb-0"><label className="m-0">IPFS PROJECT ID [ INFURA ]:</label>
=======
        <h6 className="card-title">
          <FormattedMessage id="settings.ipfs" />
        </h6>
        <div className="pt-2 mb-0">
          <label className="m-0">IPFS HOST:</label>
          <div className="text-secondary mb-0 h6">
            <input placeholder="e.g. ipfs.infura.io" id="settingsIpfsUrl" data-id="settingsIpfsUrl" className="form-control" onChange={handleSaveIpfsUrl} value={ipfsUrl} />
          </div>
        </div>
        <div className="pt-2 mb-0 pb-0">
          <label className="m-0">IPFS PROTOCOL:</label>
          <div className="text-secondary mb-0 h6">
            <input
              placeholder="e.g. https"
              id="settingsIpfsProtocol"
              data-id="settingsIpfsProtocol"
              className="form-control"
              onChange={handleSaveIpfsProtocol}
              value={ipfsProtocol}
            />
          </div>
        </div>
        <div className="pt-2 mb-0 pb-0">
          <label className="m-0">IPFS PORT:</label>
          <div className="text-secondary mb-0 h6">
            <input placeholder="e.g. 5001" id="settingsIpfsPort" data-id="settingsIpfsPort" className="form-control" onChange={handleSaveIpfsPort} value={ipfsPort} />
          </div>
        </div>
        <div className="pt-2 mb-0 pb-0">
          <label className="m-0">IPFS PROJECT ID [ INFURA ]:</label>
>>>>>>> d0b0263b
          <div className="text-secondary mb-0 h6">
            <input id="settingsIpfsProjectId" data-id="settingsIpfsProjectId" className="form-control" onChange={handleSaveIpfsProjectId} value={ipfsProjectId} />
          </div>
        </div>
<<<<<<< HEAD
        <div className="pt-2 mb-0 pb-0"><label className="m-0">IPFS PROJECT SECRET [ INFURA ]:</label>
          <div className="text-secondary mb-0 h6">
            <input id="settingsIpfsProjectSecret" data-id="settingsIpfsProjectSecret" className="form-control" type="password" onChange={handleSaveIpfsSecret} value={ipfsProjectSecret} />
          </div>
        </div>
        <div className="d-flex justify-content-end pt-2">
          <input className="btn btn-sm btn-primary ml-2" id="saveIpfssettings" data-id="settingsTabSaveIpfsSettings" onClick={() => saveIpfsSettings()} value={intl.formatMessage({ id: 'settings.save' })} type="button"></input>
        </div>
      </div>
    </div>)

=======
        <div className="pt-2 mb-0 pb-0">
          <label className="m-0">IPFS PROJECT SECRET [ INFURA ]:</label>
          <div className="text-secondary mb-0 h6">
            <input
              id="settingsIpfsProjectSecret"
              data-id="settingsIpfsProjectSecret"
              className="form-control"
              type="password"
              onChange={handleSaveIpfsSecret}
              value={ipfsProjectSecret}
            />
          </div>
        </div>
        <div className="d-flex justify-content-end pt-2">
          <input
            className="btn btn-sm btn-primary ml-2"
            id="saveIpfssettings"
            data-id="settingsTabSaveIpfsSettings"
            onClick={() => saveIpfsSettings()}
            value={intl.formatMessage({id: 'settings.save'})}
            type="button"
          ></input>
        </div>
      </div>
    </div>
  )
>>>>>>> d0b0263b

  return (
    <div>
      {state.message ? <Toaster message={state.message} /> : null}
      {generalConfig()}
      <GithubSettings
        saveToken={(githubToken: string, githubUserName: string, githubEmail: string) => {
          saveTokenToast(props.config, dispatchToast, githubToken, 'gist-access-token')
          saveTokenToast(props.config, dispatchToast, githubUserName, 'github-user-name')
          saveTokenToast(props.config, dispatchToast, githubEmail, 'github-email')
        }}
        removeToken={() => {
          removeTokenToast(props.config, dispatchToast, 'gist-access-token')
          removeTokenToast(props.config, dispatchToast, 'github-user-name')
          removeTokenToast(props.config, dispatchToast, 'github-email')
        }}
        config={props.config}
        timeStamp={props.timeStamp}
      />
      <EtherscanSettings
        saveToken={(etherscanToken: string) => {
          saveTokenToast(props.config, dispatchToast, etherscanToken, 'etherscan-access-token')
        }}
        removeToken={() => {
          removeTokenToast(props.config, dispatchToast, 'etherscan-access-token')
        }}
        config={props.config}
      />
      {swarmSettings()}
      {ipfsSettings()}
      <RemixUiThemeModule themeModule={props._deps.themeModule} />
      <RemixUiLocaleModule localeModule={props._deps.localeModule} />
    </div>
  )
}<|MERGE_RESOLUTION|>--- conflicted
+++ resolved
@@ -3,39 +3,15 @@
 import {labels, textDark, textSecondary} from './constants'
 
 import './remix-ui-settings.css'
-<<<<<<< HEAD
 import { generateContractMetadat, personal, textWrapEventAction, useMatomoAnalytics, saveTokenToast, removeTokenToast, saveSwarmSettingsToast, saveIpfsSettingsToast, useAutoCompletion, useShowGasInEditor, useDisplayErrors } from './settingsAction'
 import { initialState, toastInitialState, toastReducer, settingReducer } from './settingsReducer'
 import { Toaster } from '@remix-ui/toaster'// eslint-disable-line
-import { RemixUiThemeModule, ThemeModule } from '@remix-ui/theme-module'
-import { RemixUiLocaleModule, LocaleModule } from '@remix-ui/locale-module'
+import { RemixUiThemeModule, ThemeModule} from '@remix-ui/theme-module'
+import { RemixUiLocaleModule, LocaleModule} from '@remix-ui/locale-module'
 import { FormattedMessage, useIntl } from 'react-intl'
 import { GithubSettings } from './github-settings'
 import { EtherscanSettings } from './etherscan-settings'
 import { CustomTooltip } from '@remix-ui/helper'
-=======
-import {
-  generateContractMetadat,
-  personal,
-  textWrapEventAction,
-  useMatomoAnalytics,
-  saveTokenToast,
-  removeTokenToast,
-  saveSwarmSettingsToast,
-  saveIpfsSettingsToast,
-  useAutoCompletion,
-  useShowGasInEditor,
-  useDisplayErrors
-} from './settingsAction'
-import {initialState, toastInitialState, toastReducer, settingReducer} from './settingsReducer'
-import {Toaster} from '@remix-ui/toaster' // eslint-disable-line
-import {RemixUiThemeModule, ThemeModule} from '@remix-ui/theme-module'
-import {RemixUiLocaleModule, LocaleModule} from '@remix-ui/locale-module'
-import {FormattedMessage, useIntl} from 'react-intl'
-import {GithubSettings} from './github-settings'
-import {EtherscanSettings} from './etherscan-settings'
-import {CustomTooltip} from '@remix-ui/helper'
->>>>>>> d0b0263b
 
 /* eslint-disable-next-line */
 export interface RemixUiSettingsProps {
@@ -180,37 +156,24 @@
     const displayErrorsChecked = props.config.get('settings/display-errors') || false
     return (
       <div className="$border-top">
-        <div className="d-flex justify-content-end pr-4">
-          <button
-            className="btn btn-sm btn-secondary ml-2"
-            onClick={() => {
-              try {
-                if ((window as any).remixFileSystem.name === 'indexedDB') {
-                  props.config.clear()
-                  try {
-                    localStorage.clear() // remove the whole storage
-                  } catch (e) {
-                    console.log(e)
-                  }
-                } else {
-                  props.config.clear() // remove only the remix settings
+        <div className='d-flex justify-content-end pr-4'>
+          <button className="btn btn-sm btn-secondary ml-2" onClick={() => {
+            try {
+              if ((window as any).remixFileSystem.name === 'indexedDB') {
+                props.config.clear()
+                try {
+                  localStorage.clear() // remove the whole storage
+                } catch (e) {
+                  console.log(e)
                 }
-                refresh(resetState + 1)
-              } catch (e) {
-                console.log(e)
+              } else {
+                props.config.clear() // remove only the remix settings
               }
-<<<<<<< HEAD
               setTimeStamp(Date.now())
             } catch (e) {
               console.log(e)
             }
           }}><FormattedMessage id='settings.reset' /></button>
-=======
-            }}
-          >
-            <FormattedMessage id="settings.reset" />
-          </button>
->>>>>>> d0b0263b
         </div>
         <div className="card-body pt-3 pb-2">
           <h6 className="card-title">
@@ -266,19 +229,8 @@
           </div>
           <div className="custom-control custom-checkbox mb-1">
             <input onChange={onchangeDisplayErrors} id="settingsDisplayErrors" type="checkbox" className="custom-control-input" checked={displayErrorsChecked} />
-<<<<<<< HEAD
             <label className={`form-check-label custom-control-label align-middle ${getTextClass('settings/display-errors')}`} data-id="displayErrorsLabel" htmlFor="settingsDisplayErrors">
               <span><FormattedMessage id='settings.displayErrorsText' /></span>
-=======
-            <label
-              className={`form-check-label custom-control-label align-middle ${getTextClass('settings/display-errors')}`}
-              data-id="displayErrorsLabel"
-              htmlFor="settingsDisplayErrors"
-            >
-              <span>
-                <FormattedMessage id="settings.displayErrorsText" />
-              </span>
->>>>>>> d0b0263b
             </label>
           </div>
           <div className="custom-control custom-checkbox mb-1">
@@ -408,18 +360,16 @@
 
   const ipfsSettings = () => (
     <div className="border-top">
-      <div className="card-body pt-3 pb-2">
-<<<<<<< HEAD
-        <h6 className="card-title"><FormattedMessage id='settings.ipfs' /></h6>
-        <div className="pt-2 mb-0"><label className="m-0">IPFS HOST:</label>
-          <div className="text-secondary mb-0 h6">
-            <input placeholder='e.g. ipfs.infura.io' id="settingsIpfsUrl" data-id="settingsIpfsUrl" className="form-control" onChange={handleSaveIpfsUrl} value={ipfsUrl} />
-          </div>
-        </div>
-        <div className="pt-2 mb-0 pb-0"><label className="m-0">IPFS PROTOCOL:</label>
-          <div className="text-secondary mb-0 h6">
-            <input placeholder='e.g. https' id="settingsIpfsProtocol" data-id="settingsIpfsProtocol" className="form-control" onChange={handleSaveIpfsProtocol} value={ipfsProtocol} />
-          </div>
+    <div className="card-body pt-3 pb-2">
+      <h6 className="card-title"><FormattedMessage id='settings.ipfs' /></h6>
+      <div className="pt-2 mb-0"><label className="m-0">IPFS HOST:</label>
+        <div className="text-secondary mb-0 h6">
+          <input placeholder='e.g. ipfs.infura.io' id="settingsIpfsUrl" data-id="settingsIpfsUrl" className="form-control" onChange={handleSaveIpfsUrl} value={ ipfsUrl } />
+        </div>
+      </div>
+      <div className="pt-2 mb-0 pb-0"><label className="m-0">IPFS PROTOCOL:</label>
+        <div className="text-secondary mb-0 h6">
+          <input placeholder='e.g. https' id="settingsIpfsProtocol" data-id="settingsIpfsProtocol" className="form-control" onChange={handleSaveIpfsProtocol} value={ ipfsProtocol } />
         </div>
         <div className="pt-2 mb-0 pb-0"><label className="m-0">IPFS PORT:</label>
           <div className="text-secondary mb-0 h6">
@@ -427,43 +377,10 @@
           </div>
         </div>
         <div className="pt-2 mb-0 pb-0"><label className="m-0">IPFS PROJECT ID [ INFURA ]:</label>
-=======
-        <h6 className="card-title">
-          <FormattedMessage id="settings.ipfs" />
-        </h6>
-        <div className="pt-2 mb-0">
-          <label className="m-0">IPFS HOST:</label>
-          <div className="text-secondary mb-0 h6">
-            <input placeholder="e.g. ipfs.infura.io" id="settingsIpfsUrl" data-id="settingsIpfsUrl" className="form-control" onChange={handleSaveIpfsUrl} value={ipfsUrl} />
-          </div>
-        </div>
-        <div className="pt-2 mb-0 pb-0">
-          <label className="m-0">IPFS PROTOCOL:</label>
-          <div className="text-secondary mb-0 h6">
-            <input
-              placeholder="e.g. https"
-              id="settingsIpfsProtocol"
-              data-id="settingsIpfsProtocol"
-              className="form-control"
-              onChange={handleSaveIpfsProtocol}
-              value={ipfsProtocol}
-            />
-          </div>
-        </div>
-        <div className="pt-2 mb-0 pb-0">
-          <label className="m-0">IPFS PORT:</label>
-          <div className="text-secondary mb-0 h6">
-            <input placeholder="e.g. 5001" id="settingsIpfsPort" data-id="settingsIpfsPort" className="form-control" onChange={handleSaveIpfsPort} value={ipfsPort} />
-          </div>
-        </div>
-        <div className="pt-2 mb-0 pb-0">
-          <label className="m-0">IPFS PROJECT ID [ INFURA ]:</label>
->>>>>>> d0b0263b
           <div className="text-secondary mb-0 h6">
             <input id="settingsIpfsProjectId" data-id="settingsIpfsProjectId" className="form-control" onChange={handleSaveIpfsProjectId} value={ipfsProjectId} />
           </div>
         </div>
-<<<<<<< HEAD
         <div className="pt-2 mb-0 pb-0"><label className="m-0">IPFS PROJECT SECRET [ INFURA ]:</label>
           <div className="text-secondary mb-0 h6">
             <input id="settingsIpfsProjectSecret" data-id="settingsIpfsProjectSecret" className="form-control" type="password" onChange={handleSaveIpfsSecret} value={ipfsProjectSecret} />
@@ -475,37 +392,10 @@
       </div>
     </div>)
 
-=======
-        <div className="pt-2 mb-0 pb-0">
-          <label className="m-0">IPFS PROJECT SECRET [ INFURA ]:</label>
-          <div className="text-secondary mb-0 h6">
-            <input
-              id="settingsIpfsProjectSecret"
-              data-id="settingsIpfsProjectSecret"
-              className="form-control"
-              type="password"
-              onChange={handleSaveIpfsSecret}
-              value={ipfsProjectSecret}
-            />
-          </div>
-        </div>
-        <div className="d-flex justify-content-end pt-2">
-          <input
-            className="btn btn-sm btn-primary ml-2"
-            id="saveIpfssettings"
-            data-id="settingsTabSaveIpfsSettings"
-            onClick={() => saveIpfsSettings()}
-            value={intl.formatMessage({id: 'settings.save'})}
-            type="button"
-          ></input>
-        </div>
-      </div>
-    </div>
-  )
->>>>>>> d0b0263b
 
   return (
     <div>
+      {state.message ? <Toaster message={state.message} /> : null}
       {state.message ? <Toaster message={state.message} /> : null}
       {generalConfig()}
       <GithubSettings
