--- conflicted
+++ resolved
@@ -8,12 +8,9 @@
 import { initialState, toastInitialState, toastReducer, settingReducer } from './settingsReducer'
 import { Toaster } from '@remix-ui/toaster'// eslint-disable-line
 import { RemixUiThemeModule, ThemeModule} from '@remix-ui/theme-module'
-<<<<<<< HEAD
 import { RemixUiLocaleModule, LocaleModule} from '@remix-ui/locale-module'
 import { FormattedMessage, useIntl } from 'react-intl'
-=======
 import { GithubSettings } from './github-settings'
->>>>>>> 86ae5047
 
 /* eslint-disable-next-line */
 export interface RemixUiSettingsProps {
@@ -365,25 +362,20 @@
   return (
     <div>
       {state.message ? <Toaster message= {state.message}/> : null}
-<<<<<<< HEAD
       {generalConfig()}
-      {token('gist')}
-=======
-      {generalConfig()}     
       <GithubSettings
         saveTokenToast={(githubToken: string, githubUserName: string, githubEmail: string) => {
           saveTokenToast(props.config, dispatchToast, githubToken, "gist-access-token")
           saveTokenToast(props.config, dispatchToast, githubUserName, "github-user-name")
           saveTokenToast(props.config, dispatchToast, githubEmail, "github-email")
         }}
-        removeTokenToast={() => { 
+        removeTokenToast={() => {
           removeTokenToast(props.config, dispatchToast, "gist-access-token")
           removeTokenToast(props.config, dispatchToast, "github-user-name")
           removeTokenToast(props.config, dispatchToast, "github-email")
         }}
         config={props.config}
       />
->>>>>>> 86ae5047
       {token('etherscan')}
       {swarmSettings()}
       {ipfsSettings()}
