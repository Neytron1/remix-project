import React, { useState, useReducer, useEffect, useCallback } from 'react' // eslint-disable-line
import { CopyToClipboard } from '@remix-ui/clipboard' // eslint-disable-line

import { enablePersonalModeText, ethereunVMText, labels, generateContractMetadataText, matomoAnalytics, textDark, textSecondary, warnText, wordWrapText, swarmSettingsTitle, ipfsSettingsText, useAutoCompleteText, useShowGasInEditorText, displayErrorsText } from './constants'

import './remix-ui-settings.css'
import { ethereumVM, generateContractMetadat, personal, textWrapEventAction, useMatomoAnalytics, saveTokenToast, removeTokenToast, saveSwarmSettingsToast, saveIpfsSettingsToast, useAutoCompletion, useShowGasInEditor, useDisplayErrors } from './settingsAction'
import { initialState, toastInitialState, toastReducer, settingReducer } from './settingsReducer'
import { Toaster } from '@remix-ui/toaster'// eslint-disable-line
import { RemixUiThemeModule, ThemeModule} from '@remix-ui/theme-module'
import { GithubSettings } from './github-settings'

/* eslint-disable-next-line */
export interface RemixUiSettingsProps {
  config: any,
  editor: any,
  _deps: any,
  useMatomoAnalytics: boolean
  themeModule: ThemeModule
}

export const RemixUiSettings = (props: RemixUiSettingsProps) => {
  const [, dispatch] = useReducer(settingReducer, initialState)
  const [state, dispatchToast] = useReducer(toastReducer, toastInitialState)
  const [tokenValue, setTokenValue] = useState({})
  const [themeName,] = useState('')
  const [privateBeeAddress, setPrivateBeeAddress] = useState('')
  const [postageStampId, setPostageStampId] = useState('')
  const [resetState, refresh] = useState(0)
  const [ipfsUrl, setipfsUrl] = useState('')
  const [ipfsPort, setipfsPort] = useState('')
  const [ipfsProtocol, setipfsProtocol] = useState('')
  const [ipfsProjectId, setipfsProjectId] = useState('')
  const [ipfsProjectSecret, setipfsProjectSecret] = useState('')

  const initValue = () => {
    const metadataConfig = props.config.get('settings/generate-contract-metadata')
    if (metadataConfig === undefined || metadataConfig === null) generateContractMetadat(props.config, true, dispatch)

    const javascriptVM = props.config.get('settings/always-use-vm')
    if (javascriptVM === null || javascriptVM === undefined) ethereumVM(props.config, true, dispatch)

    const useAutoComplete = props.config.get('settings/use-auto-complete')
    if (useAutoComplete === null || useAutoComplete === undefined) useAutoCompletion(props.config, true, dispatch)

    const displayErrors = props.config.get('settings/display-errors')
    if (displayErrors === null || displayErrors === undefined) useDisplayErrors(props.config, true, dispatch)
  
    const useShowGas = props.config.get('settings/show-gas')
    if (useShowGas === null || useShowGas === undefined) useShowGasInEditor(props.config, true, dispatch)
  }
  useEffect(() => initValue(), [resetState, props.config])
  useEffect(() => initValue(), [])

  useEffect(() => {
    const token = props.config.get('settings/' + labels['gist'].key)
    if (token) {
      setTokenValue(prevState => {
        return { ...prevState, gist: token }
      })
    }

    const etherscantoken = props.config.get('settings/' + labels['etherscan'].key)
    if (etherscantoken) {
      setTokenValue(prevState => {
        return { ...prevState, etherscan: etherscantoken }
      })
    }
    const configPrivateBeeAddress = props.config.get('settings/swarm-private-bee-address')
    if (configPrivateBeeAddress) {
      setPrivateBeeAddress(configPrivateBeeAddress)
    }
    const configPostageStampId = props.config.get('settings/swarm-postage-stamp-id')
    if (configPostageStampId) {
      setPostageStampId(configPostageStampId)
    }

    const configipfsUrl = props.config.get('settings/ipfs-url')
    if (configipfsUrl) {
      setipfsUrl(configipfsUrl)
    }
    const configipfsPort = props.config.get('settings/ipfs-port')
    if (configipfsPort) {
      setipfsPort(configipfsPort)
    }
    const configipfsProtocol = props.config.get('settings/ipfs-protocol')
    if (configipfsProtocol) {
      setipfsProtocol(configipfsProtocol)
    }
    const configipfsProjectId = props.config.get('settings/ipfs-project-id')
    if (configipfsProjectId) {
      setipfsProjectId(configipfsProjectId)
    }
    const configipfsProjectSecret = props.config.get('settings/ipfs-project-secret')
    if (configipfsProjectSecret) {
      setipfsProjectSecret(configipfsProjectSecret)
    }

  }, [themeName, state.message])

  useEffect(() => {
    if (props.useMatomoAnalytics !== null) useMatomoAnalytics(props.config, props.useMatomoAnalytics, dispatch)
  }, [props.useMatomoAnalytics])

  const onchangeGenerateContractMetadata = (event) => {
    generateContractMetadat(props.config, event.target.checked, dispatch)
  }

  const onchangeOption = (event) => {
    ethereumVM(props.config, event.target.checked, dispatch)
  }

  const textWrapEvent = (event) => {
    textWrapEventAction(props.config, props.editor, event.target.checked, dispatch)
  }

  const onchangePersonal = event => {
    personal(props.config, event.target.checked, dispatch)
  }

  const onchangeMatomoAnalytics = event => {
    useMatomoAnalytics(props.config, event.target.checked, dispatch)
  }

  const onchangeUseAutoComplete = event => {
    useAutoCompletion(props.config, event.target.checked, dispatch)
  }

  const onchangeShowGasInEditor = event => {
    useShowGasInEditor(props.config, event.target.checked, dispatch)
  }
  const onchangeDisplayErrors = event => {
    useDisplayErrors(props.config, event.target.checked, dispatch)
  }


  const getTextClass = (key) => {
    if (props.config.get(key)) {
      return textDark
    } else {
      return textSecondary
    }
  }

  const generalConfig = () => {
    const isMetadataChecked = props.config.get('settings/generate-contract-metadata') || false
    const isEthereumVMChecked = props.config.get('settings/always-use-vm') || false
    const isEditorWrapChecked = props.config.get('settings/text-wrap') || false
    const isPersonalChecked = props.config.get('settings/personal-mode') || false
    const isMatomoChecked = props.config.get('settings/matomo-analytics') || false
    const isAutoCompleteChecked = props.config.get('settings/auto-completion') === null ? true:props.config.get('settings/auto-completion')
    const isShowGasInEditorChecked = props.config.get('settings/show-gas') === null ? true:props.config.get('settings/show-gas')
    const displayErrorsChecked = props.config.get('settings/display-errors') === null ? true:props.config.get('settings/display-errors')
    return (
      <div className="$border-top">
        <div title="Reset to Default settings." className='d-flex justify-content-end pr-4'>
          <button className="btn btn-sm btn-secondary ml-2" onClick={() => {
            try {
              if ((window as any).remixFileSystem.name === 'indexedDB') {
                props.config.clear()
                try {
                  localStorage.clear() // remove the whole storage
                } catch (e) {
                  console.log(e)
                }
              } else {
                props.config.clear() // remove only the remix settings
              }
              refresh(resetState + 1)
            } catch (e) {
              console.log(e)
            }
          }}>Reset to Default settings</button>
        </div>
        <div className="card-body pt-3 pb-2">
          <h6 className="card-title">General settings</h6>
          <div className="mt-2 custom-control custom-checkbox mb-1">
            <input onChange={onchangeGenerateContractMetadata} id="generatecontractmetadata" data-id="settingsTabGenerateContractMetadata" type="checkbox" className="custom-control-input" name="contractMetadata" checked={isMetadataChecked} />
            <label className={`form-check-label custom-control-label align-middle ${getTextClass('settings/generate-contract-metadata')}`} data-id="settingsTabGenerateContractMetadataLabel" htmlFor="generatecontractmetadata">{generateContractMetadataText}</label>
          </div>
          <div className="fmt-2 custom-control custom-checkbox mb-1">
            <input onChange={onchangeOption} className="custom-control-input" id="alwaysUseVM" data-id="settingsTabAlwaysUseVM" type="checkbox" name="ethereumVM" checked={isEthereumVMChecked} />
            <label className={`form-check-label custom-control-label align-middle ${getTextClass('settings/always-use-vm')}`} htmlFor="alwaysUseVM">{ethereunVMText}</label>
          </div>
          <div className="mt-2 custom-control custom-checkbox mb-1">
            <input id="editorWrap" className="custom-control-input" type="checkbox" onChange={textWrapEvent} checked={isEditorWrapChecked} />
            <label className={`form-check-label custom-control-label align-middle ${getTextClass('settings/text-wrap')}`} htmlFor="editorWrap">{wordWrapText}</label>
          </div>
          <div className='custom-control custom-checkbox mb-1'>
            <input onChange={onchangeUseAutoComplete} id="settingsUseAutoComplete" type="checkbox" className="custom-control-input" checked={isAutoCompleteChecked} />
            <label className={`form-check-label custom-control-label align-middle ${getTextClass('settings/use-auto-complete')}`} htmlFor="settingsUseAutoComplete">
              <span>{useAutoCompleteText}</span>
            </label>
          </div>
          <div className='custom-control custom-checkbox mb-1'>
            <input onChange={onchangeShowGasInEditor} id="settingsUseShowGas" type="checkbox" className="custom-control-input" checked={isShowGasInEditorChecked} />
            <label className={`form-check-label custom-control-label align-middle ${getTextClass('settings/use-auto-complete')}`} htmlFor="settingsUseShowGas">
              <span>{useShowGasInEditorText}</span>
            </label>
          </div>
          <div className='custom-control custom-checkbox mb-1'>
            <input onChange={onchangeDisplayErrors} id="settingsDisplayErrors" type="checkbox" className="custom-control-input" checked={displayErrorsChecked} />
            <label className={`form-check-label custom-control-label align-middle ${getTextClass('settings/use-auto-complete')}`} htmlFor="settingsDisplayErrors">
              <span>{displayErrorsText}</span>
            </label>
          </div>
          <div className="custom-control custom-checkbox mb-1">
            <input onChange={onchangePersonal} id="personal" type="checkbox" className="custom-control-input" checked={isPersonalChecked} />
            <label className={`form-check-label custom-control-label align-middle ${getTextClass('settings/personal-mode')}`} htmlFor="personal">
              <i className="fas fa-exclamation-triangle text-warning" aria-hidden="true"></i> <span>   </span>
              <span>   </span>{enablePersonalModeText} {warnText}
            </label>
          </div>
          <div className="custom-control custom-checkbox mb-1">
            <input onChange={onchangeMatomoAnalytics} id="settingsMatomoAnalytics" type="checkbox" className="custom-control-input" checked={isMatomoChecked} />
            <label className={`form-check-label custom-control-label align-middle ${getTextClass('settings/matomo-analytics')}`} htmlFor="settingsMatomoAnalytics">
              <span>{matomoAnalytics}</span>
              <a href="https://medium.com/p/66ef69e14931/" target="_blank"> Analytics in Remix IDE</a> <span>&</span> <a target="_blank" href="https://matomo.org/free-software">Matomo</a>
            </label>
          </div>
        </div>
      </div>
    )
  }

  // api key settings
  const saveToken = (type: string) => {
    saveTokenToast(props.config, dispatchToast, tokenValue[type], labels[type].key)
  }

  const removeToken = (type: string) => {
    setTokenValue(prevState => {
      return { ...prevState, [type]: '' }
    })
    removeTokenToast(props.config, dispatchToast, labels[type].key)
  }

  const handleSaveTokenState = useCallback(
    (event, type) => {
      setTokenValue(prevState => {
        return { ...prevState, [type]: event.target.value }
      })
    },
    [tokenValue]
  )

  const token = (type: string) => (
    <div className="border-top">
      <div className="card-body pt-3 pb-2">
        <h6 className="card-title">{labels[type].title}</h6>
        <p className="mb-1">{labels[type].message1}</p>
        <p className="">{labels[type].message2}</p>
        <p className="mb-1"><a className="text-primary" target="_blank" href={labels[type].link}>{labels[type].link}</a></p>
        <div className=""><label>TOKEN:</label>
          <div className="text-secondary mb-0 h6">
            <input id="gistaccesstoken" data-id="settingsTabGistAccessToken" type="password" className="form-control" onChange={(e) => handleSaveTokenState(e, type)} value={tokenValue[type]} />
            <div className="d-flex justify-content-end pt-2">
              <CopyToClipboard content={tokenValue[type]} data-id='copyToClipboardCopyIcon' />
              <input className="btn btn-sm btn-primary ml-2" id="savegisttoken" data-id="settingsTabSaveGistToken" onClick={() => saveToken(type)} value="Save" type="button" disabled={tokenValue === ''}></input>
              <button className="btn btn-sm btn-secondary ml-2" id="removegisttoken" data-id="settingsTabRemoveGistToken" title="Delete GitHub access token" onClick={() => removeToken(type)}>Remove</button>
            </div>
          </div></div>
      </div>
    </div>
  )

  // swarm settings
  const handleSavePrivateBeeAddress = useCallback(
    (event) => {
      setPrivateBeeAddress(event.target.value)
    },
    [privateBeeAddress]
  )

  const handleSavePostageStampId = useCallback(
    (event) => {
      setPostageStampId(event.target.value)
    },
    [postageStampId]
  )

  const saveSwarmSettings = () => {
    saveSwarmSettingsToast(props.config, dispatchToast, privateBeeAddress, postageStampId)
  }

  const swarmSettings = () => (
    <div className="border-top">
      <div className="card-body pt-3 pb-2">
<<<<<<< HEAD
        <h6 className="card-title">{swarmSettingsTitle}</h6>
        <div className="pt-2 mb-1"><label>PRIVATE BEE ADDRESS:</label>
=======
        <h6 className="card-title">{ swarmSettingsTitle }</h6>
        <div className="pt-2 pt-2 mb-0 pb-0"><label>PRIVATE BEE ADDRESS:</label>
>>>>>>> 74becf0e
          <div className="text-secondary mb-0 h6">
            <input id="swarmprivatebeeaddress" data-id="settingsPrivateBeeAddress" className="form-control" onChange={handleSavePrivateBeeAddress} value={privateBeeAddress} />
          </div>
        </div>
        <div className="pt-2 mb-0 pb-0"><label>POSTAGE STAMP ID:</label>
          <div className="text-secondary mb-0 h6">
            <input id="swarmpostagestamp" data-id="settingsPostageStampId" className="form-control" onChange={handleSavePostageStampId} value={postageStampId} />
            <div className="d-flex justify-content-end pt-2">
            </div>
          </div>
        </div>
        <div className="d-flex justify-content-end pt-2">
          <input className="btn btn-sm btn-primary ml-2" id="saveswarmsettings" data-id="settingsTabSaveSwarmSettings" onClick={() => saveSwarmSettings()} value="Save" type="button" disabled={privateBeeAddress === ''}></input>
        </div>
      </div>
    </div>
  )

  // ipfs settings

  const handleSaveIpfsProjectId = useCallback(
    (event) => {
      setipfsProjectId(event.target.value)
    }
    , [ipfsProjectId]
  )

  const handleSaveIpfsSecret = useCallback(
    (event) => {
      setipfsProjectSecret(event.target.value)
    }
    , [ipfsProjectSecret]
  )

  const handleSaveIpfsUrl = useCallback(
    (event) => {
      setipfsUrl(event.target.value)
    }
    , [ipfsUrl]
  )

  const handleSaveIpfsPort = useCallback(
    (event) => {
      setipfsPort(event.target.value)
    }
    , [ipfsPort]
  )

  const handleSaveIpfsProtocol = useCallback(
    (event) => {
      setipfsProtocol(event.target.value)
    }
    , [ipfsProtocol]
  )

  const saveIpfsSettings = () => {
    saveIpfsSettingsToast(props.config, dispatchToast, ipfsUrl, ipfsProtocol, ipfsPort, ipfsProjectId, ipfsProjectSecret)
  }

  const ipfsSettings = () => (
    <div className="border-top">
<<<<<<< HEAD
      <div className="card-body pt-3 pb-2">
        <h6 className="card-title">{ipfsSettingsText}</h6>
        <div className="pt-2 mb-1"><label>IPFS HOST:</label>
          <div className="text-secondary mb-0 h6">
            <input placeholder='e.g. ipfs.infura.io' id="settingsIpfsUrl" data-id="settingsIpfsUrl" className="form-control" onChange={handleSaveIpfsUrl} value={ipfsUrl} />
          </div>
        </div>
        <div className=""><label>IPFS PROTOCOL:</label>
          <div className="text-secondary mb-0 h6">
            <input placeholder='e.g. https' id="settingsIpfsProtocol" data-id="settingsIpfsProtocol" className="form-control" onChange={handleSaveIpfsProtocol} value={ipfsProtocol} />
          </div>
        </div>
        <div className=""><label>IPFS PORT:</label>
          <div className="text-secondary mb-0 h6">
            <input placeholder='e.g. 5001' id="settingsIpfsPort" data-id="settingsIpfsPort" className="form-control" onChange={handleSaveIpfsPort} value={ipfsPort} />
          </div>
        </div>
        <div className=""><label>IPFS PROJECT ID [ INFURA ]:</label>
          <div className="text-secondary mb-0 h6">
            <input id="settingsIpfsProjectId" data-id="settingsIpfsProjectId" className="form-control" onChange={handleSaveIpfsProjectId} value={ipfsProjectId} />
          </div>
        </div>
        <div className=""><label>IPFS PROJECT SECRET [ INFURA ]:</label>
          <div className="text-secondary mb-0 h6">
            <input id="settingsIpfsProjectSecret" data-id="settingsIpfsProjectSecret" className="form-control" type="password" onChange={handleSaveIpfsSecret} value={ipfsProjectSecret} />
          </div>
        </div>
        <div className="d-flex justify-content-end pt-2">
          <input className="btn btn-sm btn-primary ml-2" id="saveIpfssettings" data-id="settingsTabSaveIpfsSettings" onClick={() => saveIpfsSettings()} value="Save" type="button"></input>
=======
    <div className="card-body pt-3 pb-2">
      <h6 className="card-title">{ ipfsSettingsText }</h6>
      <div className="pt-2 mb-0"><label>IPFS HOST:</label>
        <div className="text-secondary mb-0 h6">
          <input placeholder='e.g. ipfs.infura.io' id="settingsIpfsUrl" data-id="settingsIpfsUrl" className="form-control" onChange={handleSaveIpfsUrl} value={ ipfsUrl } />
        </div>
      </div>
      <div className="pt-2 mb-0 pb-0"><label>IPFS PROTOCOL:</label>
        <div className="text-secondary mb-0 h6">
          <input placeholder='e.g. https' id="settingsIpfsProtocol" data-id="settingsIpfsProtocol" className="form-control" onChange={handleSaveIpfsProtocol} value={ ipfsProtocol } />
        </div>
      </div>
      <div className="pt-2 mb-0 pb-0"><label>IPFS PORT:</label>
        <div className="text-secondary mb-0 h6">
          <input placeholder='e.g. 5001' id="settingsIpfsPort" data-id="settingsIpfsPort" className="form-control" onChange={handleSaveIpfsPort} value={ ipfsPort } />
        </div>
      </div>
      <div className="pt-2 mb-0 pb-0"><label>IPFS PROJECT ID [ INFURA ]:</label>
        <div className="text-secondary mb-0 h6">
          <input id="settingsIpfsProjectId" data-id="settingsIpfsProjectId" className="form-control" onChange={handleSaveIpfsProjectId} value={ ipfsProjectId } />
        </div>
      </div>
      <div className="pt-2 mb-0 pb-0"><label>IPFS PROJECT SECRET [ INFURA ]:</label>
        <div className="text-secondary mb-0 h6">
          <input id="settingsIpfsProjectSecret" data-id="settingsIpfsProjectSecret" className="form-control" type="password" onChange={handleSaveIpfsSecret} value={ ipfsProjectSecret } />
>>>>>>> 74becf0e
        </div>
      </div>
    </div>)


  return (
    <div>
      {state.message ? <Toaster message= {state.message}/> : null}
      {generalConfig()}     
      <GithubSettings
        saveTokenToast={(githubToken: string, githubUserName: string, githubEmail: string) => {
          saveTokenToast(props.config, dispatchToast, githubToken, "gist-access-token")
          saveTokenToast(props.config, dispatchToast, githubUserName, "github-user-name")
          saveTokenToast(props.config, dispatchToast, githubEmail, "github-email")
        }}
        removeTokenToast={() => { 
          removeTokenToast(props.config, dispatchToast, "gist-access-token")
          removeTokenToast(props.config, dispatchToast, "github-user-name")
          removeTokenToast(props.config, dispatchToast, "github-email")
        }}
        config={props.config}
      />
      {token('etherscan')}
      {swarmSettings()}
      {ipfsSettings()}
      <RemixUiThemeModule themeModule={props._deps.themeModule} />
    </div>
  )
}<|MERGE_RESOLUTION|>--- conflicted
+++ resolved
@@ -286,13 +286,8 @@
   const swarmSettings = () => (
     <div className="border-top">
       <div className="card-body pt-3 pb-2">
-<<<<<<< HEAD
-        <h6 className="card-title">{swarmSettingsTitle}</h6>
-        <div className="pt-2 mb-1"><label>PRIVATE BEE ADDRESS:</label>
-=======
         <h6 className="card-title">{ swarmSettingsTitle }</h6>
         <div className="pt-2 pt-2 mb-0 pb-0"><label>PRIVATE BEE ADDRESS:</label>
->>>>>>> 74becf0e
           <div className="text-secondary mb-0 h6">
             <input id="swarmprivatebeeaddress" data-id="settingsPrivateBeeAddress" className="form-control" onChange={handleSavePrivateBeeAddress} value={privateBeeAddress} />
           </div>
@@ -354,37 +349,6 @@
 
   const ipfsSettings = () => (
     <div className="border-top">
-<<<<<<< HEAD
-      <div className="card-body pt-3 pb-2">
-        <h6 className="card-title">{ipfsSettingsText}</h6>
-        <div className="pt-2 mb-1"><label>IPFS HOST:</label>
-          <div className="text-secondary mb-0 h6">
-            <input placeholder='e.g. ipfs.infura.io' id="settingsIpfsUrl" data-id="settingsIpfsUrl" className="form-control" onChange={handleSaveIpfsUrl} value={ipfsUrl} />
-          </div>
-        </div>
-        <div className=""><label>IPFS PROTOCOL:</label>
-          <div className="text-secondary mb-0 h6">
-            <input placeholder='e.g. https' id="settingsIpfsProtocol" data-id="settingsIpfsProtocol" className="form-control" onChange={handleSaveIpfsProtocol} value={ipfsProtocol} />
-          </div>
-        </div>
-        <div className=""><label>IPFS PORT:</label>
-          <div className="text-secondary mb-0 h6">
-            <input placeholder='e.g. 5001' id="settingsIpfsPort" data-id="settingsIpfsPort" className="form-control" onChange={handleSaveIpfsPort} value={ipfsPort} />
-          </div>
-        </div>
-        <div className=""><label>IPFS PROJECT ID [ INFURA ]:</label>
-          <div className="text-secondary mb-0 h6">
-            <input id="settingsIpfsProjectId" data-id="settingsIpfsProjectId" className="form-control" onChange={handleSaveIpfsProjectId} value={ipfsProjectId} />
-          </div>
-        </div>
-        <div className=""><label>IPFS PROJECT SECRET [ INFURA ]:</label>
-          <div className="text-secondary mb-0 h6">
-            <input id="settingsIpfsProjectSecret" data-id="settingsIpfsProjectSecret" className="form-control" type="password" onChange={handleSaveIpfsSecret} value={ipfsProjectSecret} />
-          </div>
-        </div>
-        <div className="d-flex justify-content-end pt-2">
-          <input className="btn btn-sm btn-primary ml-2" id="saveIpfssettings" data-id="settingsTabSaveIpfsSettings" onClick={() => saveIpfsSettings()} value="Save" type="button"></input>
-=======
     <div className="card-body pt-3 pb-2">
       <h6 className="card-title">{ ipfsSettingsText }</h6>
       <div className="pt-2 mb-0"><label>IPFS HOST:</label>
@@ -410,10 +374,13 @@
       <div className="pt-2 mb-0 pb-0"><label>IPFS PROJECT SECRET [ INFURA ]:</label>
         <div className="text-secondary mb-0 h6">
           <input id="settingsIpfsProjectSecret" data-id="settingsIpfsProjectSecret" className="form-control" type="password" onChange={handleSaveIpfsSecret} value={ ipfsProjectSecret } />
->>>>>>> 74becf0e
-        </div>
-      </div>
-    </div>)
+        </div>
+      </div>
+      <div className="d-flex justify-content-end pt-2">
+        <input className="btn btn-sm btn-primary ml-2" id="saveIpfssettings" data-id="settingsTabSaveIpfsSettings" onClick={() => saveIpfsSettings()} value="Save" type="button"></input>
+    </div>
+    </div>
+  </div>)
 
 
   return (
