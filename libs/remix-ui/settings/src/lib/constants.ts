export const generateContractMetadataText = 'Generate contract metadata. Generate a JSON file in the contract folder. Allows to specify library addresses the contract depends on. If nothing is specified, Remix deploys libraries automatically.'
export const textSecondary = 'text-secondary'
export const textDark = 'text-dark'
export const warnText = 'Be sure the endpoint is opened before enabling it. \nThis mode allows a user to provide a passphrase in the Remix interface without having to unlock the account. Although this is very convenient, you should completely trust the backend you are connected to (Geth, Parity, ...). Remix never persists any passphrase'.split('\n').map(s => s.trim()).join(' ')

export const gitAccessTokenTitle = 'GitHub Access Token'
export const gitAccessTokenText = 'Manage the access token used to publish to Gist and retrieve GitHub contents.'
export const gitAccessTokenText2 = 'Go to github token page (link below) to create a new token and save it in Remix. Make sure this token has only \'create gist\' permission.'
export const gitAccessTokenLink = 'https://github.com/settings/tokens'
export const etherscanTokenTitle = 'EtherScan Access Token'
export const etherscanTokenLink = 'https://etherscan.io/myapikey'
export const etherscanAccessTokenText = 'Manage the api key used to interact with Etherscan.'
export const etherscanAccessTokenText2 = 'Go to Etherscan api key page (link below) to create a new api key and save it in Remix.'
export const ethereunVMText = 'Always use Remix VM at load'
export const wordWrapText = 'Word wrap in editor'
<<<<<<< HEAD
export const enablePersonalModeText = ' Enable Personal Mode for web3 provider. Transaction sent over Web3 will use the web3.personal API.\n'
export const useAutoCompleteText = 'Enable code completion in editor.'
=======
export const enablePersonalModeText = ' Enable Personal Mode for Remix Provider. Transaction sent over Web3 will use the web3.personal API.\n'
>>>>>>> c78c67ae
export const matomoAnalytics = 'Enable Matomo Analytics. We do not collect personally identifiable information (PII). The info is used to improve the site’s UX & UI. See more about '
export const swarmSettingsTitle = 'Swarm Settings'
export const swarmSettingsText = 'Swarm Settings'
export const ipfsSettingsText = 'IPFS Settings'
export const labels = {
    'gist': {
        'link': gitAccessTokenLink,
        'title': gitAccessTokenTitle,
        'message1': gitAccessTokenText,
        'message2': gitAccessTokenText2,
        'key': 'gist-access-token'
    },
    'etherscan': {
        'link': etherscanTokenLink,
        'title': etherscanTokenTitle,
        'message1':etherscanAccessTokenText,
        'message2':etherscanAccessTokenText2,
        'key': 'etherscan-access-token'
    }
}<|MERGE_RESOLUTION|>--- conflicted
+++ resolved
@@ -13,12 +13,8 @@
 export const etherscanAccessTokenText2 = 'Go to Etherscan api key page (link below) to create a new api key and save it in Remix.'
 export const ethereunVMText = 'Always use Remix VM at load'
 export const wordWrapText = 'Word wrap in editor'
-<<<<<<< HEAD
-export const enablePersonalModeText = ' Enable Personal Mode for web3 provider. Transaction sent over Web3 will use the web3.personal API.\n'
+export const enablePersonalModeText = ' Enable Personal Mode for Remix Provider. Transaction sent over Web3 will use the web3.personal API.\n'
 export const useAutoCompleteText = 'Enable code completion in editor.'
-=======
-export const enablePersonalModeText = ' Enable Personal Mode for Remix Provider. Transaction sent over Web3 will use the web3.personal API.\n'
->>>>>>> c78c67ae
 export const matomoAnalytics = 'Enable Matomo Analytics. We do not collect personally identifiable information (PII). The info is used to improve the site’s UX & UI. See more about '
 export const swarmSettingsTitle = 'Swarm Settings'
 export const swarmSettingsText = 'Swarm Settings'
