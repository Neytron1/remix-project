import { CopyToClipboard } from '@remix-ui/clipboard'
import React, { useEffect, useState } from 'react'
import { FormattedMessage, useIntl } from 'react-intl'
import { GithubSettingsProps } from '../types'
import { gitAccessTokenTitle, gitAccessTokenText, gitAccessTokenText2, gitAccessTokenLink } from './constants'


export function GithubSettings (props: GithubSettingsProps) {
  const [githubToken, setGithubToken] = useState<string>("")
  const [githubUserName, setGithubUsername] = useState<string>("")
  const [githubEmail, setGithubEmail] = useState<string>("")
  const intl = useIntl()

  useEffect(() => {
    if (props.config) {
<<<<<<< HEAD
      const githubToken = props.config.get('settings/gist-access-token')
      const githubUserName = props.config.get('settings/github-user-name')
      const githubEmail = props.config.get('settings/github-email')

=======
      const githubToken = props.config.get('settings/gist-access-token') || ''
      const githubUserName = props.config.get('settings/github-user-name') || ''
      const githubEmail = props.config.get('settings/github-email') || ''
  
>>>>>>> d7fe4e66
      setGithubToken(githubToken)
      setGithubUsername(githubUserName)
      setGithubEmail(githubEmail)
    }
  }, [props.config])

  const handleChangeTokenState = (event) => {
    setGithubToken(event.target.value)
  }

  const handleChangeUserNameState = (event) => {
    setGithubUsername(event.target.value)
  }

  const handleChangeEmailState = (event) => {
    setGithubEmail(event.target.value)
  }

  // api key settings
  const saveGithubToken = () => {
    props.saveToken(githubToken, githubUserName, githubEmail)
  }

  const removeToken = () => {
    setGithubToken('')
    setGithubUsername('')
    setGithubEmail('')
    props.removeToken()
  }

  return (
    <div className="border-top">
      <div className="card-body pt-3 pb-2">
<<<<<<< HEAD
        <h6 className="card-title"><FormattedMessage id='settings.githubTitle' defaultMessage='GitHub Credentials' /></h6>
        <p className="mb-1"><FormattedMessage id='settings.githubText' defaultMessage='Manage your GitHub credentials used to publish to Gist and retrieve GitHub contents.' /></p>
        <p className="">
          <FormattedMessage
            id='settings.githubText2'
            defaultMessage="Go to github token page (link below) to create a new token and save it in Remix. Make sure this token has only \'create gist\' permission."
          />
        </p>
        <p className="mb-1"><a className="text-primary" target="_blank" href="https://github.com/settings/tokens">https://github.com/settings/tokens</a></p>
=======
        <h6 className="card-title">{gitAccessTokenTitle}</h6>
        <p className="mb-1">{gitAccessTokenText}</p>
        <p className="">{gitAccessTokenText2}</p>
        <p className="mb-1"><a className="text-primary" target="_blank" href={gitAccessTokenLink}>{gitAccessTokenLink}</a></p>
>>>>>>> d7fe4e66
        <div>
          <label className="mb-0 pb-0">TOKEN:</label>
          <div className="input-group text-secondary mb-0 h6">
            <input id="gistaccesstoken" data-id="settingsTabGistAccessToken" type="password" className="form-control" onChange={(e) => handleChangeTokenState(e)} value={ githubToken } />
            <div className="input-group-append">
              <CopyToClipboard content={githubToken} data-id='copyToClipboardCopyIcon' className='far fa-copy ml-1 p-2 mt-1' direction={"top"} />
            </div>
          </div>
        </div>
        <div>
          <label className="pt-2 mb-0 pb-0">USERNAME:</label>
          <div className="text-secondary mb-0 h6">
            <input id="githubusername" data-id="settingsTabGithubUsername" type="text" className="form-control" onChange={(e) => handleChangeUserNameState(e)} value={ githubUserName } />
          </div>
        </div>
        <div>
          <label className="pt-2 mb-0 pb-0">EMAIL:</label>
          <div className="text-secondary mb-0 h6">
            <input id="githubemail" data-id="settingsTabGithubEmail" type="text" className="form-control" onChange={(e) => handleChangeEmailState(e)} value={ githubEmail } />
            <div className="d-flex justify-content-end pt-2">
              <input className="btn btn-sm btn-primary ml-2" id="savegisttoken" data-id="settingsTabSaveGistToken" onClick={saveGithubToken} value={intl.formatMessage({id: 'settings.save', defaultMessage: 'Save'})} type="button" disabled={githubToken === ''}></input>
              <button className="btn btn-sm btn-secondary ml-2" id="removegisttoken" data-id="settingsTabRemoveGistToken" title="Delete GitHub Credentials" onClick={removeToken}>
                <FormattedMessage id='settings.remove' defaultMessage='Remove' />
              </button>
            </div>
          </div>
        </div>
      </div>
    </div>
  )
}<|MERGE_RESOLUTION|>--- conflicted
+++ resolved
@@ -13,17 +13,10 @@
 
   useEffect(() => {
     if (props.config) {
-<<<<<<< HEAD
-      const githubToken = props.config.get('settings/gist-access-token')
-      const githubUserName = props.config.get('settings/github-user-name')
-      const githubEmail = props.config.get('settings/github-email')
-
-=======
       const githubToken = props.config.get('settings/gist-access-token') || ''
       const githubUserName = props.config.get('settings/github-user-name') || ''
       const githubEmail = props.config.get('settings/github-email') || ''
-  
->>>>>>> d7fe4e66
+
       setGithubToken(githubToken)
       setGithubUsername(githubUserName)
       setGithubEmail(githubEmail)
@@ -57,22 +50,10 @@
   return (
     <div className="border-top">
       <div className="card-body pt-3 pb-2">
-<<<<<<< HEAD
-        <h6 className="card-title"><FormattedMessage id='settings.githubTitle' defaultMessage='GitHub Credentials' /></h6>
-        <p className="mb-1"><FormattedMessage id='settings.githubText' defaultMessage='Manage your GitHub credentials used to publish to Gist and retrieve GitHub contents.' /></p>
-        <p className="">
-          <FormattedMessage
-            id='settings.githubText2'
-            defaultMessage="Go to github token page (link below) to create a new token and save it in Remix. Make sure this token has only \'create gist\' permission."
-          />
-        </p>
-        <p className="mb-1"><a className="text-primary" target="_blank" href="https://github.com/settings/tokens">https://github.com/settings/tokens</a></p>
-=======
-        <h6 className="card-title">{gitAccessTokenTitle}</h6>
-        <p className="mb-1">{gitAccessTokenText}</p>
-        <p className="">{gitAccessTokenText2}</p>
+        <h6 className="card-title"><FormattedMessage id='settings.gitAccessTokenTitle' defaultMessage={gitAccessTokenTitle} /></h6>
+        <p className="mb-1"><FormattedMessage id='settings.gitAccessTokenText' defaultMessage={gitAccessTokenText} /></p>
+        <p className=""><FormattedMessage id='settings.gitAccessTokenText2' defaultMessage={gitAccessTokenText2} /></p>
         <p className="mb-1"><a className="text-primary" target="_blank" href={gitAccessTokenLink}>{gitAccessTokenLink}</a></p>
->>>>>>> d7fe4e66
         <div>
           <label className="mb-0 pb-0">TOKEN:</label>
           <div className="input-group text-secondary mb-0 h6">
