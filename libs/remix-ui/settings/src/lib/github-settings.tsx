import { CopyToClipboard } from '@remix-ui/clipboard'
import React, { useEffect, useState } from 'react'
import { GithubSettingsProps } from '../types'

export function GithubSettings (props: GithubSettingsProps) {
  const [githubToken, setGithubToken] = useState<string>("")
  const [githubUserName, setGithubUsername] = useState<string>("")
  const [githubEmail, setGithubEmail] = useState<string>("")

  useEffect(() => {
    if (props.config) {
      const githubToken = props.config.get('settings/gist-access-token') || ''
<<<<<<< HEAD
      const githubUserName = props.config.get('settings/github-user-name')|| ''
=======
      const githubUserName = props.config.get('settings/github-user-name') || ''
>>>>>>> 5721068f
      const githubEmail = props.config.get('settings/github-email') || ''
  
      setGithubToken(githubToken)
      setGithubUsername(githubUserName)
      setGithubEmail(githubEmail)
    }
  }, [props.config])

  const handleChangeTokenState = (event) => {
    setGithubToken(event.target.value)
  }

  const handleChangeUserNameState = (event) => {
    setGithubUsername(event.target.value)
  }

  const handleChangeEmailState = (event) => {
    setGithubEmail(event.target.value)
  }

  // api key settings
  const saveGithubToken = () => {
    props.saveTokenToast(githubToken, githubUserName, githubEmail)
  }

  const removeToken = () => {
    setGithubToken('')
    setGithubUsername('')
    setGithubEmail('')
    props.removeTokenToast()
  }
  
  return (
    <div className="border-top">
      <div className="card-body pt-3 pb-2">
        <h6 className="card-title">GitHub Credentials</h6>
        <p className="mb-1">Manage your GitHub credentials used to publish to Gist and retrieve GitHub contents.</p>
        <p className="">Go to github token page (link below) to create a new token and save it in Remix. Make sure this token has only \'create gist\' permission.</p>
        <p className="mb-1"><a className="text-primary" target="_blank" href="https://github.com/settings/tokens">https://github.com/settings/tokens</a></p>
        <div>
          <label className="mb-0 pb-0">TOKEN:</label>
          <div className="input-group text-secondary mb-0 h6">
            <input id="gistaccesstoken" data-id="settingsTabGistAccessToken" type="password" className="form-control" onChange={(e) => handleChangeTokenState(e)} value={ githubToken } />
            <div className="input-group-append">
              <CopyToClipboard content={githubToken} data-id='copyToClipboardCopyIcon' className='far fa-copy ml-1 p-2 mt-1' direction={"top"} />
            </div>
          </div>
        </div>
        <div>
          <label className="pt-2 mb-0 pb-0">USERNAME:</label>
          <div className="text-secondary mb-0 h6">
            <input id="githubusername" data-id="settingsTabGithubUsername" type="text" className="form-control" onChange={(e) => handleChangeUserNameState(e)} value={ githubUserName } />
          </div>
        </div>
        <div>
          <label className="pt-2 mb-0 pb-0">EMAIL:</label>
          <div className="text-secondary mb-0 h6">
            <input id="githubemail" data-id="settingsTabGithubEmail" type="text" className="form-control" onChange={(e) => handleChangeEmailState(e)} value={ githubEmail } />
            <div className="d-flex justify-content-end pt-2">
              <input className="btn btn-sm btn-primary ml-2" id="savegisttoken" data-id="settingsTabSaveGistToken" onClick={saveGithubToken} value="Save" type="button" disabled={githubToken === ''}></input>
              <button className="btn btn-sm btn-secondary ml-2" id="removegisttoken" data-id="settingsTabRemoveGistToken" title="Delete GitHub Credentials" onClick={removeToken}>Remove</button>
            </div>
          </div>
        </div>
      </div>
    </div>
  )
}<|MERGE_RESOLUTION|>--- conflicted
+++ resolved
@@ -10,11 +10,7 @@
   useEffect(() => {
     if (props.config) {
       const githubToken = props.config.get('settings/gist-access-token') || ''
-<<<<<<< HEAD
-      const githubUserName = props.config.get('settings/github-user-name')|| ''
-=======
       const githubUserName = props.config.get('settings/github-user-name') || ''
->>>>>>> 5721068f
       const githubEmail = props.config.get('settings/github-email') || ''
   
       setGithubToken(githubToken)
