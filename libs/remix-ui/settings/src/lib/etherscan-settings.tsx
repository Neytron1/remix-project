import { CopyToClipboard } from '@remix-ui/clipboard'
import { CustomTooltip } from '@remix-ui/helper'
import React, { useEffect, useState } from 'react'
import { FormattedMessage, useIntl } from 'react-intl'
import { EtherscanSettingsProps } from '../types'
import { etherscanTokenTitle, etherscanAccessTokenText, etherscanAccessTokenText2, etherscanTokenLink } from './constants'


export function EtherscanSettings (props: EtherscanSettingsProps) {
  const [etherscanToken, setEtherscanToken] = useState<string>("")
  const intl = useIntl()

  useEffect(() => {
    if (props.config) {
      const etherscanToken = props.config.get('settings/etherscan-access-token') || ''
      setEtherscanToken(etherscanToken)
    }
  }, [props.config])

  const handleChangeTokenState = (event) => {
    setEtherscanToken(event.target.value)
  }

  // api key settings
  const saveEtherscanToken = () => {
    props.saveToken(etherscanToken)
  }

  const removeToken = () => {
    setEtherscanToken('')
    props.removeToken()
  }

  return (
    <div className="border-top">
      <div className="card-body pt-3 pb-2">
        <h6 className="card-title"><FormattedMessage id='settings.etherscanTokenTitle' defaultMessage={etherscanTokenTitle} /></h6>
        <p className="mb-1"><FormattedMessage id='settings.etherscanAccessTokenText' defaultMessage={etherscanAccessTokenText} /></p>
        <p className=""><FormattedMessage id='settings.etherscanAccessTokenText2' defaultMessage={etherscanAccessTokenText2} /></p>
        <p className="mb-1"><a className="text-primary" target="_blank" href={etherscanTokenLink}>{etherscanTokenLink}</a></p>
        <div>
          <label className="mb-0 pb-0">TOKEN:</label>
          <div className="input-group text-secondary mb-0 h6">
            <input id="etherscanAccessToken" data-id="settingsTabEtherscanAccessToken" type="password" className="form-control" onChange={(e) => handleChangeTokenState(e)} value={ etherscanToken } />
            <div className="input-group-append">
              <CopyToClipboard content={etherscanToken} data-id='copyToClipboardCopyIcon' className='far fa-copy ml-1 p-2 mt-1' direction={"top"} />
            </div>
          </div>
        </div>
        <div>
          <div className="text-secondary mb-0 h6">
            <div className="d-flex justify-content-end pt-2">
<<<<<<< HEAD
              <input className="btn btn-sm btn-primary ml-2" id="saveetherscantoken" data-id="settingsTabSaveEtherscanToken" onClick={saveEtherscanToken} value={intl.formatMessage({id: 'settings.save', defaultMessage: 'Save'})} type="button" disabled={etherscanToken === ''}></input>
              <button className="btn btn-sm btn-secondary ml-2" id="removeetherscantoken" data-id="settingsTabRemoveEtherscanToken" title="Delete Etherscan token" onClick={removeToken}>
                <FormattedMessage id='settings.remove' defaultMessage='Remove' />
              </button>
=======
              <input className="btn btn-sm btn-primary ml-2" id="saveetherscantoken" data-id="settingsTabSaveEtherscanToken" onClick={saveEtherscanToken} value="Save" type="button" disabled={etherscanToken === ''}></input>
              <CustomTooltip
                tooltipText="Delete Etherscan token"
                tooltipClasses="text-nowrap"
                tooltipId="removeetherscantokenTooltip"
                placement="left-start"
              >
                <button className="btn btn-sm btn-secondary ml-2" id="removeetherscantoken" data-id="settingsTabRemoveEtherscanToken" title="Delete Etherscan token" onClick={removeToken}>Remove</button></CustomTooltip>
>>>>>>> 620379c2
            </div>
          </div>
        </div>
      </div>
    </div>
  )
}<|MERGE_RESOLUTION|>--- conflicted
+++ resolved
@@ -50,21 +50,16 @@
         <div>
           <div className="text-secondary mb-0 h6">
             <div className="d-flex justify-content-end pt-2">
-<<<<<<< HEAD
               <input className="btn btn-sm btn-primary ml-2" id="saveetherscantoken" data-id="settingsTabSaveEtherscanToken" onClick={saveEtherscanToken} value={intl.formatMessage({id: 'settings.save', defaultMessage: 'Save'})} type="button" disabled={etherscanToken === ''}></input>
-              <button className="btn btn-sm btn-secondary ml-2" id="removeetherscantoken" data-id="settingsTabRemoveEtherscanToken" title="Delete Etherscan token" onClick={removeToken}>
-                <FormattedMessage id='settings.remove' defaultMessage='Remove' />
-              </button>
-=======
-              <input className="btn btn-sm btn-primary ml-2" id="saveetherscantoken" data-id="settingsTabSaveEtherscanToken" onClick={saveEtherscanToken} value="Save" type="button" disabled={etherscanToken === ''}></input>
               <CustomTooltip
                 tooltipText="Delete Etherscan token"
                 tooltipClasses="text-nowrap"
                 tooltipId="removeetherscantokenTooltip"
                 placement="left-start"
               >
-                <button className="btn btn-sm btn-secondary ml-2" id="removeetherscantoken" data-id="settingsTabRemoveEtherscanToken" title="Delete Etherscan token" onClick={removeToken}>Remove</button></CustomTooltip>
->>>>>>> 620379c2
+                <button className="btn btn-sm btn-secondary ml-2" id="removeetherscantoken" data-id="settingsTabRemoveEtherscanToken" title="Delete Etherscan token" onClick={removeToken}>
+                <FormattedMessage id='settings.remove' defaultMessage='Remove' />
+              </button></CustomTooltip>
             </div>
           </div>
         </div>
