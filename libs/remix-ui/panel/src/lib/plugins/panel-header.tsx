/* eslint-disable jsx-a11y/anchor-has-content */
import React, { useEffect, useRef, useState } from 'react' // eslint-disable-line
import { FormattedMessage } from 'react-intl'
import { PluginRecord } from '../types'
import './panel.css'

export interface RemixPanelProps {
  plugins: Record<string, PluginRecord>;
}
const RemixUIPanelHeader = (props: RemixPanelProps) => {
  const [plugin, setPlugin] = useState<PluginRecord>()
  const [toggleExpander, setToggleExpander] = useState<boolean>(false)

  useEffect(() => {
    setToggleExpander(false)
    if (props.plugins) {
      const p = Object.values(props.plugins).find((pluginRecord) => {
        return pluginRecord.active === true
      })
      setPlugin(p)
    }
  }, [props])

  const toggleClass = () => {
    setToggleExpander(!toggleExpander)
  }

  return (
    <header className='d-flex flex-column'>
<<<<<<< HEAD
      <div className="swapitHeader px-3 pt-3 pb-0 d-flex flex-row">
      <h6 data-id='sidePanelSwapitTitle'>
        {/* @ts-ignore */}
        <FormattedMessage id={plugin?.profile.intlId || 'defaultId'} defaultMessage={plugin?.profile.displayName || plugin?.profile.name} />
      </h6>
        <div className="d-flex flex-row">
=======
      <div className="swapitHeader px-3 pt-2 pb-0 d-flex flex-row">
        <h6 className="mb-2" data-id='sidePanelSwapitTitle'>{plugin?.profile.displayName || plugin?.profile.name}</h6>
        <div className="mt-2 d-flex flex-row">
>>>>>>> 2c2e6407
          <div className="d-flex flex-row">
            {plugin?.profile?.maintainedBy?.toLowerCase() === "remix" && (<i aria-hidden="true" className="text-success mt-1 px-1 fas fa-check" title="Maintained by Remix"></i>)}
          </div>
          <div className="swapitHeaderInfoSection d-flex justify-content-between" data-id='swapitHeaderInfoSectionId' onClick={toggleClass} title="Plugin info">
            <i className={`px-2 ml-2 pt-1 pb-4 ${!toggleExpander ? 'fas fa-angle-right' : 'fas fa-angle-down bg-light'}`} aria-hidden="true"></i>
          </div>
        </div>
      </div>
      <div className={`bg-light mx-3 mb-2 p-3 pt-1 border-bottom flex-column ${toggleExpander ? "d-flex" : "d-none"}`}>
        {plugin?.profile?.author && <span className="d-flex flex-row align-items-center">
          <label className="mb-0 pr-2">Author:</label>
          <span> { plugin?.profile.author } </span>
        </span>}
        {plugin?.profile?.maintainedBy && <span className="d-flex flex-row align-items-center">
          <label className="mb-0 pr-2">Maintained by:</label>
          <span> { plugin?.profile.maintainedBy } </span>
        </span>}
        {plugin?.profile?.documentation && <span className="d-flex flex-row align-items-center">
          <label className="mb-0 pr-2">Documentation:</label>
          <span>
            <a href={plugin?.profile?.documentation} className="titleInfo p-0 mb-2" title="link to documentation" target="_blank" rel="noreferrer"><i aria-hidden="true" className="fas fa-book"></i></a>
          </span>
        </span>}
        {plugin?.profile?.description && <span className="d-flex flex-row align-items-baseline">
          <label className="mb-0 pr-2">Description:</label>
          <span> { plugin?.profile.description } </span>
        </span>}
        {plugin?.profile?.repo && <span className="d-flex flex-row align-items-center">
          <a href={plugin?.profile?.repo} target="_blank" rel="noreferrer">
          Make an issue</a>
        </span>}
      </div>
    </header>)
}

export default RemixUIPanelHeader<|MERGE_RESOLUTION|>--- conflicted
+++ resolved
@@ -27,18 +27,12 @@
 
   return (
     <header className='d-flex flex-column'>
-<<<<<<< HEAD
-      <div className="swapitHeader px-3 pt-3 pb-0 d-flex flex-row">
-      <h6 data-id='sidePanelSwapitTitle'>
-        {/* @ts-ignore */}
-        <FormattedMessage id={plugin?.profile.intlId || 'defaultId'} defaultMessage={plugin?.profile.displayName || plugin?.profile.name} />
-      </h6>
-        <div className="d-flex flex-row">
-=======
       <div className="swapitHeader px-3 pt-2 pb-0 d-flex flex-row">
-        <h6 className="mb-2" data-id='sidePanelSwapitTitle'>{plugin?.profile.displayName || plugin?.profile.name}</h6>
+        <h6 className="mb-2" data-id='sidePanelSwapitTitle'>
+          {/* @ts-ignore */}
+          <FormattedMessage id={plugin?.profile.intlId || 'defaultId'} defaultMessage={plugin?.profile.displayName || plugin?.profile.name} />
+        </h6>
         <div className="mt-2 d-flex flex-row">
->>>>>>> 2c2e6407
           <div className="d-flex flex-row">
             {plugin?.profile?.maintainedBy?.toLowerCase() === "remix" && (<i aria-hidden="true" className="text-success mt-1 px-1 fas fa-check" title="Maintained by Remix"></i>)}
           </div>
