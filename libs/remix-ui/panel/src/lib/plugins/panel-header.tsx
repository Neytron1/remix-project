--- conflicted
+++ resolved
@@ -28,16 +28,11 @@
   return (
     <header className='d-flex flex-column'>
       <div className="swapitHeader px-3 pt-2 pb-0 d-flex flex-row">
-<<<<<<< HEAD
-        <h6 className="mb-2" data-id='sidePanelSwapitTitle'>
+        <h6 className="mb-3" data-id='sidePanelSwapitTitle'>
           {/* @ts-ignore */}
           <FormattedMessage id={plugin?.profile.intlId || 'defaultId'} defaultMessage={plugin?.profile.displayName || plugin?.profile.name} />
         </h6>
-        <div className="mt-2 d-flex flex-row">
-=======
-        <h6 className="mb-3" data-id='sidePanelSwapitTitle'>{plugin?.profile.displayName || plugin?.profile.name}</h6>
         <div className="d-flex flex-row">
->>>>>>> d7fe4e66
           <div className="d-flex flex-row">
             {plugin?.profile?.maintainedBy?.toLowerCase() === "remix" && (<i aria-hidden="true" className="text-success mt-1 px-1 fas fa-check" title="Maintained by Remix"></i>)}
           </div>
