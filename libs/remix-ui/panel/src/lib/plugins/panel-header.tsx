--- conflicted
+++ resolved
@@ -25,17 +25,12 @@
   }
 
   return (
-<<<<<<< HEAD
-    <header className='swapitHeader'>
+    <header className='d-flex flex-column'>
+      <div className="swapitHeader px-3 pt-3 pb-0 d-flex flex-row">
       <h6 data-id='sidePanelSwapitTitle'>
         {/* @ts-ignore */}
         <FormattedMessage id={plugin?.profile.intlId || 'defaultId'} defaultMessage={plugin?.profile.displayName || plugin?.profile.name} />
       </h6>
-      {plugin?.profile.documentation ? (<a href={plugin.profile.documentation} className="titleInfo mb-2" title="link to documentation" target="_blank" rel="noreferrer"><i aria-hidden="true" className="fas fa-book"></i></a>) : ''}
-=======
-    <header className='d-flex flex-column'>
-      <div className="swapitHeader px-3 pt-3 pb-0 d-flex flex-row">
-        <h6 data-id='sidePanelSwapitTitle'>{plugin?.profile.displayName || plugin?.profile.name}</h6>
         <div className="d-flex flex-row">
           <div className="d-flex flex-row">
             {plugin?.profile?.maintainedBy?.toLowerCase() === "remix" && (<i aria-hidden="true" className="text-success fas fa-check" title="Maintained by Remix"></i>)}
@@ -66,11 +61,10 @@
           <span> { plugin?.profile.description } </span>
         </span>}
         {plugin?.profile?.repo && <span className="d-flex flex-row align-items-center">
-          <a href={plugin?.profile?.repo} target="_blank" rel="noreferrer">          
+          <a href={plugin?.profile?.repo} target="_blank" rel="noreferrer">
           Make an issue</a>
         </span>}
       </div>
->>>>>>> 1a9977ba
     </header>)
 }
 
