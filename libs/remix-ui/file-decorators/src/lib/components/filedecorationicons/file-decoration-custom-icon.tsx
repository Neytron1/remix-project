--- conflicted
+++ resolved
@@ -2,14 +2,6 @@
 import React from 'react'
 import {fileDecoration} from '../../types'
 
-<<<<<<< HEAD
-const FileDecorationCustomIcon = (props: {
-    fileDecoration: fileDecoration
-}) => {
-    return <><span data-id={`file-decoration-custom-${props.fileDecoration.path}`} className={`${props.fileDecoration.fileStateIconClass} pr-2`}>
-        <>{props.fileDecoration.text}{props.fileDecoration.fileStateIcon}</>
-    </span></>
-=======
 const FileDecorationCustomIcon = (props: {fileDecoration: fileDecoration}) => {
   return (
     <>
@@ -18,7 +10,6 @@
       </span>
     </>
   )
->>>>>>> d0b0263b
 }
 
 export default FileDecorationCustomIcon