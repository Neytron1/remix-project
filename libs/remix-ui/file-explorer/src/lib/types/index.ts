import { customAction } from '@remixproject/plugin-api/lib/file-system/file-panel'

/* eslint-disable-next-line */
export interface FileExplorerProps {
    name: string,
    registry: any,
    filesProvider: any,
    menuItems?: string[],
    plugin: any,
    focusRoot: boolean,
    contextMenuItems: MenuItems,
    displayInput?: boolean,
    externalUploads?: EventTarget & HTMLInputElement
}

export interface File {
    path: string,
    name: string,
    isDirectory: boolean,
    type: string,
    child?: File[]
}

export interface FileExplorerMenuProps {
    title: string,
    menuItems: string[],
    fileManager: any,
    createNewFile: (folder?: string) => void,
    createNewFolder: (parentFolder?: string) => void,
    publishToGist: (path?: string) => void,
    uploadFile: (target: EventTarget & HTMLInputElement) => void
}

export type action = { name: string, type: string[], path: string[], extension: string[], pattern: string[], id: string, multiselect: boolean }

export type MenuItems = action[]
export interface FileExplorerContextMenuProps {
    actions: action[],
    createNewFile: (folder?: string) => void,
    createNewFolder: (parentFolder?: string) => void,
    deletePath: (path: string | string[]) => void,
    renamePath: (path: string, type: string) => void,
    hideContextMenu: () => void,
    publishToGist?: (path?: string, type?: string) => void,
    pushChangesToGist?: (path?: string, type?: string) => void,
    publishFolderToGist?: (path?: string, type?: string) => void,
    publishFileToGist?: (path?: string, type?: string) => void,
    runScript?: (path: string) => void,
<<<<<<< HEAD
    emit?: (cmd: customAction) => void,
=======
    emit?: (id: string, path: string | string[]) => void,
>>>>>>> 1b78fac5
    pageX: number,
    pageY: number,
    path: string,
    type: string,
    focus: {key:string, type:string}[],
    onMouseOver?: (...args) => void,
    copy?: (path: string, type: string) => void,
    paste?: (destination: string, type: string) => void
}<|MERGE_RESOLUTION|>--- conflicted
+++ resolved
@@ -46,11 +46,7 @@
     publishFolderToGist?: (path?: string, type?: string) => void,
     publishFileToGist?: (path?: string, type?: string) => void,
     runScript?: (path: string) => void,
-<<<<<<< HEAD
     emit?: (cmd: customAction) => void,
-=======
-    emit?: (id: string, path: string | string[]) => void,
->>>>>>> 1b78fac5
     pageX: number,
     pageY: number,
     path: string,
