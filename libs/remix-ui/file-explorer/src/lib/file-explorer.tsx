import React, { useEffect, useState, useRef, useReducer } from 'react'; // eslint-disable-line
// import { DragDropContext, Droppable, Draggable } from 'react-beautiful-dnd' // eslint-disable-line
import { TreeView, TreeViewItem } from '@remix-ui/tree-view'; // eslint-disable-line
import { ModalDialog } from '@remix-ui/modal-dialog'; // eslint-disable-line
import { Toaster } from '@remix-ui/toaster'; // eslint-disable-line
import Gists from 'gists'
import { FileExplorerMenu } from './file-explorer-menu'; // eslint-disable-line
import { FileExplorerContextMenu } from './file-explorer-context-menu'; // eslint-disable-line
import { FileExplorerProps, File, MenuItems } from './types'
import {
  fileSystemReducer,
  fileSystemInitialState
} from './reducers/fileSystem'
import {
  fetchDirectory,
  init,
  resolveDirectory,
  addInputField,
  removeInputField
} from './actions/fileSystem'
import * as helper from '../../../../../apps/remix-ide/src/lib/helper'
import QueryParams from '../../../../../apps/remix-ide/src/lib/query-params'
import { customAction } from '@remixproject/plugin-api/lib/file-system/file-panel'

import './css/file-explorer.css'

const queryParams = new QueryParams()

export const FileExplorer = (props: FileExplorerProps) => {
  const {
    name,
    registry,
    plugin,
    focusRoot,
    contextMenuItems,
    displayInput,
    externalUploads,
    removedContextMenuItems
  } = props
  const [state, setState] = useState({
    focusElement: [
      {
        key: '',
        type: 'folder'
      }
    ],
    files: [],
    fileManager: null,
    ctrlKey: false,
    newFileName: '',
    actions: [
      {
        id: 'newFile',
        name: 'New File',
        type: ['folder', 'gist'],
        path: [],
        extension: [],
        pattern: [],
        multiselect: false,
        label: ''
      },
      {
        id: 'newFolder',
        name: 'New Folder',
        type: ['folder', 'gist'],
        path: [],
        extension: [],
        pattern: [],
        multiselect: false,
        label: ''
      },
      {
        id: 'rename',
        name: 'Rename',
        type: ['file', 'folder'],
        path: [],
        extension: [],
        pattern: [],
        multiselect: false,
        label: ''
      },
      {
        id: 'delete',
        name: 'Delete',
        type: ['file', 'folder', 'gist'],
        path: [],
        extension: [],
        pattern: [],
        multiselect: false,
        label: ''
      },
      {
        id: 'run',
        name: 'Run',
        type: [],
        path: [],
        extension: ['.js'],
        pattern: [],
        multiselect: false,
        label: ''
      },
      {
        id: 'pushChangesToGist',
        name: 'Push changes to gist',
        type: ['gist'],
        path: [],
        extension: [],
        pattern: [],
        multiselect: false,
        label: ''
      },
      {
        id: 'publishFolderToGist',
        name: 'Publish folder to gist',
        type: ['folder'],
        path: [],
        extension: [],
        pattern: [],
        multiselect: false,
        label: ''
      },
      {
        id: 'publishFileToGist',
        name: 'Publish file to gist',
        type: ['file'],
        path: [],
        extension: [],
        pattern: [],
        multiselect: false,
        label: ''
      },
      {
        id: 'copy',
        name: 'Copy',
        type: ['folder', 'file'],
        path: [],
        extension: [],
        pattern: [],
        multiselect: false,
        label: ''
      },
      {
        id: 'deleteAll',
        name: 'Delete All',
        type: ['folder', 'file'],
        path: [],
        extension: [],
        pattern: [],
        multiselect: true,
        label: ''
      }
    ],
    focusContext: {
      element: null,
      x: null,
      y: null,
      type: ''
    },
    focusEdit: {
      element: null,
      type: '',
      isNew: false,
      lastEdit: ''
    },
    expandPath: [name],
    focusModal: {
      hide: true,
      title: '',
      message: '',
      okLabel: '',
      okFn: () => {},
      cancelLabel: '',
      cancelFn: () => {},
      handleHide: null
    },
    modals: [],
    toasterMsg: '',
    mouseOverElement: null,
    showContextMenu: false,
    reservedKeywords: [name, 'gist-'],
    copyElement: []
  })
  const [canPaste, setCanPaste] = useState(false)
  const [fileSystem, dispatch] = useReducer(
    fileSystemReducer,
    fileSystemInitialState
  )
  const editRef = useRef(null)

  useEffect(() => {
    init(props.filesProvider, props.plugin, props.registry)(dispatch)
  }, [])

  useEffect(() => {
    const provider = fileSystem.provider.provider

    if (provider) {
      fetchDirectory(provider, props.name)(dispatch)
    }
  }, [fileSystem.provider.provider, props.name])

  useEffect(() => {
    if (fileSystem.notification.message) {
      modal(
        fileSystem.notification.title,
        fileSystem.notification.message,
        fileSystem.notification.labelOk,
        fileSystem.notification.actionOk,
        fileSystem.notification.labelCancel,
        fileSystem.notification.actionCancel
      )
    }
  }, [fileSystem.notification.message])

  useEffect(() => {
    if (fileSystem.files.expandPath.length > 0) {
      setState(prevState => {
        return {
          ...prevState,
          expandPath: [
            ...new Set([
              ...prevState.expandPath,
              ...fileSystem.files.expandPath
            ])
          ]
        }
      })
    }
  }, [fileSystem.files.expandPath])

  useEffect(() => {
    if (state.focusEdit.element) {
      setTimeout(() => {
        if (editRef && editRef.current) {
          editRef.current.focus()
        }
      }, 150)
    }
  }, [state.focusEdit.element])

  useEffect(() => {
    (async () => {
      const fileManager = registry.get('filemanager').api

      setState(prevState => {
        return { ...prevState, fileManager, expandPath: [name] }
      })
    })()
  }, [name])

  useEffect(() => {
    if (focusRoot) {
      setState(prevState => {
        return { ...prevState, focusElement: [{ key: '', type: 'folder' }] }
      })
      plugin.resetFocus(false)
    }
  }, [focusRoot])

  useEffect(() => {
    if (contextMenuItems) {
      addMenuItems(contextMenuItems)
    }
  }, [contextMenuItems])

  useEffect(() => {
    if (removedContextMenuItems) {
      removeMenuItems(removedContextMenuItems)
    }
  }, [contextMenuItems])

  useEffect(() => {
    if (displayInput) {
      handleNewFileInput()
      plugin.resetNewFile()
    }
  }, [displayInput])

  useEffect(() => {
    if (externalUploads) {
      uploadFile(externalUploads)
      plugin.resetUploadFile()
    }
  }, [externalUploads])

  useEffect(() => {
    if (state.modals.length > 0) {
      setState(prevState => {
        const focusModal = {
          hide: false,
          title: prevState.modals[0].title,
          message: prevState.modals[0].message,
          okLabel: prevState.modals[0].okLabel,
          okFn: prevState.modals[0].okFn,
          cancelLabel: prevState.modals[0].cancelLabel,
          cancelFn: prevState.modals[0].cancelFn,
          handleHide: prevState.modals[0].handleHide
        }

        prevState.modals.shift()
        return {
          ...prevState,
          focusModal,
          modals: prevState.modals
        }
      })
    }
  }, [state.modals])

  useEffect(() => {
    const keyPressHandler = (e: KeyboardEvent) => {
      if (e.shiftKey) {
        setState(prevState => {
          return { ...prevState, ctrlKey: true }
        })
      }
    }

    const keyUpHandler = (e: KeyboardEvent) => {
      if (!e.shiftKey) {
        setState(prevState => {
          return { ...prevState, ctrlKey: false }
        })
      }
    }

    document.addEventListener('keydown', keyPressHandler)
    document.addEventListener('keyup', keyUpHandler)
    return () => {
      document.removeEventListener('keydown', keyPressHandler)
      document.removeEventListener('keyup', keyUpHandler)
    }
  }, [])

  useEffect(() => {
    if (canPaste) {
      addMenuItems([
        {
          id: 'paste',
          name: 'Paste',
          type: ['folder', 'file'],
          path: [],
          extension: [],
          pattern: [],
          multiselect: false,
          label: ''
        }
      ])
    } else {
      removeMenuItems([
        {
          id: 'paste',
          name: 'Paste',
          type: ['folder', 'file'],
          path: [],
          extension: [],
          pattern: [],
          multiselect: false,
          label: ''
        }
      ])
    }
  }, [canPaste])

  const addMenuItems = (items: MenuItems) => {
    setState(prevState => {
      // filter duplicate items
      const actions = items.filter(
        ({ name }) =>
          prevState.actions.findIndex(action => action.name === name) === -1
      )

      return { ...prevState, actions: [...prevState.actions, ...actions] }
    })
  }

  const removeMenuItems = (items: MenuItems) => {
    setState(prevState => {
      const actions = prevState.actions.filter(
        ({ id, name }) =>
          items.findIndex(item => id === item.id && name === item.name) === -1
      )
      return { ...prevState, actions }
    })
  }

  const extractNameFromKey = (key: string): string => {
    const keyPath = key.split('/')

    return keyPath[keyPath.length - 1]
  }

  const extractParentFromKey = (key: string): string => {
    if (!key) return
    const keyPath = key.split('/')
    keyPath.pop()

    return keyPath.join('/')
  }

  const hasReservedKeyword = (content: string): boolean => {
    if (
      state.reservedKeywords.findIndex(value => content.startsWith(value)) !==
      -1
    ) { return true } else return false
  }

  const getFocusedFolder = () => {
    if (state.focusElement[0]) {
      if (state.focusElement[0].type === 'folder' && state.focusElement[0].key) { return state.focusElement[0].key } else if (
        state.focusElement[0].type === 'gist' &&
        state.focusElement[0].key
      ) { return state.focusElement[0].key } else if (
        state.focusElement[0].type === 'file' &&
        state.focusElement[0].key
      ) {
        return extractParentFromKey(state.focusElement[0].key)
          ? extractParentFromKey(state.focusElement[0].key)
          : name
      } else return name
    }
  }

  const createNewFile = async (newFilePath: string) => {
    const fileManager = state.fileManager

    try {
      const newName = await helper.createNonClashingNameAsync(
        newFilePath,
        fileManager
      )
      const createFile = await fileManager.writeFile(newName, '')

      if (!createFile) {
        return toast('Failed to create file ' + newName)
      } else {
        const path =
          newName.indexOf(props.name + '/') === 0
            ? newName.replace(props.name + '/', '')
            : newName

        await fileManager.open(path)
        setState(prevState => {
          return {
            ...prevState,
            focusElement: [{ key: newName, type: 'file' }]
          }
        })
      }
    } catch (error) {
      return modal(
        'File Creation Failed',
        typeof error === 'string' ? error : error.message,
        'Close',
        async () => {}
      )
    }
  }

  const createNewFolder = async (newFolderPath: string) => {
    const fileManager = state.fileManager
    const dirName = newFolderPath + '/'

    try {
      const exists = await fileManager.exists(dirName)

      if (exists) {
        return modal(
          'Rename File Failed',
          `A file or folder ${extractNameFromKey(
            newFolderPath
          )} already exists at this location. Please choose a different name.`,
          'Close',
          () => {}
        )
      }
      await fileManager.mkdir(dirName)
      setState(prevState => {
        return {
          ...prevState,
          focusElement: [{ key: newFolderPath, type: 'folder' }]
        }
      })
    } catch (e) {
      return modal(
        'Folder Creation Failed',
        typeof e === 'string' ? e : e.message,
        'Close',
        async () => {}
      )
    }
  }

  const deletePath = async (path: string | string[]) => {
    const filesProvider = fileSystem.provider.provider
    if (!Array.isArray(path)) path = [path]
    for (const p of path) {
      if (filesProvider.isReadOnly(p)) {
        return toast(
          'cannot delete file. ' + name + ' is a read only explorer'
        )
      }
    }
    modal(
      `Delete ${path.length > 1 ? 'items' : 'item'}`,
      deleteMessage(path),
      'OK',
      async () => {
        const fileManager = state.fileManager
        for (const p of path) {
          try {
            await fileManager.remove(p)
          } catch (e) {
            const isDir = await state.fileManager.isDirectory(p)
            toast(`Failed to remove ${isDir ? 'folder' : 'file'} ${p}.`)
          }
        }
      },
      'Cancel',
      () => {}
    )
  }

  const renamePath = async (oldPath: string, newPath: string) => {
    try {
      const fileManager = state.fileManager
      const exists = await fileManager.exists(newPath)

      if (exists) {
        modal(
          'Rename File Failed',
          `A file or folder ${extractNameFromKey(
            newPath
          )} already exists at this location. Please choose a different name.`,
          'Close',
          () => {}
        )
      } else {
        await fileManager.rename(oldPath, newPath)
      }
    } catch (error) {
      modal(
        'Rename File Failed',
        'Unexpected error while renaming: ' + typeof error === 'string'
          ? error
          : error.message,
        'Close',
        async () => {}
      )
    }
  }

  const uploadFile = target => {
    const filesProvider = fileSystem.provider.provider
    // TODO The file explorer is merely a view on the current state of
    // the files module. Please ask the user here if they want to overwrite
    // a file and then just use `files.add`. The file explorer will
    // pick that up via the 'fileAdded' event from the files module.
    const parentFolder = getFocusedFolder()
    const expandPath = [...new Set([...state.expandPath, parentFolder])]

    setState(prevState => {
      return { ...prevState, expandPath }
    });

    [...target.files].forEach(file => {
      const loadFile = (name: string): void => {
        const fileReader = new FileReader()

        fileReader.onload = async function (event) {
          if (helper.checkSpecialChars(file.name)) {
            modal(
              'File Upload Failed',
              'Special characters are not allowed',
              'Close',
              async () => {}
            )
            return
          }
          const success = await filesProvider.set(name, event.target.result)

          if (!success) {
            return modal(
              'File Upload Failed',
              'Failed to create file ' + name,
              'Close',
              async () => {}
            )
          }
          const config = registry.get('config').api
          const editor = registry.get('editor').api

          if (
            config.get('currentFile') === name &&
            editor.currentContent() !== event.target.result
          ) {
            editor.setText(event.target.result)
          }
        }
        fileReader.readAsText(file)
      }
      const name = `${parentFolder}/${file.name}`

      filesProvider
        .exists(name)
        .then(exist => {
          if (!exist) {
            loadFile(name)
          } else {
            modal(
              'Confirm overwrite',
              `The file ${name} already exists! Would you like to overwrite it?`,
              'OK',
              () => {
                loadFile(name)
              },
              'Cancel',
              () => {}
            )
          }
        })
        .catch(error => {
          if (error) console.log(error)
        })
    })
  }

  const copyFile = (src: string, dest: string) => {
    const fileManager = state.fileManager

    try {
      fileManager.copyFile(src, dest)
    } catch (error) {
      console.log(
        'Oops! An error ocurred while performing copyFile operation.' + error
      )
    }
  }

  const copyFolder = (src: string, dest: string) => {
    const fileManager = state.fileManager

    try {
      fileManager.copyDir(src, dest)
    } catch (error) {
      console.log(
        'Oops! An error ocurred while performing copyDir operation.' + error
      )
    }
  }

  const publishToGist = (path?: string, type?: string) => {
    modal(
      'Create a public gist',
      `Are you sure you want to anonymously publish all your files in the ${name} workspace as a public gist on github.com?`,
      'OK',
      () => toGist(path, type),
      'Cancel',
      () => {}
    )
  }

  const pushChangesToGist = (path?: string, type?: string) => {
    modal(
      'Create a public gist',
      'Are you sure you want to push changes to remote gist file on github.com?',
      'OK',
      () => toGist(path, type),
      'Cancel',
      () => {}
    )
  }

  const publishFolderToGist = (path?: string, type?: string) => {
    modal(
      'Create a public gist',
      `Are you sure you want to anonymously publish all your files in the ${path} folder as a public gist on github.com?`,
      'OK',
      () => toGist(path, type),
      'Cancel',
      () => {}
    )
  }

  const publishFileToGist = (path?: string, type?: string) => {
    modal(
      'Create a public gist',
      `Are you sure you want to anonymously publish ${path} file as a public gist on github.com?`,
      'OK',
      () => toGist(path, type),
      'Cancel',
      () => {}
    )
  }

  const toGist = (path?: string, type?: string) => {
    const filesProvider = fileSystem.provider.provider
    const proccedResult = function (error, data) {
      if (error) {
        modal(
          'Publish to gist Failed',
          'Failed to manage gist: ' + error,
          'Close',
          () => {}
        )
      } else {
        if (data.html_url) {
          modal(
            'Gist is ready',
            `The gist is at ${data.html_url}. Would you like to open it in a new window?`,
            'OK',
            () => {
              window.open(data.html_url, '_blank')
            },
            'Cancel',
            () => {}
          )
        } else {
          const error = JSON.stringify(data.errors, null, '\t') || ''
          const message =
            data.message === 'Not Found'
              ? data.message +
                '. Please make sure the API token has right to create a gist.'
              : data.message
          modal(
            'Publish to gist Failed',
            message + ' ' + data.documentation_url + ' ' + error,
            'Close',
            () => {}
          )
        }
      }
    }

    /**
     * This function is to get the original content of given gist
     * @params id is the gist id to fetch
     */
    const getOriginalFiles = async id => {
      if (!id) {
        return []
      }

      const url = `https://api.github.com/gists/${id}`
      const res = await fetch(url)
      const data = await res.json()
      return data.files || []
    }

    // If 'id' is not defined, it is not a gist update but a creation so we have to take the files from the browser explorer.
    const folder = path || '/'
    const id = type === 'gist' ? extractNameFromKey(path).split('-')[1] : null

    packageFiles(filesProvider, folder, async (error, packaged) => {
      if (error) {
        console.log(error)
        modal(
          'Publish to gist Failed',
          'Failed to create gist: ' + error.message,
          'Close',
          async () => {}
        )
      } else {
        // check for token
        const config = registry.get('config').api
        const accessToken = config.get('settings/gist-access-token')

        if (!accessToken) {
          modal(
            'Authorize Token',
            'Remix requires an access token (which includes gists creation permission). Please go to the settings tab to create one.',
            'Close',
            () => {}
          )
        } else {
          const description =
            'Created using remix-ide: Realtime Ethereum Contract Compiler and Runtime. \n Load this file by pasting this gists URL or ID at https://remix.ethereum.org/#version=' +
            queryParams.get().version +
            '&optimize=' +
            queryParams.get().optimize +
            '&runs=' +
            queryParams.get().runs +
            '&gist='
          const gists = new Gists({ token: accessToken })

          if (id) {
            const originalFileList = await getOriginalFiles(id)
            // Telling the GIST API to remove files
            const updatedFileList = Object.keys(packaged)
            const allItems = Object.keys(originalFileList)
              .filter(fileName => updatedFileList.indexOf(fileName) === -1)
              .reduce(
                (acc, deleteFileName) => ({
                  ...acc,
                  [deleteFileName]: null
                }),
                originalFileList
              )
            // adding new files
            updatedFileList.forEach(file => {
              const _items = file.split('/')
              const _fileName = _items[_items.length - 1]
              allItems[_fileName] = packaged[file]
            })

            toast('Saving gist (' + id + ') ...')
            gists.edit(
              {
                description: description,
                public: true,
                files: allItems,
                id: id
              },
              (error, result) => {
                proccedResult(error, result)
                if (!error) {
                  for (const key in allItems) {
                    if (allItems[key] === null) delete allItems[key]
                  }
                }
              }
            )
          } else {
            // id is not existing, need to create a new gist
            toast('Creating a new gist ...')
            gists.create(
              {
                description: description,
                public: true,
                files: packaged
              },
              (error, result) => {
                proccedResult(error, result)
              }
            )
          }
        }
      }
    })
  }

  const runScript = async (path: string) => {
    const filesProvider = fileSystem.provider.provider

    filesProvider.get(path, (error, content: string) => {
      if (error) return console.log(error)
      plugin.call('scriptRunner', 'execute', content)
    })
  }

  const emitContextMenuEvent = (cmd: customAction) => {
    plugin.call(cmd.id, cmd.name, cmd)
  }

  const handleHideModal = () => {
    setState(prevState => {
      return { ...prevState, focusModal: { ...state.focusModal, hide: true } }
    })
  }
<<<<<<< HEAD

  const modal = (
    title: string,
    message: string | JSX.Element,
    okLabel: string,
    okFn: () => void,
    cancelLabel?: string,
    cancelFn?: () => void
  ) => {
=======
  // eslint-disable-next-line no-undef
  const modal = (title: string, message: string | JSX.Element, okLabel: string, okFn: () => void, cancelLabel?: string, cancelFn?: () => void) => {
>>>>>>> 6cbea7c6
    setState(prevState => {
      return {
        ...prevState,
        modals: [
          ...prevState.modals,
          {
            message,
            title,
            okLabel,
            okFn,
            cancelLabel,
            cancelFn,
            handleHide: handleHideModal
          }
        ]
      }
    })
  }

  const toast = (message: string) => {
    setState(prevState => {
      return { ...prevState, toasterMsg: message }
    })
  }

  const handleClickFile = (path: string, type: string) => {
    path =
      path.indexOf(props.name + '/') === 0
        ? path.replace(props.name + '/', '')
        : path
    if (!state.ctrlKey) {
      state.fileManager.open(path)
      setState(prevState => {
        return { ...prevState, focusElement: [{ key: path, type }] }
      })
    } else {
      if (state.focusElement.findIndex(item => item.key === path) !== -1) {
        setState(prevState => {
          return {
            ...prevState,
            focusElement: prevState.focusElement.filter(
              item => item.key !== path
            )
          }
        })
      } else {
        setState(prevState => {
          const nonRootFocus = prevState.focusElement.filter(el => {
            return !(el.key === '' && el.type === 'folder')
          })

          nonRootFocus.push({ key: path, type })
          return { ...prevState, focusElement: nonRootFocus }
        })
      }
    }
  }

  const handleClickFolder = async (path: string, type: string) => {
    if (state.ctrlKey) {
      if (state.focusElement.findIndex(item => item.key === path) !== -1) {
        setState(prevState => {
          return {
            ...prevState,
            focusElement: [
              ...prevState.focusElement.filter(item => item.key !== path)
            ]
          }
        })
      } else {
        setState(prevState => {
          const nonRootFocus = prevState.focusElement.filter(el => {
            return !(el.key === '' && el.type === 'folder')
          })

          nonRootFocus.push({ key: path, type })
          return { ...prevState, focusElement: nonRootFocus }
        })
      }
    } else {
      let expandPath = []

      if (!state.expandPath.includes(path)) {
        expandPath = [...new Set([...state.expandPath, path])]
        resolveDirectory(fileSystem.provider.provider, path)(dispatch)
      } else {
        expandPath = [
          ...new Set(
            state.expandPath.filter(
              key => key && typeof key === 'string' && !key.startsWith(path)
            )
          )
        ]
      }

      setState(prevState => {
        return {
          ...prevState,
          focusElement: [{ key: path, type }],
          expandPath
        }
      })
    }
  }

  const handleContextMenuFile = (
    pageX: number,
    pageY: number,
    path: string,
    content: string,
    type: string
  ) => {
    if (!content) return
    setState(prevState => {
      return {
        ...prevState,
        focusContext: { element: path, x: pageX, y: pageY, type },
        focusEdit: { ...prevState.focusEdit, lastEdit: content },
        showContextMenu: prevState.focusEdit.element !== path
      }
    })
  }

  const handleContextMenuFolder = (
    pageX: number,
    pageY: number,
    path: string,
    content: string,
    type: string
  ) => {
    if (!content) return
    setState(prevState => {
      return {
        ...prevState,
        focusContext: { element: path, x: pageX, y: pageY, type },
        focusEdit: { ...prevState.focusEdit, lastEdit: content },
        showContextMenu: prevState.focusEdit.element !== path
      }
    })
  }

  const hideContextMenu = () => {
    setState(prevState => {
      return {
        ...prevState,
        focusContext: { element: null, x: 0, y: 0, type: '' },
        showContextMenu: false
      }
    })
  }

  const editModeOn = (path: string, type: string, isNew: boolean = false) => {
    if (fileSystem.provider.provider.isReadOnly(path)) return
    setState(prevState => {
      return {
        ...prevState,
        focusEdit: { ...prevState.focusEdit, element: path, isNew, type }
      }
    })
  }

  const editModeOff = async (content: string) => {
    if (typeof content === 'string') content = content.trim()
    const parentFolder = extractParentFromKey(state.focusEdit.element)

    if (!content || content.trim() === '') {
      if (state.focusEdit.isNew) {
        removeInputField(parentFolder)(dispatch)
        setState(prevState => {
          return {
            ...prevState,
            focusEdit: { element: null, isNew: false, type: '', lastEdit: '' }
          }
        })
      } else {
        editRef.current.textContent = state.focusEdit.lastEdit
        setState(prevState => {
          return {
            ...prevState,
            focusEdit: { element: null, isNew: false, type: '', lastEdit: '' }
          }
        })
      }
    } else {
      if (state.focusEdit.lastEdit === content) {
        editRef.current.textContent = content
        return setState(prevState => {
          return {
            ...prevState,
            focusEdit: { element: null, isNew: false, type: '', lastEdit: '' }
          }
        })
      }
      if (helper.checkSpecialChars(content)) {
        modal(
          'Validation Error',
          'Special characters are not allowed',
          'OK',
          () => {}
        )
      } else {
        if (state.focusEdit.isNew) {
          if (hasReservedKeyword(content)) {
            removeInputField(parentFolder)(dispatch)
            modal(
              'Reserved Keyword',
              `File name contains remix reserved keywords. '${content}'`,
              'Close',
              () => {}
            )
          } else {
            state.focusEdit.type === 'file'
              ? createNewFile(joinPath(parentFolder, content))
              : createNewFolder(joinPath(parentFolder, content))
            removeInputField(parentFolder)(dispatch)
          }
        } else {
          if (hasReservedKeyword(content)) {
            editRef.current.textContent = state.focusEdit.lastEdit
            modal(
              'Reserved Keyword',
              `File name contains remix reserved keywords. '${content}'`,
              'Close',
              () => {}
            )
          } else {
            const oldPath: string = state.focusEdit.element
            const oldName = extractNameFromKey(oldPath)
            const newPath = oldPath.replace(oldName, content)

            editRef.current.textContent = extractNameFromKey(oldPath)
            renamePath(oldPath, newPath)
          }
        }
        setState(prevState => {
          return {
            ...prevState,
            focusEdit: { element: null, isNew: false, type: '', lastEdit: '' }
          }
        })
      }
    }
  }

  const handleNewFileInput = async (parentFolder?: string) => {
    if (!parentFolder) parentFolder = getFocusedFolder()
    const expandPath = [...new Set([...state.expandPath, parentFolder])]

    await addInputField(
      fileSystem.provider.provider,
      'file',
      parentFolder
    )(dispatch)
    setState(prevState => {
      return { ...prevState, expandPath }
    })
    editModeOn(parentFolder + '/blank', 'file', true)
  }

  const handleNewFolderInput = async (parentFolder?: string) => {
    if (!parentFolder) parentFolder = getFocusedFolder()
    else if (
      parentFolder.indexOf('.sol') !== -1 ||
      parentFolder.indexOf('.js') !== -1
    ) { parentFolder = extractParentFromKey(parentFolder) }
    const expandPath = [...new Set([...state.expandPath, parentFolder])]

    await addInputField(
      fileSystem.provider.provider,
      'folder',
      parentFolder
    )(dispatch)
    setState(prevState => {
      return { ...prevState, expandPath }
    })
    editModeOn(parentFolder + '/blank', 'folder', true)
  }

  const handleEditInput = event => {
    if (event.which === 13) {
      event.preventDefault()
      editModeOff(editRef.current.innerText)
    }
  }

  const handleMouseOver = (path: string) => {
    setState(prevState => {
      return { ...prevState, mouseOverElement: path }
    })
  }

  const handleMouseOut = () => {
    setState(prevState => {
      return { ...prevState, mouseOverElement: null }
    })
  }

  const handleCopyClick = (path: string, type: string) => {
    setState(prevState => {
      return { ...prevState, copyElement: [{ key: path, type }] }
    })
    setCanPaste(true)
    toast(`Copied to clipboard ${path}`)
  }

  const handlePasteClick = (dest: string, destType: string) => {
    dest =
      destType === 'file' ? extractParentFromKey(dest) || props.name : dest
    state.copyElement.map(({ key, type }) => {
      type === 'file' ? copyFile(key, dest) : copyFolder(key, dest)
    })
  }

  const deleteMessage = (path: string[]) => {
    return (
      <div>
        <div>
          Are you sure you want to delete{' '}
          {path.length > 1 ? 'these items' : 'this item'}?
        </div>
        {path.map((item, i) => (
          <li key={i}>{item}</li>
        ))}
      </div>
    )
  }

  const label = (file: File) => {
    return (
      <div
        className="remixui_items d-inline-block w-100"
        ref={state.focusEdit.element === file.path ? editRef : null}
        suppressContentEditableWarning={true}
        contentEditable={state.focusEdit.element === file.path}
        onKeyDown={handleEditInput}
        onBlur={e => {
          e.stopPropagation()
          editModeOff(editRef.current.innerText)
        }}
      >
        <span
          title={file.path}
          className={
            'remixui_label ' + (file.isDirectory ? 'folder' : 'remixui_leaf')
          }
          data-path={file.path}
        >
          {file.name}
        </span>
      </div>
    )
  }

  const renderFiles = (file: File, index: number) => {
    if (
      !file ||
      !file.path ||
      typeof file === 'string' ||
      typeof file === 'number' ||
      typeof file === 'boolean'
    ) { return }
    const labelClass =
      state.focusEdit.element === file.path
        ? 'bg-light'
        : state.focusElement.findIndex(item => item.key === file.path) !== -1
          ? 'bg-secondary'
          : state.mouseOverElement === file.path
            ? 'bg-light border'
            : state.focusContext.element === file.path &&
          state.focusEdit.element !== file.path
              ? 'bg-light border'
              : ''
    const icon = helper.getPathIcon(file.path)
    const spreadProps = {
      onClick: e => e.stopPropagation()
    }

    if (file.isDirectory) {
      return (
        <TreeViewItem
          id={`treeViewItem${file.path}`}
          iconX="pr-3 fa fa-folder"
          iconY="pr-3 fa fa-folder-open"
          key={`${file.path + index}`}
          label={label(file)}
          onClick={e => {
            e.stopPropagation()
            if (state.focusEdit.element !== file.path) { handleClickFolder(file.path, file.type) }
          }}
          onContextMenu={e => {
            e.preventDefault()
            e.stopPropagation()
            handleContextMenuFolder(
              e.pageX,
              e.pageY,
              file.path,
              e.target.textContent,
              file.type
            )
          }}
          labelClass={labelClass}
          controlBehaviour={state.ctrlKey}
          expand={state.expandPath.includes(file.path)}
          onMouseOver={e => {
            e.stopPropagation()
            handleMouseOver(file.path)
          }}
          onMouseOut={e => {
            e.stopPropagation()
            if (state.mouseOverElement === file.path) handleMouseOut()
          }}
        >
          {file.child ? (
            <TreeView
              id={`treeView${file.path}`}
              key={`treeView${file.path}`}
              {...spreadProps}
            >
              {Object.keys(file.child).map((key, index) => {
                return renderFiles(file.child[key], index)
              })}
            </TreeView>
          ) : (
            <TreeView
              id={`treeView${file.path}`}
              key={`treeView${file.path}`}
              {...spreadProps}
            />
          )}
        </TreeViewItem>
      )
    } else {
      return (
        <TreeViewItem
          id={`treeViewItem${file.path}`}
          key={`treeView${file.path}`}
          label={label(file)}
          onClick={e => {
            e.stopPropagation()
            if (state.focusEdit.element !== file.path) { handleClickFile(file.path, file.type) }
          }}
          onContextMenu={e => {
            e.preventDefault()
            e.stopPropagation()
            handleContextMenuFile(
              e.pageX,
              e.pageY,
              file.path,
              e.target.textContent,
              file.type
            )
          }}
          icon={icon}
          labelClass={labelClass}
          onMouseOver={e => {
            e.stopPropagation()
            handleMouseOver(file.path)
          }}
          onMouseOut={e => {
            e.stopPropagation()
            if (state.mouseOverElement === file.path) handleMouseOut()
          }}
        />
      )
    }
  }

  return (
    <div>
      <TreeView id="treeView">
        <TreeViewItem
          id="treeViewItem"
          controlBehaviour={true}
          label={
            <div
              onClick={e => {
                e.stopPropagation()
                if (
                  e &&
                  (e.target as any).getAttribute('data-id') ===
                    'fileExplorerUploadFileuploadFile'
                ) { return } // we don't want to let propagate the input of type file
                if (
                  e &&
                  (e.target as any).getAttribute('data-id') ===
                    'fileExplorerFileUpload'
                ) { return } // we don't want to let propagate the input of type file
                let expandPath = []

                if (!state.expandPath.includes(props.name)) {
                  expandPath = [props.name, ...new Set([...state.expandPath])]
                } else {
                  expandPath = [
                    ...new Set(
                      state.expandPath.filter(
                        key =>
                          key &&
                          typeof key === 'string' &&
                          !key.startsWith(props.name)
                      )
                    )
                  ]
                }
                setState(prevState => {
                  return { ...prevState, expandPath }
                })
                plugin.resetFocus(true)
              }}
            >
              <FileExplorerMenu
                title={''}
                menuItems={props.menuItems}
                createNewFile={handleNewFileInput}
                createNewFolder={handleNewFolderInput}
                publishToGist={publishToGist}
                uploadFile={uploadFile}
                fileManager={state.fileManager}
              />
            </div>
          }
          expand={true}
        >
          <div className="pb-2">
            <TreeView id="treeViewMenu">
              {fileSystem.files.files[props.name] &&
                Object.keys(fileSystem.files.files[props.name]).map(
                  (key, index) => {
                    return renderFiles(
                      fileSystem.files.files[props.name][key],
                      index
                    )
                  }
                )}
            </TreeView>
          </div>
        </TreeViewItem>
      </TreeView>
      {props.name && (
        <ModalDialog
          id={props.name}
          title={state.focusModal.title}
          message={state.focusModal.message}
          hide={state.focusModal.hide}
          okLabel={state.focusModal.okLabel}
          okFn={state.focusModal.okFn}
          cancelLabel={state.focusModal.cancelLabel}
          cancelFn={state.focusModal.cancelFn}
          handleHide={handleHideModal}
        />
      )}
      <Toaster message={state.toasterMsg} />
      {state.showContextMenu && (
        <FileExplorerContextMenu
          actions={
            state.focusElement.length > 1
              ? state.actions.filter(item => item.multiselect)
              : state.actions.filter(item => !item.multiselect)
          }
          hideContextMenu={hideContextMenu}
          createNewFile={handleNewFileInput}
          createNewFolder={handleNewFolderInput}
          deletePath={deletePath}
          renamePath={editModeOn}
          runScript={runScript}
          copy={handleCopyClick}
          paste={handlePasteClick}
          emit={emitContextMenuEvent}
          pageX={state.focusContext.x}
          pageY={state.focusContext.y}
          path={state.focusContext.element}
          type={state.focusContext.type}
          focus={state.focusElement}
          onMouseOver={e => {
            e.stopPropagation()
            handleMouseOver(state.focusContext.element)
          }}
          pushChangesToGist={pushChangesToGist}
          publishFolderToGist={publishFolderToGist}
          publishFileToGist={publishFileToGist}
        />
      )}
    </div>
  )
}

export default FileExplorer

async function packageFiles (filesProvider, directory, callback) {
  const isFile = filesProvider.isFile(directory)
  const ret = {}

  if (isFile) {
    try {
      filesProvider.get(directory, (error, content) => {
        if (error) {
          throw new Error(
            'An error ocurred while getting file content. ' + directory
          )
        }
        if (/^\s+$/.test(content) || !content.length) {
          content =
            '// this line is added to create a gist. Empty file is not allowed.'
        }
        directory = directory.replace(/\//g, '...')
        ret[directory] = { content }
        callback(null, ret)
      })
    } catch (e) {
      return callback(e)
    }
  } else {
    try {
      await filesProvider.copyFolderToJson(directory, ({ path, content }) => {
        if (/^\s+$/.test(content) || !content.length) {
          content =
            '// this line is added to create a gist. Empty file is not allowed.'
        }
        if (path.indexOf('gist-') === 0) {
          path = path.split('/')
          path.shift()
          path = path.join('/')
        }
        path = path.replace(/\//g, '...')
        ret[path] = { content }
      })
      callback(null, ret)
    } catch (e) {
      return callback(e)
    }
  }
}

function joinPath (...paths) {
  paths = paths
    .filter(value => value !== '')
    .map(path => path.replace(/^\/|\/$/g, '')) // remove first and last slash)
  if (paths.length === 1) return paths[0]
  return paths.join('/')
}<|MERGE_RESOLUTION|>--- conflicted
+++ resolved
@@ -857,20 +857,8 @@
       return { ...prevState, focusModal: { ...state.focusModal, hide: true } }
     })
   }
-<<<<<<< HEAD
-
-  const modal = (
-    title: string,
-    message: string | JSX.Element,
-    okLabel: string,
-    okFn: () => void,
-    cancelLabel?: string,
-    cancelFn?: () => void
-  ) => {
-=======
   // eslint-disable-next-line no-undef
   const modal = (title: string, message: string | JSX.Element, okLabel: string, okFn: () => void, cancelLabel?: string, cancelFn?: () => void) => {
->>>>>>> 6cbea7c6
     setState(prevState => {
       return {
         ...prevState,
