--- conflicted
+++ resolved
@@ -161,49 +161,6 @@
   }, [name])
 
   useEffect(() => {
-<<<<<<< HEAD
-    if (state.fileManager) {
-      filesProvider.event.register('fileExternallyChanged', fileExternallyChanged)
-      filesProvider.event.register('fileRenamedError', fileRenamedError)
-      filesProvider.event.register('rootFolderChanged', rootFolderChanged)
-    }
-  }, [state.fileManager])
-
-  useEffect(() => {
-    const { expandPath } = state
-    const expandFn = async () => {
-      let files = state.files
-
-      for (let i = 0; i < expandPath.length; i++) {
-        files = await resolveDirectory(expandPath[i], files)
-        await setState(prevState => {
-          return { ...prevState, files }
-        })
-      }
-    }
-
-    if (expandPath && expandPath.length > 0) {
-      expandFn()
-    }
-  }, [state.expandPath])
-
-  useEffect(() => {
-    // unregister event to update state in callback
-    if (filesProvider.event.registered.fileAdded) filesProvider.event.unregister('fileAdded', fileAdded)
-    if (filesProvider.event.registered.folderAdded) filesProvider.event.unregister('folderAdded', folderAdded)
-    if (filesProvider.event.registered.fileRemoved) filesProvider.event.unregister('fileRemoved', fileRemoved)
-    if (filesProvider.event.registered.fileRenamed) filesProvider.event.unregister('fileRenamed', fileRenamed)
-    if (filesProvider.event.registered.fileRenamed) filesProvider.event.unregister('refresh', refresh)
-    filesProvider.event.register('fileAdded', fileAdded)
-    filesProvider.event.register('folderAdded', folderAdded)
-    filesProvider.event.register('fileRemoved', fileRemoved)
-    filesProvider.event.register('fileRenamed', fileRenamed)
-    filesProvider.event.register('refresh', refresh)
-  }, [state.files])
-
-  useEffect(() => {
-=======
->>>>>>> 9fa49102
     if (focusRoot) {
       setState(prevState => {
         return { ...prevState, focusElement: [{ key: '', type: 'folder' }] }
@@ -369,115 +326,6 @@
     }
   }
 
-<<<<<<< HEAD
-  const removePath = (path: string, files: File[]): File[] => {
-    return files.map(file => {
-      if (file.path === path) {
-        return null
-      } else if (file.child) {
-        const childFiles = removePath(path, file.child)
-
-        file.child = childFiles.filter(file => file)
-        return file
-      } else {
-        return file
-      }
-    })
-  }
-
-  const fileAdded = async (filePath: string) => {
-    const pathArr = filePath.split('/')
-    const expandPath = pathArr.map((path, index) => {
-      return [...pathArr.slice(0, index)].join('/')
-    }).filter(path => path && (path !== props.name))
-    const files = await fetchDirectoryContent(props.name)
-
-    setState(prevState => {
-      const uniquePaths = [...new Set([...prevState.expandPath, ...expandPath])]
-
-      return { ...prevState, files, expandPath: uniquePaths }
-    })
-    if (filePath.includes('_test.sol')) {
-      plugin.event.trigger('newTestFileCreated', [filePath])
-    }
-  }
-
-  const folderAdded = async (folderPath: string) => {
-    const pathArr = folderPath.split('/')
-    const expandPath = pathArr.map((path, index) => {
-      return [...pathArr.slice(0, index)].join('/')
-    }).filter(path => path && (path !== props.name))
-    const files = await fetchDirectoryContent(props.name)
-
-    setState(prevState => {
-      const uniquePaths = [...new Set([...prevState.expandPath, ...expandPath])]
-
-      return { ...prevState, files, expandPath: uniquePaths }
-    })
-  }
-
-  const fileExternallyChanged = (path: string, file: { content: string }) => {
-    const config = registry.get('config').api
-    const editor = registry.get('editor').api
-
-    if (config.get('currentFile') === path && editor.currentContent() !== file.content) {
-      if (filesProvider.isReadOnly(path)) return editor.setText(file.content)
-      modal(path + ' changed', 'This file has been changed outside of Remix IDE.', {
-        label: 'Replace by the new content',
-        fn: () => {
-          editor.setText(file.content)
-        }
-      }, {
-        label: 'Keep the content displayed in Remix',
-        fn: () => {}
-      })
-    }
-  }
-
-  const fileRemoved = (filePath) => {
-    const files = removePath(filePath, state.files)
-    const updatedFiles = files.filter(file => file)
-
-    setState(prevState => {
-      return { ...prevState, files: updatedFiles }
-    })
-  }
-
-  const fileRenamed = async () => {
-    const files = await fetchDirectoryContent(props.name)
-
-    setState(prevState => {
-      return { ...prevState, files, expandPath: [...prevState.expandPath] }
-    })
-  }
-
-  const refresh = async () => {
-    const files = await fetchDirectoryContent(props.name)
-    setState(prevState => {
-      return { ...prevState, files, expandPath: [...prevState.expandPath] }
-    })
-  }
-
-  // register to event of the file provider
-  // files.event.register('fileRenamed', fileRenamed)
-  const fileRenamedError = (error: string) => {
-    modal('File Renamed Failed', error, {
-      label: 'Close',
-      fn: () => {}
-    }, null)
-  }
-
-  // register to event of the file provider
-  // files.event.register('rootFolderChanged', rootFolderChanged)
-  const rootFolderChanged = async () => {
-    const files = await fetchDirectoryContent(name)
-    setState(prevState => {
-      return { ...prevState, files }
-    })
-  }
-
-=======
->>>>>>> 9fa49102
   const uploadFile = (target) => {
     const filesProvider = fileSystem.provider.provider
     // TODO The file explorer is merely a view on the current state of
