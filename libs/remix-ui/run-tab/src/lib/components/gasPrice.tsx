// eslint-disable-next-line no-use-before-define
import React from 'react'
import { FormattedMessage } from 'react-intl'
import { GasPriceProps } from '../types'

export function GasPriceUI (props: GasPriceProps) {
  const handleGasLimit = (e) => {
    props.setGasFee(e.target.value)
  }

  return (
    <div className="udapp_crow">
<<<<<<< HEAD
      <label className="udapp_settingsLabel"><FormattedMessage id='udapp.gasLimit' defaultMessage='Gas limit' /></label>
      <input type="number" className="form-control udapp_gasNval udapp_col2" id="gasLimit" value={props.gasLimit} onChange={handleGasLimit} />
=======
      <label className="udapp_settingsLabel">Gas limit</label>
      <input type="number" className="form-control udapp_gasNval udapp_col2" title="The default gas limit is 3M. Adjust as needed." id="gasLimit" value={props.gasLimit} onChange={handleGasLimit} />
>>>>>>> 6d979660
    </div>
  )
}<|MERGE_RESOLUTION|>--- conflicted
+++ resolved
@@ -10,13 +10,8 @@
 
   return (
     <div className="udapp_crow">
-<<<<<<< HEAD
       <label className="udapp_settingsLabel"><FormattedMessage id='udapp.gasLimit' defaultMessage='Gas limit' /></label>
-      <input type="number" className="form-control udapp_gasNval udapp_col2" id="gasLimit" value={props.gasLimit} onChange={handleGasLimit} />
-=======
-      <label className="udapp_settingsLabel">Gas limit</label>
       <input type="number" className="form-control udapp_gasNval udapp_col2" title="The default gas limit is 3M. Adjust as needed." id="gasLimit" value={props.gasLimit} onChange={handleGasLimit} />
->>>>>>> 6d979660
     </div>
   )
 }