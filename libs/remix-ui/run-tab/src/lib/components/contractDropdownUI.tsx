// eslint-disable-next-line no-use-before-define
import React, { useEffect, useRef, useState } from 'react'
import { ContractDropdownProps, DeployMode } from '../types'
import { ContractData, FuncABI } from '@remix-project/core-plugin'
import * as ethJSUtil from 'ethereumjs-util'
import { ContractGUI } from './contractGUI'
import { deployWithProxyMsg, upgradeWithProxyMsg } from '@remix-ui/helper'
<<<<<<< HEAD
import { Dropdown, OverlayTrigger, Tooltip } from 'react-bootstrap'
=======
import { OverlayTrigger, Tooltip } from 'react-bootstrap'
const _paq = window._paq = window._paq || []
>>>>>>> 4b7ac362

export function ContractDropdownUI(props: ContractDropdownProps) {
  const [abiLabel, setAbiLabel] = useState<{
    display: string,
    content: string
  }>({
    display: '',
    content: ''
  })
  const [atAddressOptions, setAtAddressOptions] = useState<{ title: string, disabled: boolean }>({
    title: 'address of contract',
    disabled: true
  })
  const [loadedAddress, setLoadedAddress] = useState<string>('')
  const [contractOptions, setContractOptions] = useState<{ title: string, disabled: boolean }>({
    title: 'Please compile *.sol file to deploy or access a contract',
    disabled: true
  })
  const [loadedContractData, setLoadedContractData] = useState<ContractData>(null)
  const [constructorInterface, setConstructorInterface] = useState<FuncABI>(null)
  const [constructorInputs, setConstructorInputs] = useState(null)
  const [compilerName, setCompilerName] = useState<string>('')
  const contractsRef = useRef<HTMLSelectElement>(null)
  const atAddressValue = useRef<HTMLInputElement>(null)
  const { contractList, loadType, currentFile, compilationSource, currentContract, compilationCount, deployOptions, proxyKey } = props.contracts

  useEffect(() => {
    enableContractNames(Object.keys(props.contracts.contractList).length > 0)
  }, [Object.keys(props.contracts.contractList).length])

  useEffect(() => {
    enableAtAddress(false)
    setAbiLabel({
      display: 'none',
      content: 'ABI file selected'
    })
  }, [])

  useEffect(() => {
    if (props.exEnvironment && props.networkName) {
      const savedConfig = window.localStorage.getItem(`ipfs/${props.exEnvironment}/${props.networkName}`)
      const isCheckedIPFS = savedConfig === 'true' ? true : false // eslint-disable-line

      props.setIpfsCheckedState(isCheckedIPFS)
    }
  }, [props.exEnvironment, props.networkName])

  useEffect(() => {
    if (!loadFromAddress || !ethJSUtil.isValidAddress(loadedAddress)) enableAtAddress(false)
  }, [loadedAddress])

  useEffect(() => {
    if (/.(.abi)$/.exec(currentFile) && "" !== atAddressValue.current.value) {
      setAbiLabel({
        display: 'block',
        content: currentFile
      })
      enableAtAddress(true)
    } else if (isContractFile(currentFile)) {
      setAbiLabel({
        display: 'none',
        content: ''
      })
      if (!currentContract) enableAtAddress(false)
    } else {
      setAbiLabel({
        display: 'none',
        content: ''
      })
      if (!currentContract) enableAtAddress(false)
    }
    initSelectedContract()
  }, [loadType, currentFile, compilationCount])

  useEffect(() => {
    if (currentContract && contractList[currentFile]) {
      const contract = contractList[currentFile].find(contract => contract.alias === currentContract)

      if (contract) {
        const loadedContractData = props.getSelectedContract(currentContract, contract.compiler)

        if (loadedContractData) {
          setLoadedContractData(loadedContractData)
          setConstructorInterface(loadedContractData.getConstructorInterface())
          setConstructorInputs(loadedContractData.getConstructorInputs())
        }
      }
    }
  }, [currentContract, compilationCount])

  useEffect(() => {
    initSelectedContract()
    updateCompilerName()
  }, [contractList])

  useEffect(() => {
    // if the file change the ui is already feed with another bunch of contracts.
    // we also need to update the state
    const contracts = contractList[currentFile]
    if (contracts && contracts.length > 0) {
      props.setSelectedContract(contracts[0].alias)
    }
    updateCompilerName()
  }, [currentFile])

  const initSelectedContract = () => {
    const contracts = contractList[currentFile]


    if (contracts && contracts.length > 0) {
      const contract = contracts.find(contract => contract.alias === currentContract)

      if (!currentContract) props.setSelectedContract(contracts[0].alias)
      else if (!contract) props.setSelectedContract(currentContract)
      // TODO highlight contractlist box with css.
    }
  }

  const isContractFile = (file) => {
    return /.(.sol)$/.exec(file) ||
      /.(.vy)$/.exec(file) || // vyper
      /.(.lex)$/.exec(file) || // lexon
      /.(.contract)$/.exec(file)
  }

  const enableAtAddress = (enable: boolean) => {
    if (enable) {
      setAtAddressOptions({
        disabled: false,
        title: 'Interact with the deployed contract - requires the .abi file or compiled .sol file to be selected in the editor (with the same compiler configuration)'
      })
    } else {
      setAtAddressOptions({
        disabled: true,
        title: loadedAddress ? 'Compile a *.sol file or select a *.abi file.' : 'To interact with a deployed contract, enter its address and compile its source *.sol file (with the same compiler settings) or select its .abi file in the editor. '
      })
    }
  }

  const enableContractNames = (enable: boolean) => {
    if (enable) {
      setContractOptions({
        disabled: false,
        title: 'Select a compiled contract to deploy or to use with At Address.'
      })
    } else {
      setContractOptions({
        disabled: true,
        title: loadType === 'sol' ? 'Select and compile *.sol file to deploy or access a contract.' : 'When there is a compiled .sol file, the choice of contracts to deploy or to use with AtAddress is made here.'
      })
    }
  }

  const clickCallback = (inputs, value, deployMode?: DeployMode[]) => {
    createInstance(loadedContractData, value, deployMode)
  }

  const createInstance = (selectedContract, args, deployMode?: DeployMode[]) => {
    if (selectedContract.bytecodeObject.length === 0) {
      return props.modal('Alert', 'This contract may be abstract, it may not implement an abstract parent\'s methods completely or it may not invoke an inherited contract\'s constructor correctly.', 'OK', () => { })
    }
    if ((selectedContract.name !== currentContract) && (selectedContract.name === 'ERC1967Proxy')) selectedContract.name = currentContract
    const isProxyDeployment = (deployMode || []).find(mode => mode === 'Deploy with Proxy')
    const isContractUpgrade = (deployMode || []).find(mode => mode === 'Upgrade with Proxy')

    if (isProxyDeployment) {
      props.modal('Deploy Implementation & Proxy (ERC1967)', deployWithProxyMsg(), 'Proceed', () => {
        props.createInstance(loadedContractData, props.gasEstimationPrompt, props.passphrasePrompt, props.publishToStorage, props.mainnetPrompt, isOverSizePrompt, args, deployMode)
      }, 'Cancel', () => { })
    } else if (isContractUpgrade) {
      props.modal('Deploy Implementation & Update Proxy', upgradeWithProxyMsg(), 'Proceed', () => {
        props.createInstance(loadedContractData, props.gasEstimationPrompt, props.passphrasePrompt, props.publishToStorage, props.mainnetPrompt, isOverSizePrompt, args, deployMode)
      }, 'Cancel', () => { })
    } else {
      props.createInstance(loadedContractData, props.gasEstimationPrompt, props.passphrasePrompt, props.publishToStorage, props.mainnetPrompt, isOverSizePrompt, args, deployMode)
    }
  }

  const atAddressChanged = (event) => {
    const value = event.target.value
    if (!value) {
      enableAtAddress(false)
    } else {
      if (loadType === 'sol' || loadType === 'abi') {
        enableAtAddress(true)
      } else {
        enableAtAddress(false)
      }
    }
    setLoadedAddress(value)
  }

  const loadFromAddress = () => {
    let address = loadedAddress

    if (!ethJSUtil.isValidChecksumAddress(address)) {
      props.tooltip(checkSumWarning())
      address = ethJSUtil.toChecksumAddress(address)
    }
    props.loadAddress(loadedContractData, address)
  }

  const handleCheckedIPFS = () => {
    const checkedState = !props.ipfsCheckedState

    props.setIpfsCheckedState(checkedState)
    window.localStorage.setItem(`ipfs/${props.exEnvironment}/${props.networkName}`, checkedState.toString())
  }

  const updateCompilerName = () => {
    console.log('updateCompilerName', contractsRef.current.value)
    if (contractsRef.current.value) {
      console.log(contractsRef.current.value)
      const compilerNames = [...new Set([...contractList[currentFile].map(contract => contract.compilerName)])]
      console.log(compilerNames)
      contractList[currentFile].forEach(contract => {
        if (contract.alias === contractsRef.current.value) {
          setCompilerName(contract.compilerName)
        }
      })
    } else{
      setCompilerName('')
    }
  }

  const handleContractChange = (e) => {
    const value = e.target.value
    updateCompilerName()
    props.setSelectedContract(value)
  }

  const checkSumWarning = () => {
    return (
      <span>
        It seems you are not using a checksumed address.
        <br />A checksummed address is an address that contains uppercase letters, as specified in <a href="https://eips.ethereum.org/EIPS/eip-55" target="_blank" rel="noreferrer">EIP-55</a>.
        <br />Checksummed addresses are meant to help prevent users from sending transactions to the wrong address.
      </span>
    )
  }

  const isOverSizePrompt = () => {
    return (
      <div>Contract creation initialization returns data with length of more than 24576 bytes. The deployment will likely fails. <br />
        More info: <a href="https://github.com/ethereum/EIPs/blob/master/EIPS/eip-170.md" target="_blank" rel="noreferrer">eip-170</a>
      </div>
    )
  }

  return (
    <div className="udapp_container" data-id="contractDropdownContainer">
      <div className='d-flex justify-content-between'>
        <div className="d-flex justify-content-between align-items-end">
          <label className="udapp_settingsLabel pr-1">Contract</label>
          <div className="d-flex">{compilerName && compilerName !== '' && <label className="text-capitalize" style={{ maxHeight: '0.6rem', lineHeight: '1rem' }} data-id="udappCompiledBy">(Compiled by {compilerName})</label>}</div>
        </div>
<<<<<<< HEAD
        {props.remixdActivated ?
          <OverlayTrigger placement={'right'} overlay={
            <Tooltip className="text-nowrap" id="info-sync-compiled-contract">
              <div>Click here to import contracts compiled from an external framework.</div>
              <div>This action is enabled when Remix is connected to an external framework (hardhat, truffle, foundry) through remixd.</div>
            </Tooltip>
          }>
            <button className="btn d-flex py-0" onClick={_ => props.syncContracts()}>
              <i style={{ cursor: 'pointer' }} className="fa fa-refresh mr-2 mt-2" aria-hidden="true"></i>
            </button>
          </OverlayTrigger>
          : null}
=======
        <OverlayTrigger placement={'right'} overlay={
          <Tooltip className="text-nowrap" id="info-sync-compiled-contract">
            <div>Click here to import contracts compiled from an external framework.</div>
            <div>This action is enabled when Remix is connected to an external framework (hardhat, truffle, foundry) through remixd.</div>                  
          </Tooltip>
        }>
          <button className="btn d-flex py-0" onClick={_ => {
              props.syncContracts()
              _paq.push(['trackEvent', 'udapp', 'syncContracts', compilationSource])
            }}>
            <i style={{ cursor: 'pointer' }} className="fa fa-refresh mr-2 mt-2" aria-hidden="true"></i>
          </button>
        </OverlayTrigger>
>>>>>>> 4b7ac362
      </div>
      <div className="udapp_subcontainer">
        <select ref={contractsRef} value={currentContract} onChange={handleContractChange} className="udapp_contractNames custom-select" disabled={contractOptions.disabled} title={contractOptions.title} style={{ display: loadType === 'abi' && !isContractFile(currentFile) ? 'none' : 'block' }}>
          {(contractList[currentFile] || []).map((contract, index) => {
            return <option key={index} value={contract.alias}>
              {contract.alias} - {contract.file}
            </option>
          })}
        </select>
        <span className="py-1" style={{ display: abiLabel.display }}>{abiLabel.content}</span>
      </div>
      <div>
        <div className="udapp_deployDropdown">
          {((contractList[currentFile] && contractList[currentFile].filter(contract => contract)) || []).length <= 0 ? 'No compiled contracts'
            : loadedContractData ? <div>
              <ContractGUI
                title='Deploy'
                isDeploy={true}
                deployOption={deployOptions[currentFile] && deployOptions[currentFile][currentContract] ? deployOptions[currentFile][currentContract].options : null}
                initializerOptions={deployOptions[currentFile] && deployOptions[currentFile][currentContract] ? deployOptions[currentFile][currentContract].initializeOptions : null}
                funcABI={constructorInterface}
                clickCallBack={clickCallback}
                inputs={constructorInputs}
                widthClass='w-50'
                evmBC={loadedContractData.bytecodeObject}
                lookupOnly={false}
                savedProxyAddress={proxyKey}
              />
              <div className="d-flex py-1 align-items-center custom-control custom-checkbox">
                <input
                  id="deployAndRunPublishToIPFS"
                  data-id="contractDropdownIpfsCheckbox"
                  className="form-check-input custom-control-input"
                  type="checkbox"
                  onChange={handleCheckedIPFS}
                  checked={props.ipfsCheckedState}
                />
                <label
                  htmlFor="deployAndRunPublishToIPFS"
                  data-id="contractDropdownIpfsCheckboxLabel"
                  className="m-0 form-check-label custom-control-label udapp_checkboxAlign"
                  title="Publishing the source code and metadata to IPFS facilitates source code verification using Sourcify and will greatly foster contract adoption (auditing, debugging, calling it, etc...)"
                >
                  Publish to IPFS
                </label>
              </div>
            </div> : ''
          }
        </div>
        <div className="udapp_orLabel mt-2" style={{ display: loadType === 'abi' && !isContractFile(currentFile) ? 'none' : 'block' }}>or</div>
        <div className="udapp_button udapp_atAddressSect">
          <button className="udapp_atAddress btn btn-sm btn-info" id="runAndDeployAtAdressButton" disabled={atAddressOptions.disabled} title={atAddressOptions.title} onClick={loadFromAddress}>At Address</button>
          <input
            ref={atAddressValue}
            className="udapp_input udapp_ataddressinput ataddressinput form-control"
            placeholder="Load contract from Address"
            title="address of contract"
            onChange={atAddressChanged}
          />
        </div>
      </div>
    </div>
  )
}<|MERGE_RESOLUTION|>--- conflicted
+++ resolved
@@ -5,12 +5,8 @@
 import * as ethJSUtil from 'ethereumjs-util'
 import { ContractGUI } from './contractGUI'
 import { deployWithProxyMsg, upgradeWithProxyMsg } from '@remix-ui/helper'
-<<<<<<< HEAD
-import { Dropdown, OverlayTrigger, Tooltip } from 'react-bootstrap'
-=======
 import { OverlayTrigger, Tooltip } from 'react-bootstrap'
 const _paq = window._paq = window._paq || []
->>>>>>> 4b7ac362
 
 export function ContractDropdownUI(props: ContractDropdownProps) {
   const [abiLabel, setAbiLabel] = useState<{
@@ -267,7 +263,6 @@
           <label className="udapp_settingsLabel pr-1">Contract</label>
           <div className="d-flex">{compilerName && compilerName !== '' && <label className="text-capitalize" style={{ maxHeight: '0.6rem', lineHeight: '1rem' }} data-id="udappCompiledBy">(Compiled by {compilerName})</label>}</div>
         </div>
-<<<<<<< HEAD
         {props.remixdActivated ?
           <OverlayTrigger placement={'right'} overlay={
             <Tooltip className="text-nowrap" id="info-sync-compiled-contract">
@@ -275,26 +270,14 @@
               <div>This action is enabled when Remix is connected to an external framework (hardhat, truffle, foundry) through remixd.</div>
             </Tooltip>
           }>
-            <button className="btn d-flex py-0" onClick={_ => props.syncContracts()}>
+            <button className="btn d-flex py-0" onClick={_ => {
+              props.syncContracts()
+              _paq.push(['trackEvent', 'udapp', 'syncContracts', compilationSource])
+            }}>
               <i style={{ cursor: 'pointer' }} className="fa fa-refresh mr-2 mt-2" aria-hidden="true"></i>
             </button>
           </OverlayTrigger>
           : null}
-=======
-        <OverlayTrigger placement={'right'} overlay={
-          <Tooltip className="text-nowrap" id="info-sync-compiled-contract">
-            <div>Click here to import contracts compiled from an external framework.</div>
-            <div>This action is enabled when Remix is connected to an external framework (hardhat, truffle, foundry) through remixd.</div>                  
-          </Tooltip>
-        }>
-          <button className="btn d-flex py-0" onClick={_ => {
-              props.syncContracts()
-              _paq.push(['trackEvent', 'udapp', 'syncContracts', compilationSource])
-            }}>
-            <i style={{ cursor: 'pointer' }} className="fa fa-refresh mr-2 mt-2" aria-hidden="true"></i>
-          </button>
-        </OverlayTrigger>
->>>>>>> 4b7ac362
       </div>
       <div className="udapp_subcontainer">
         <select ref={contractsRef} value={currentContract} onChange={handleContractChange} className="udapp_contractNames custom-select" disabled={contractOptions.disabled} title={contractOptions.title} style={{ display: loadType === 'abi' && !isContractFile(currentFile) ? 'none' : 'block' }}>
