--- conflicted
+++ resolved
@@ -326,16 +326,6 @@
                   onChange={handleCheckedIPFS}
                   checked={props.ipfsCheckedState}
                 />
-<<<<<<< HEAD
-                <label
-                  htmlFor="deployAndRunPublishToIPFS"
-                  data-id="contractDropdownIpfsCheckboxLabel"
-                  className="m-0 form-check-label custom-control-label udapp_checkboxAlign"
-                  title="Publishing the source code and metadata to IPFS facilitates source code verification using Sourcify and will greatly foster contract adoption (auditing, debugging, calling it, etc...)"
-                >
-                  <FormattedMessage id='udapp.publishTo' defaultMessage='Publish to' /> IPFS
-                </label>
-=======
                 <OverlayTrigger placement={'right'} overlay={
                   <Tooltip className="text-wrap" id="remixIpfsUdappTooltip">
                     <span>Publishing the source code and metadata to IPFS facilitates source code verification <br />using Sourcify and will greatly foster contract adoption (auditing, debugging, calling it, etc...)</span>
@@ -346,31 +336,16 @@
                     data-id="contractDropdownIpfsCheckboxLabel"
                     className="m-0 form-check-label custom-control-label udapp_checkboxAlign"
                   >
-                    Publish to IPFS
+                    <FormattedMessage id='udapp.publishTo' defaultMessage='Publish to' /> IPFS
                   </label>
                 </OverlayTrigger>
->>>>>>> c9ea2310
               </div>
             </div> : ''
           }
         </div>
-<<<<<<< HEAD
         <div className="udapp_orLabel mt-2" style={{ display: loadType === 'abi' && !isContractFile(currentFile) ? 'none' : 'block' }}>
           <FormattedMessage id='udapp.or' defaultMessage='or' />
         </div>
-        <div className="udapp_button udapp_atAddressSect">
-          <button className="udapp_atAddress btn btn-sm btn-info" id="runAndDeployAtAdressButton" disabled={atAddressOptions.disabled} title={atAddressOptions.title} onClick={loadFromAddress}>
-            <FormattedMessage id='udapp.atAddress' defaultMessage='At Address' />
-          </button>
-          <input
-            ref={atAddressValue}
-            className="udapp_input udapp_ataddressinput ataddressinput form-control"
-            placeholder={intl.formatMessage({id: 'udapp.loadContractFromAddress', defaultMessage: "Load contract from Address"})}
-            title="address of contract"
-            onChange={atAddressChanged}
-          />
-=======
-        <div className="udapp_orLabel mt-2" style={{ display: loadType === 'abi' && !isContractFile(currentFile) ? 'none' : 'block' }}>or</div>
         <div className="udapp_button udapp_atAddressSect ">
           <OverlayTrigger placement={'top-end'} overlay={
             <Tooltip className="text-wrap" id="runAndDeployAddresstooltip">
@@ -378,8 +353,9 @@
             </Tooltip>
           }>
               <div id="runAndDeployAtAdressButtonContainer" onClick={loadFromAddress} data-title={atAddressOptions.title}>
-                <button className="udapp_atAddress btn btn-sm btn-info" id="runAndDeployAtAdressButton" disabled={atAddressOptions.disabled} style={{ pointerEvents: 'none' }} onClick={loadFromAddress} data-title={atAddressOptions.title}
-                >At Address</button>
+                <button className="udapp_atAddress btn btn-sm btn-info" id="runAndDeployAtAdressButton" disabled={atAddressOptions.disabled} style={{ pointerEvents: 'none' }} onClick={loadFromAddress} data-title={atAddressOptions.title}>
+                  <FormattedMessage id='udapp.atAddress' defaultMessage='At Address' />
+                </button>
               </div>
           </OverlayTrigger>
           <OverlayTrigger placement={'top-end'} overlay={
@@ -390,11 +366,10 @@
             <input
               ref={atAddressValue}
               className="udapp_input udapp_ataddressinput ataddressinput form-control"
-              placeholder="Load contract from Address"
+              placeholder={intl.formatMessage({id: 'udapp.loadContractFromAddress', defaultMessage: "Load contract from Address"})}
               onChange={atAddressChanged}
             />
           </OverlayTrigger>
->>>>>>> c9ea2310
         </div>
       </div>
     </div>
