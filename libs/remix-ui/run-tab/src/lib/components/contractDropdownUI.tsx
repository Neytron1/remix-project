// eslint-disable-next-line no-use-before-define
import React, { useEffect, useRef, useState } from 'react'
import { FormattedMessage, useIntl } from 'react-intl'
import { ContractDropdownProps, DeployMode } from '../types'
import { ContractData, FuncABI } from '@remix-project/core-plugin'
import * as ethJSUtil from 'ethereumjs-util'
import { ContractGUI } from './contractGUI'

export function ContractDropdownUI (props: ContractDropdownProps) {
  const intl = useIntl()
  const [abiLabel, setAbiLabel] = useState<{
    display: string,
    content: string
  }>({
    display: '',
    content: ''
  })
  const [atAddressOptions, setAtAddressOptions] = useState<{title: string, disabled: boolean}>({
    title: 'address of contract',
    disabled: true
  })
  const [loadedAddress, setLoadedAddress] = useState<string>('')
  const [contractOptions, setContractOptions] = useState<{title: string, disabled: boolean}>({
    title: 'Please compile *.sol file to deploy or access a contract',
    disabled: true
  })
  const [compFails, setCompFails] = useState<'none' | 'block'>('none')
  const [loadedContractData, setLoadedContractData] = useState<ContractData>(null)
  const [constructorInterface, setConstructorInterface] = useState<FuncABI>(null)
  const [constructorInputs, setConstructorInputs] = useState(null)
  const contractsRef = useRef<HTMLSelectElement>(null)
  const { contractList, loadType, currentFile, currentContract, compilationCount, deployOptions } = props.contracts

  useEffect(() => {
    enableAtAddress(false)
    setAbiLabel({
      display: 'none',
      content: 'ABI file selected'
    })
  }, [])

  useEffect(() => {
    if (props.exEnvironment && props.networkName) {
      const savedConfig = window.localStorage.getItem(`ipfs/${props.exEnvironment}/${props.networkName}`)
      const isCheckedIPFS = savedConfig === 'true' ? true : false // eslint-disable-line

      props.setIpfsCheckedState(isCheckedIPFS)
    }
  }, [props.exEnvironment, props.networkName])

  useEffect(() => {
    if (!loadFromAddress || !ethJSUtil.isValidAddress(loadedAddress)) enableAtAddress(false)
  }, [loadedAddress])

  useEffect(() => {
    if (/.(.abi)$/.exec(currentFile)) {
      setAbiLabel({
        display: 'block',
        content: currentFile
      })
      enableAtAddress(true)
    } else if (isContractFile(currentFile)) {
      setAbiLabel({
        display: 'none',
        content: ''
      })
      if (!currentContract) enableAtAddress(false)
    } else {
      setAbiLabel({
        display: 'none',
        content: ''
      })
      if (!currentContract) enableAtAddress(false)
    }
    if (currentFile) {
      enableContractNames(true)
      setCompFails('none')
    } else {
      enableContractNames(false)
      setCompFails('block')
    }
    initSelectedContract()
  }, [loadType, currentFile, compilationCount])

  useEffect(() => {
    if (currentContract && contractList[currentFile]) {
      const contract = contractList[currentFile].find(contract => contract.alias === currentContract)

      if (contract) {
        const loadedContractData = props.getSelectedContract(currentContract, contract.compiler)

        if (loadedContractData) {
          setLoadedContractData(loadedContractData)
          setConstructorInterface(loadedContractData.getConstructorInterface())
          setConstructorInputs(loadedContractData.getConstructorInputs())
        }
      }
    }
  }, [currentContract, compilationCount])

  useEffect(() => {
    initSelectedContract()
  }, [contractList])

  const initSelectedContract = () => {
    const contracts = contractList[currentFile]

    if (contracts && contracts.length > 0) {
      const contract = contracts.find(contract => contract.alias === currentContract)

      if (!currentContract) props.setSelectedContract(contracts[0].alias)
      else if (!contract) props.setSelectedContract(currentContract)
      // TODO highlight contractlist box with css.
    }
  }

  const isContractFile = (file) => {
    return /.(.sol)$/.exec(file) ||
        /.(.vy)$/.exec(file) || // vyper
        /.(.lex)$/.exec(file) || // lexon
        /.(.contract)$/.exec(file)
  }

  const enableAtAddress = (enable: boolean) => {
    if (enable) {
      setAtAddressOptions({
        disabled: false,
        title: 'Interact with the deployed contract - requires the .abi file or compiled .sol file to be selected in the editor (with the same compiler configuration)'
      })
    } else {
      setAtAddressOptions({
        disabled: true,
        title: loadedAddress ? 'Compile a *.sol file or select a *.abi file.' : 'To interact with a deployed contract, enter its address and compile its source *.sol file (with the same compiler settings) or select its .abi file in the editor. '
      })
    }
  }

  const enableContractNames = (enable: boolean) => {
    if (enable) {
      setContractOptions({
        disabled: false,
        title: 'Select a compiled contract to deploy or to use with At Address.'
      })
    } else {
      setContractOptions({
        disabled: true,
        title: loadType === 'sol' ? 'Select and compile *.sol file to deploy or access a contract.' : 'When there is a compiled .sol file, the choice of contracts to deploy or to use with AtAddress is made here.'
      })
    }
  }

  const clickCallback = (inputs, value, deployMode?: DeployMode[]) => {
    createInstance(loadedContractData, value, deployMode)
  }

  const createInstance = (selectedContract, args, deployMode?: DeployMode[]) => {
    if (selectedContract.bytecodeObject.length === 0) {
      return props.modal('Alert', 'This contract may be abstract, it may not implement an abstract parent\'s methods completely or it may not invoke an inherited contract\'s constructor correctly.', 'OK', () => {})
    }
    props.createInstance(loadedContractData, props.gasEstimationPrompt, props.passphrasePrompt, props.publishToStorage, props.mainnetPrompt, isOverSizePrompt, args, deployMode)
  }

  const atAddressChanged = (event) => {
    const value = event.target.value

    if (!value) {
      enableAtAddress(false)
    } else {
      if (loadType === 'sol' || loadType === 'abi') {
        enableAtAddress(true)
      } else {
        enableAtAddress(false)
      }
    }
    setLoadedAddress(value)
  }

  const loadFromAddress = () => {
    let address = loadedAddress

    if (!ethJSUtil.isValidChecksumAddress(address)) {
      props.tooltip(checkSumWarning())
      address = ethJSUtil.toChecksumAddress(address)
    }
    props.loadAddress(loadedContractData, address)
  }

  const handleCheckedIPFS = () => {
    const checkedState = !props.ipfsCheckedState

    props.setIpfsCheckedState(checkedState)
    window.localStorage.setItem(`ipfs/${props.exEnvironment}/${props.networkName}`, checkedState.toString())
  }

  const handleContractChange = (e) => {
    const value = e.target.value

    props.setSelectedContract(value)
  }

  const checkSumWarning = () => {
    return (
      <span>
        It seems you are not using a checksumed address.
        <br />A checksummed address is an address that contains uppercase letters, as specified in <a href="https://eips.ethereum.org/EIPS/eip-55" target="_blank" rel="noreferrer">EIP-55</a>.
        <br />Checksummed addresses are meant to help prevent users from sending transactions to the wrong address.
      </span>
    )
  }

  const isOverSizePrompt = () => {
    return (
      <div>Contract creation initialization returns data with length of more than 24576 bytes. The deployment will likely fails. <br />
      More info: <a href="https://github.com/ethereum/EIPs/blob/master/EIPS/eip-170.md" target="_blank" rel="noreferrer">eip-170</a>
      </div>
    )
  }

  return (
    <div className="udapp_container" data-id="contractDropdownContainer">
      <label className="udapp_settingsLabel">
        <FormattedMessage id='udapp.contract' defaultMessage='Contract' />
      </label>
      <div className="udapp_subcontainer">
        <select ref={contractsRef} value={currentContract} onChange={handleContractChange} className="udapp_contractNames custom-select" disabled={contractOptions.disabled} title={contractOptions.title} style={{ display: loadType === 'abi' && !isContractFile(currentFile) ? 'none' : 'block' }}>
          { (contractList[currentFile] || []).map((contract, index) => {
            return <option key={index} value={contract.alias}>{contract.alias} - {contract.file}</option>
          }) }
        </select>
        <span className="py-1" style={{ display: abiLabel.display }}>{ abiLabel.content }</span>
      </div>
      <div>
        <div className="udapp_deployDropdown">
          { ((contractList[currentFile] && contractList[currentFile].filter(contract => contract)) || []).length <= 0 ? intl.formatMessage({id: 'udapp.noCompiledContracts', defaultMessage: 'No compiled contracts'})
            : loadedContractData ? <div>
              <ContractGUI
                title='Deploy'
                isDeploy={true}
                deployOption={deployOptions.options}
                initializerOptions={deployOptions.initializeOptions ? deployOptions.initializeOptions[currentContract] : null}
                funcABI={constructorInterface}
                clickCallBack={clickCallback}
                inputs={constructorInputs}
                widthClass='w-50'
                evmBC={loadedContractData.bytecodeObject}
                lookupOnly={false}
              />
              <div className="d-flex py-1 align-items-center custom-control custom-checkbox">
                <input
                  id="deployAndRunPublishToIPFS"
                  data-id="contractDropdownIpfsCheckbox"
                  className="form-check-input custom-control-input"
                  type="checkbox"
                  onChange={handleCheckedIPFS}
                  checked={props.ipfsCheckedState}
                />
                <label
                  htmlFor="deployAndRunPublishToIPFS"
                  data-id="contractDropdownIpfsCheckboxLabel"
                  className="m-0 form-check-label custom-control-label udapp_checkboxAlign"
                  title="Publishing the source code and metadata to IPFS facilitates source code verification using Sourcify and will greatly foster contract adoption (auditing, debugging, calling it, etc...)"
                >
                  <FormattedMessage id='udapp.publishTo' defaultMessage='Publish to' /> IPFS
                </label>
              </div>
            </div> : ''
          }
        </div>
<<<<<<< HEAD
        <div className="udapp_orLabel mt-2" style={{ display: loadType === 'abi' ? 'none' : 'block' }}>
          <FormattedMessage id='udapp.or' defaultMessage='or' />
        </div>
=======
        <div className="udapp_orLabel mt-2" style={{ display: loadType === 'abi' && !isContractFile(currentFile) ? 'none' : 'block' }}>or</div>
>>>>>>> 86ae5047
        <div className="udapp_button udapp_atAddressSect">
          <button className="udapp_atAddress btn btn-sm btn-info" id="runAndDeployAtAdressButton" disabled={atAddressOptions.disabled} title={atAddressOptions.title} onClick={loadFromAddress}>
            <FormattedMessage id='udapp.atAddress' defaultMessage='At Address' />
          </button>
          <input
            className="udapp_input udapp_ataddressinput ataddressinput form-control"
            placeholder={intl.formatMessage({id: 'udapp.loadContractFromAddress', defaultMessage: "Load contract from Address"})}
            title="address of contract"
            onChange={atAddressChanged}
          />
        </div>
      </div>
    </div>
  )
}<|MERGE_RESOLUTION|>--- conflicted
+++ resolved
@@ -266,13 +266,9 @@
             </div> : ''
           }
         </div>
-<<<<<<< HEAD
-        <div className="udapp_orLabel mt-2" style={{ display: loadType === 'abi' ? 'none' : 'block' }}>
+        <div className="udapp_orLabel mt-2" style={{ display: loadType === 'abi' && !isContractFile(currentFile) ? 'none' : 'block' }}>
           <FormattedMessage id='udapp.or' defaultMessage='or' />
         </div>
-=======
-        <div className="udapp_orLabel mt-2" style={{ display: loadType === 'abi' && !isContractFile(currentFile) ? 'none' : 'block' }}>or</div>
->>>>>>> 86ae5047
         <div className="udapp_button udapp_atAddressSect">
           <button className="udapp_atAddress btn btn-sm btn-info" id="runAndDeployAtAdressButton" disabled={atAddressOptions.disabled} title={atAddressOptions.title} onClick={loadFromAddress}>
             <FormattedMessage id='udapp.atAddress' defaultMessage='At Address' />
