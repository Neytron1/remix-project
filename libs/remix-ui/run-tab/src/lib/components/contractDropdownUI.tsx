--- conflicted
+++ resolved
@@ -9,12 +9,8 @@
 import { OverlayTrigger, Tooltip } from 'react-bootstrap'
 const _paq = window._paq = window._paq || []
 
-<<<<<<< HEAD
 export function ContractDropdownUI (props: ContractDropdownProps) {
   const intl = useIntl()
-=======
-export function ContractDropdownUI(props: ContractDropdownProps) {
->>>>>>> 51a97270
   const [abiLabel, setAbiLabel] = useState<{
     display: string,
     content: string
@@ -121,10 +117,6 @@
   const initSelectedContract = () => {
     const contracts = contractList[currentFile]
 
-<<<<<<< HEAD
-=======
-
->>>>>>> 51a97270
     if (contracts && contracts.length > 0) {
       const contract = contracts.find(contract => contract.alias === currentContract)
 
@@ -265,24 +257,9 @@
     <div className="udapp_container" data-id="contractDropdownContainer">
       <div className='d-flex justify-content-between'>
         <div className="d-flex justify-content-between align-items-end">
-<<<<<<< HEAD
           <label className="udapp_settingsLabel pr-1">
             <FormattedMessage id='udapp.contract' defaultMessage='Contract' />
           </label>
-          <div className="d-flex">{ Object.keys(props.contracts.contractList).length > 0 && compilationSource !== '' && <label className="text-capitalize" style={{maxHeight: '0.6rem', lineHeight: '1rem'}} data-id="udappCompiledBy">(Compiled by {compilationSource})</label>}</div>
-        </div>
-        <OverlayTrigger placement={'right'} overlay={
-          <Tooltip className="text-nowrap" id="info-sync-compiled-contract">
-            <div>Click here to import contracts compiled from an external framework.</div>
-            <div>This action is enabled when Remix is connected to an external framework (hardhat, truffle, foundry) through remixd.</div>
-          </Tooltip>
-        }>
-          <button className="btn d-flex py-0" onClick={_ => props.syncContracts()}>
-            <i style={{ cursor: 'pointer' }} className="fa fa-refresh mr-2 mt-2" aria-hidden="true"></i>
-          </button>
-        </OverlayTrigger>
-=======
-          <label className="udapp_settingsLabel pr-1">Contract</label>
           <div className="d-flex">{compilerName && compilerName !== '' && <label className="text-capitalize" style={{ maxHeight: '0.6rem', lineHeight: '1rem' }} data-id="udappCompiledBy">(Compiled by {compilerName})</label>}</div>
         </div>
         {props.remixdActivated ?
@@ -300,7 +277,6 @@
             </button>
           </OverlayTrigger>
           : null}
->>>>>>> 51a97270
       </div>
       <div className="udapp_subcontainer">
         <select ref={contractsRef} value={currentContract} onChange={handleContractChange} className="udapp_contractNames custom-select" disabled={contractOptions.disabled} title={contractOptions.title} style={{ display: loadType === 'abi' && !isContractFile(currentFile) ? 'none' : 'block' }}>
@@ -314,11 +290,7 @@
       </div>
       <div>
         <div className="udapp_deployDropdown">
-<<<<<<< HEAD
-          { ((contractList[currentFile] && contractList[currentFile].filter(contract => contract)) || []).length <= 0 ? intl.formatMessage({id: 'udapp.noCompiledContracts', defaultMessage: 'No compiled contracts'})
-=======
-          {((contractList[currentFile] && contractList[currentFile].filter(contract => contract)) || []).length <= 0 ? 'No compiled contracts'
->>>>>>> 51a97270
+          {((contractList[currentFile] && contractList[currentFile].filter(contract => contract)) || []).length <= 0 ? intl.formatMessage({id: 'udapp.noCompiledContracts', defaultMessage: 'No compiled contracts'})
             : loadedContractData ? <div>
               <ContractGUI
                 title='Deploy'
