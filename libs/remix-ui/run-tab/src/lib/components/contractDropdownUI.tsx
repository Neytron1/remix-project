--- conflicted
+++ resolved
@@ -158,7 +158,7 @@
     if ((selectedContract.name !== currentContract) && (selectedContract.name === 'ERC1967Proxy')) selectedContract.name = currentContract
     const isProxyDeployment = (deployMode || []).find(mode => mode === 'Deploy with Proxy')
     const isContractUpgrade = (deployMode || []).find(mode => mode === 'Upgrade with Proxy')
-  
+
     if (isProxyDeployment) {
       props.modal('Deploy Implementation & Proxy (ERC1967)', deployWithProxyMsg(), 'Proceed', () => {
         props.createInstance(loadedContractData, props.gasEstimationPrompt, props.passphrasePrompt, props.publishToStorage, props.mainnetPrompt, isOverSizePrompt, args, deployMode)
@@ -229,16 +229,12 @@
 
   return (
     <div className="udapp_container" data-id="contractDropdownContainer">
-<<<<<<< HEAD
-      <label className="udapp_settingsLabel">
-        <FormattedMessage id='udapp.contract' defaultMessage='Contract' />
-      </label>
-=======
       <div className='d-flex justify-content-between'>
-        <label className="udapp_settingsLabel">Contract</label>
+        <label className="udapp_settingsLabel">
+          <FormattedMessage id='udapp.contract' defaultMessage='Contract' />
+        </label>
         { Object.keys(props.contracts.contractList).length > 0 && compilationSource !== '' && <label data-id="udappCompiledBy">Compiled by {compilationSource} </label> }
       </div>
->>>>>>> c2989f43
       <div className="udapp_subcontainer">
        <select ref={contractsRef} value={currentContract} onChange={handleContractChange} className="udapp_contractNames custom-select" disabled={contractOptions.disabled} title={contractOptions.title} style={{ display: loadType === 'abi' && !isContractFile(currentFile) ? 'none' : 'block' }}>
           { (contractList[currentFile] || []).map((contract, index) => {
