// eslint-disable-next-line no-use-before-define
import React, { useEffect, useState, useRef } from 'react'
import { FormattedMessage, useIntl } from 'react-intl'
import { CopyToClipboard } from '@remix-ui/clipboard'
import { AccountProps } from '../types'
import { PassphrasePrompt } from './passphrase'
import { OverlayTrigger, Tooltip } from 'react-bootstrap'

export function AccountUI (props: AccountProps) {
  const { selectedAccount, loadedAccounts } = props.accounts
  const accounts = Object.keys(loadedAccounts)
  const [plusOpt, setPlusOpt] = useState({
    classList: '',
    title: ''
  })
  const messageRef = useRef('')

  const intl = useIntl()

  useEffect(() => {
    if (!selectedAccount && accounts.length > 0) props.setAccount(accounts[0])
  }, [accounts, selectedAccount])

  useEffect(() => {
    switch (props.selectExEnv) {
      case 'injected':
        setPlusOpt({
          classList: 'udapp_disableMouseEvents',
          title: "Unfortunately it's not possible to create an account using injected provider. Please create the account directly from your provider (i.e metamask or other of the same type)."
        })
        break

      case 'vm-london':
        setPlusOpt({
          classList: '',
          title: 'Create a new account'
        })
        break

      case 'vm-berlin':
        setPlusOpt({
          classList: '',
          title: 'Create a new account'
        })
        break

      case 'web3':
        if (!props.personalMode) {
          setPlusOpt({
            classList: 'disableMouseEvents',
            title: 'Creating an account is possible only in Personal mode. Please go to Settings to enable it.'
          })
        } else {
          setPlusOpt({
            classList: '',
            title: 'Create a new account'
          })
        }
        break

      default:
        setPlusOpt({
          classList: 'disableMouseEvents',
          title: `Unfortunately it's not possible to create an account using an external wallet (${props.selectExEnv}).`
        })
    }
    // this._deps.config.get('settings/personal-mode')
  }, [props.selectExEnv, props.personalMode])

  const newAccount = () => {
    props.createNewBlockchainAccount(passphraseCreationPrompt())
  }

  const signMessage = () => {
    if (!accounts[0]) {
      return props.tooltip('Account list is empty, please make sure the current provider is properly connected to remix')
    }

    if (props.selectExEnv !== 'vm-london' && props.selectExEnv !== 'vm-berlin' && props.selectExEnv !== 'injected') {
      return props.modal('Passphrase to sign a message',
        <PassphrasePrompt
          message='Enter your passphrase for this account to sign the message'
          setPassphrase={props.setPassphrase}
        />, 'OK', () => {
          props.modal(intl.formatMessage({id: 'udapp.signAMessage', defaultMessage: 'Sign a message'}), signMessagePrompt(), 'OK', () => {
            props.signMessageWithAddress(selectedAccount, messageRef.current, signedMessagePrompt, props.passphrase)
            props.setPassphrase('')
          }, 'Cancel', null)
        }, 'Cancel', () => {
          props.setPassphrase('')
        })
    }

    props.modal(intl.formatMessage({id: 'udapp.signAMessage', defaultMessage: 'Sign a message'}), signMessagePrompt(), 'OK', () => {
      props.signMessageWithAddress(selectedAccount, messageRef.current, signedMessagePrompt)
    }, 'Cancel', null)
  }

  const handlePassphrase = (e) => {
    props.setPassphrase(e.target.value)
  }

  const handleMatchPassphrase = (e) => {
    props.setMatchPassphrase(e.target.value)
  }

  const handleMessageInput = (e) => {
    messageRef.current = e.target.value
  }

  const passphraseCreationPrompt = () => {
    return (
      <div> Please provide a Passphrase for the account creation
        <div>
          <input id="prompt1" type="password" name='prompt_text' style={{ width: '100%' }} onInput={handlePassphrase} />
          <br />
          <br />
          <input id="prompt2" type="password" name='prompt_text' style={{ width: '100%' }} onInput={handleMatchPassphrase} />
        </div>
      </div>
    )
  }

  const signMessagePrompt = () => {
    return (
      <div> <FormattedMessage id='udapp.enterAMessageToSign' defaultMessage='Enter a message to sign' />
        <div>
          <textarea
            id="prompt_text"
            data-id="signMessageTextarea"
            style={{ width: '100%' }}
            rows={4}
            cols={50}
            onInput={handleMessageInput}
            defaultValue={messageRef.current}
          ></textarea>
        </div>
      </div>
    )
  }

  const signedMessagePrompt = (msgHash: string, signedData: string) => {
    return (
      <div>
        <b><FormattedMessage id='udapp.hash' defaultMessage='hash' />:</b><br />
        <span id="remixRunSignMsgHash" data-id="settingsRemixRunSignMsgHash">{msgHash}</span>
        <br /><b><FormattedMessage id='udapp.signature' defaultMessage='signature' />:</b><br />
        <span id="remixRunSignMsgSignature" data-id="settingsRemixRunSignMsgSignature">{signedData}</span>
      </div>
    )
  }

  return (
    <div className="udapp_crow">
      <label className="udapp_settingsLabel">
<<<<<<< HEAD
        <FormattedMessage id='udapp.account' defaultMessage='Account' />
        <span id="remixRunPlusWraper" title={plusOpt.title}>
          <i id="remixRunPlus" className={`fas fa-plus-circle udapp_icon ${plusOpt.classList}`} aria-hidden="true" onClick={newAccount}></i>
        </span>
=======
        Account
        <OverlayTrigger placement={'top-start'} overlay={
          <Tooltip className="text-wrap" id="remixPlusWrapperTooltip">
            <span>{plusOpt.title}</span>
          </Tooltip>
          }>
            <span id="remixRunPlusWraper">
              <i id="remixRunPlus" className={`fas fa-plus-circle udapp_icon ${plusOpt.classList}`} aria-hidden="true" onClick={newAccount}></i>
            </span>
        </OverlayTrigger>
>>>>>>> c9ea2310
      </label>
      <div className="udapp_account">
        <select id="txorigin" data-id="runTabSelectAccount" name="txorigin" className="form-control udapp_select custom-select pr-4" value={selectedAccount} onChange={(e) => { props.setAccount(e.target.value) }}>
          {
            accounts.map((value, index) => <option value={value} key={index}>{ loadedAccounts[value] }</option>)
          }
        </select>
        <div style={{ marginLeft: -5 }}><CopyToClipboard tip='Copy account to clipboard' content={selectedAccount} direction='top' /></div>
        <OverlayTrigger placement={'top-start'} overlay={
          <Tooltip className="text-nowrap" id="remixSignMsgTooltip">
            <span>{"Sign a message using this account"}</span>
          </Tooltip>
          }>
          <i id="remixRunSignMsg" data-id="settingsRemixRunSignMsg" className="mx-1 fas fa-edit udapp_icon" aria-hidden="true" onClick={signMessage}></i>
        </OverlayTrigger>
      </div>
    </div>
  )
}<|MERGE_RESOLUTION|>--- conflicted
+++ resolved
@@ -153,13 +153,7 @@
   return (
     <div className="udapp_crow">
       <label className="udapp_settingsLabel">
-<<<<<<< HEAD
         <FormattedMessage id='udapp.account' defaultMessage='Account' />
-        <span id="remixRunPlusWraper" title={plusOpt.title}>
-          <i id="remixRunPlus" className={`fas fa-plus-circle udapp_icon ${plusOpt.classList}`} aria-hidden="true" onClick={newAccount}></i>
-        </span>
-=======
-        Account
         <OverlayTrigger placement={'top-start'} overlay={
           <Tooltip className="text-wrap" id="remixPlusWrapperTooltip">
             <span>{plusOpt.title}</span>
@@ -169,7 +163,6 @@
               <i id="remixRunPlus" className={`fas fa-plus-circle udapp_icon ${plusOpt.classList}`} aria-hidden="true" onClick={newAccount}></i>
             </span>
         </OverlayTrigger>
->>>>>>> c9ea2310
       </label>
       <div className="udapp_account">
         <select id="txorigin" data-id="runTabSelectAccount" name="txorigin" className="form-control udapp_select custom-select pr-4" value={selectedAccount} onChange={(e) => { props.setAccount(e.target.value) }}>
