// eslint-disable-next-line no-use-before-define
import React, { useEffect, useState, useRef } from 'react'
import { FormattedMessage, useIntl } from 'react-intl'
import { CopyToClipboard } from '@remix-ui/clipboard'
import { AccountProps } from '../types'
import { PassphrasePrompt } from './passphrase'
import { CustomTooltip } from '@remix-ui/helper'

export function AccountUI (props: AccountProps) {
  const { selectedAccount, loadedAccounts } = props.accounts
  const accounts = Object.keys(loadedAccounts)
  const [plusOpt, setPlusOpt] = useState({
    classList: '',
    title: ''
  })
  const messageRef = useRef('')

  const intl = useIntl()

  useEffect(() => {
    if (!selectedAccount && accounts.length > 0) props.setAccount(accounts[0])
  }, [accounts, selectedAccount])

  useEffect(() => {
    switch (props.selectExEnv) {
      case 'injected':
        setPlusOpt({
          classList: 'udapp_disableMouseEvents',
          title: "Unfortunately it's not possible to create an account using injected provider. Please create the account directly from your provider (i.e metamask or other of the same type)."
        })
        break

      case 'vm-london':
        setPlusOpt({
          classList: '',
          title: 'Create a new account'
        })
        break

      case 'vm-berlin':
        setPlusOpt({
          classList: '',
          title: 'Create a new account'
        })
        break

      case 'web3':
        if (!props.personalMode) {
          setPlusOpt({
            classList: 'disableMouseEvents',
            title: 'Creating an account is possible only in Personal mode. Please go to Settings to enable it.'
          })
        } else {
          setPlusOpt({
            classList: '',
            title: 'Create a new account'
          })
        }
        break

      default:
        setPlusOpt({
          classList: 'disableMouseEvents',
          title: `Unfortunately it's not possible to create an account using an external wallet (${props.selectExEnv}).`
        })
    }
    // this._deps.config.get('settings/personal-mode')
  }, [props.selectExEnv, props.personalMode])

  const newAccount = () => {
    props.createNewBlockchainAccount(passphraseCreationPrompt())
  }

  const signMessage = () => {
    if (!accounts[0]) {
      return props.tooltip('Account list is empty, please make sure the current provider is properly connected to remix')
    }

    if (props.selectExEnv !== 'vm-london' && props.selectExEnv !== 'vm-berlin' && props.selectExEnv !== 'injected') {
      return props.modal('Passphrase to sign a message',
        <PassphrasePrompt
          message='Enter your passphrase for this account to sign the message'
          setPassphrase={props.setPassphrase}
        />, 'OK', () => {
          props.modal(intl.formatMessage({id: 'udapp.signAMessage', defaultMessage: 'Sign a message'}), signMessagePrompt(), 'OK', () => {
            props.signMessageWithAddress(selectedAccount, messageRef.current, signedMessagePrompt, props.passphrase)
            props.setPassphrase('')
          }, 'Cancel', null)
        }, 'Cancel', () => {
          props.setPassphrase('')
        })
    }

    props.modal(intl.formatMessage({id: 'udapp.signAMessage', defaultMessage: 'Sign a message'}), signMessagePrompt(), 'OK', () => {
      props.signMessageWithAddress(selectedAccount, messageRef.current, signedMessagePrompt)
    }, 'Cancel', null)
  }

  const handlePassphrase = (e) => {
    props.setPassphrase(e.target.value)
  }

  const handleMatchPassphrase = (e) => {
    props.setMatchPassphrase(e.target.value)
  }

  const handleMessageInput = (e) => {
    messageRef.current = e.target.value
  }

  const passphraseCreationPrompt = () => {
    return (
      <div> Please provide a Passphrase for the account creation
        <div>
          <input id="prompt1" type="password" name='prompt_text' style={{ width: '100%' }} onInput={handlePassphrase} />
          <br />
          <br />
          <input id="prompt2" type="password" name='prompt_text' style={{ width: '100%' }} onInput={handleMatchPassphrase} />
        </div>
      </div>
    )
  }

  const signMessagePrompt = () => {
    return (
      <div> <FormattedMessage id='udapp.enterAMessageToSign' defaultMessage='Enter a message to sign' />
        <div>
          <textarea
            id="prompt_text"
            data-id="signMessageTextarea"
            style={{ width: '100%' }}
            rows={4}
            cols={50}
            onInput={handleMessageInput}
            defaultValue={messageRef.current}
          ></textarea>
        </div>
      </div>
    )
  }

  const signedMessagePrompt = (msgHash: string, signedData: string) => {
    return (
      <div>
        <b><FormattedMessage id='udapp.hash' defaultMessage='hash' />:</b><br />
        <span id="remixRunSignMsgHash" data-id="settingsRemixRunSignMsgHash">{msgHash}</span>
        <br /><b><FormattedMessage id='udapp.signature' defaultMessage='signature' />:</b><br />
        <span id="remixRunSignMsgSignature" data-id="settingsRemixRunSignMsgSignature">{signedData}</span>
      </div>
    )
  }

  return (
    <div className="udapp_crow">
      <label className="udapp_settingsLabel">
<<<<<<< HEAD
        <FormattedMessage id='udapp.account' defaultMessage='Account' />
        <OverlayTrigger placement={'top-start'} overlay={
          <Tooltip className="text-wrap" id="remixPlusWrapperTooltip">
            <span>{plusOpt.title}</span>
          </Tooltip>
          }>
=======
        Account
        <CustomTooltip
          placement={'top-start'}
          tooltipClasses="text-wrap"
          tooltipId="remixPlusWrapperTooltip"
          tooltipText={plusOpt.title}
        >
>>>>>>> 620379c2
            <span id="remixRunPlusWraper">
              <i id="remixRunPlus" className={`fas fa-plus-circle udapp_icon ${plusOpt.classList}`} aria-hidden="true" onClick={newAccount}></i>
            </span>
        </CustomTooltip>
      </label>
      <div className="udapp_account">
        <select id="txorigin" data-id="runTabSelectAccount" name="txorigin" className="form-control udapp_select custom-select pr-4" value={selectedAccount} onChange={(e) => { props.setAccount(e.target.value) }}>
          {
            accounts.map((value, index) => <option value={value} key={index}>{ loadedAccounts[value] }</option>)
          }
        </select>
        <div style={{ marginLeft: -5 }}><CopyToClipboard tip='Copy account to clipboard' content={selectedAccount} direction='top' /></div>
        <CustomTooltip
          placement={'top-start'}
          tooltipClasses="text-nowrap"
          tooltipId="remixSignMsgTooltip"
          tooltipText={"Sign a message using this account"}
        >
          <i id="remixRunSignMsg" data-id="settingsRemixRunSignMsg" className="mx-1 fas fa-edit udapp_icon" aria-hidden="true" onClick={signMessage}></i>
        </CustomTooltip>
      </div>
    </div>
  )
}<|MERGE_RESOLUTION|>--- conflicted
+++ resolved
@@ -153,22 +153,13 @@
   return (
     <div className="udapp_crow">
       <label className="udapp_settingsLabel">
-<<<<<<< HEAD
         <FormattedMessage id='udapp.account' defaultMessage='Account' />
-        <OverlayTrigger placement={'top-start'} overlay={
-          <Tooltip className="text-wrap" id="remixPlusWrapperTooltip">
-            <span>{plusOpt.title}</span>
-          </Tooltip>
-          }>
-=======
-        Account
         <CustomTooltip
           placement={'top-start'}
           tooltipClasses="text-wrap"
           tooltipId="remixPlusWrapperTooltip"
           tooltipText={plusOpt.title}
         >
->>>>>>> 620379c2
             <span id="remixRunPlusWraper">
               <i id="remixRunPlus" className={`fas fa-plus-circle udapp_icon ${plusOpt.classList}`} aria-hidden="true" onClick={newAccount}></i>
             </span>
