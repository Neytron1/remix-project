// eslint-disable-next-line no-use-before-define
import React, {useRef, useState, useEffect} from 'react'
import { FormattedMessage } from 'react-intl'
import { RecorderProps } from '../types'
import { OverlayTrigger, Tooltip } from 'react-bootstrap' // eslint-disable-line

export function RecorderUI (props: RecorderProps) {
  const inputLive = useRef<HTMLInputElement>()
  const [toggleExpander, setToggleExpander] = useState<boolean>(false)
  const [enableRunButton, setEnableRunButton] = useState<boolean>(true)
  const triggerRecordButton = () => {
    props.storeScenario(props.scenarioPrompt)
  }

  const handleClickRunButton = () => {
    const liveMode = inputLive.current ? inputLive.current.checked : false
    props.runCurrentScenario(liveMode, props.gasEstimationPrompt, props.passphrasePrompt, props.mainnetPrompt)
  }

  useEffect(() => {
    if (props.currentFile && props.currentFile.endsWith('.json')) setEnableRunButton(false)
    else setEnableRunButton(true)
  }, [props.currentFile])

  const toggleClass = () => {
    setToggleExpander(!toggleExpander)
  }


  return (
    <div className="udapp_cardContainer list-group-item border border-bottom">
      <div className="udapp_recorderSection d-flex justify-content-between" onClick={toggleClass}>
<<<<<<< HEAD
        <div className="d-flex">
          <label className="mt-1 udapp_recorderSectionLabel">
            <FormattedMessage id='udapp.transactionsRecorded' defaultMessage='Transactions recorded' />
          </label>
          <div className="ml-2 mb-2 badge badge-pill badge-primary" title="The number of recorded transactions">{props.count}</div>
=======
        <div className="d-flex justify-content-center align-items-center">
          <label className="mt-1 udapp_recorderSectionLabel">Transactions recorded</label>
          <div className="ml-2 badge badge-pill badge-primary text-center" title="The number of recorded transactions">{props.count}</div>
>>>>>>> d5767e20
        <OverlayTrigger placement={'right'} overlay={
          <Tooltip className="text-nowrap" id="info-recorder">
            <span>Save transactions (deployed contracts and function executions) and replay them in another environment. <br/> e.g Transactions created in Remix VM can be replayed in the Injected Provider.
          </span>
          </Tooltip>
        }>
          <i style={{ fontSize: 'medium' }} className={'ml-2 fal fa-info-circle align-self-center'} aria-hidden="true"></i>
        </OverlayTrigger>
        </div>
        <div className="p-3">
          <span data-id='udappRecorderTitleExpander' onClick={toggleClass}>
            <i className={!toggleExpander ? 'fas fa-angle-right' : 'fas fa-angle-down'} aria-hidden="true"></i>
          </span>
        </div>
      </div>
      <div className={`flex-column ${toggleExpander ? "d-flex" : "d-none"}`}>
        <div className="mb-1 mt-1 fmt-2 custom-control custom-checkbox mb-1">
          <input ref={inputLive} type="checkbox" id="livemode-recorder" className="custom-control-input custom-select" name="input-livemode"/>
          <OverlayTrigger placement={'right'} overlay={
            <Tooltip className="text-nowrap" id="tooltip-livemode-recorder">
              <span>If contracts are updated after recording transactions, checking this box<br/>will run recorded transactions with the latest copy of the compiled contracts</span>
            </Tooltip>
          }>
          <label className="form-check-label custom-control-label" data-id="runtabLivemodeInput" htmlFor="livemode-recorder">Run transactions using the latest compilation result</label>
          </OverlayTrigger>
        </div>
        <div className="mb-1 mt-1 udapp_transactionActions">
        <OverlayTrigger placement={'right'} overlay={
          <Tooltip className="text-nowrap" id="tooltip-save-recorder">
            <span>Save {props.count} transaction{props.count === 1 ? '' : 's'} as scenario file</span>
          </Tooltip>
        }>
          <button className="btn btn-sm btn-info savetransaction udapp_recorder" title={props.count === 0 ? 'No transactions to save' : ''} disabled={props.count === 0 ? true: false} onClick={triggerRecordButton}>Save</button>
        </OverlayTrigger>
        <OverlayTrigger placement={'right'} overlay={
          <Tooltip className="text-nowrap" id="tooltip-run-recorder">
            <span>Run transaction(s) from the current scenario file</span>
          </Tooltip>
        }>
          <button className="btn btn-sm btn-info runtransaction udapp_runTxs" data-id="runtransaction" title={enableRunButton ? 'No scenario file selected' : ''} disabled={enableRunButton} onClick={handleClickRunButton}>Run</button>
        </OverlayTrigger>
        </div>
      </div>
    </div>
  )
}<|MERGE_RESOLUTION|>--- conflicted
+++ resolved
@@ -30,17 +30,11 @@
   return (
     <div className="udapp_cardContainer list-group-item border border-bottom">
       <div className="udapp_recorderSection d-flex justify-content-between" onClick={toggleClass}>
-<<<<<<< HEAD
-        <div className="d-flex">
+        <div className="d-flex justify-content-center align-items-center">
           <label className="mt-1 udapp_recorderSectionLabel">
             <FormattedMessage id='udapp.transactionsRecorded' defaultMessage='Transactions recorded' />
           </label>
-          <div className="ml-2 mb-2 badge badge-pill badge-primary" title="The number of recorded transactions">{props.count}</div>
-=======
-        <div className="d-flex justify-content-center align-items-center">
-          <label className="mt-1 udapp_recorderSectionLabel">Transactions recorded</label>
           <div className="ml-2 badge badge-pill badge-primary text-center" title="The number of recorded transactions">{props.count}</div>
->>>>>>> d5767e20
         <OverlayTrigger placement={'right'} overlay={
           <Tooltip className="text-nowrap" id="info-recorder">
             <span>Save transactions (deployed contracts and function executions) and replay them in another environment. <br/> e.g Transactions created in Remix VM can be replayed in the Injected Provider.
