--- conflicted
+++ resolved
@@ -1,10 +1,6 @@
 // eslint-disable-next-line no-use-before-define
-<<<<<<< HEAD
-import React, {useState} from 'react'
+import React, {useRef, useState} from 'react'
 import { FormattedMessage } from 'react-intl'
-=======
-import React, {useRef, useState} from 'react'
->>>>>>> 6d979660
 import { RecorderProps } from '../types'
 import { OverlayTrigger, Tooltip } from 'react-bootstrap' // eslint-disable-line
 
@@ -47,27 +43,11 @@
           </span>
         </div>
       </div>
-<<<<<<< HEAD
-      <div className={`border-bottom flex-column ${toggleExpander ? "d-flex" : "d-none"}`}>
-        <div className="p-2 mt-2">
-          <FormattedMessage
-            id='udapp.transactionsRecordedText'
-            defaultMessage='All transactions (deployed contracts and function executions) can be saved and replayed in
-              another environment. e.g Transactions created in Javascript VM can be replayed in the Injected Web3.'
-          />
-        </div>
-        <div className="mb-2 udapp_transactionActions">
-          <i className="fas fa-save savetransaction udapp_recorder udapp_icon"
-            onClick={triggerRecordButton} title="Save Transactions" aria-hidden="true">
-          </i>
-          <i className="fas fa-play runtransaction udapp_runTxs udapp_icon" title="Run Transactions" data-id="runtransaction" aria-hidden="true" onClick={handleClickRunButton}></i>
-        </div>
-=======
       <div className={`flex-column ${toggleExpander ? "d-flex" : "d-none"}`}>
         <div className="mb-1 mt-1 fmt-2 custom-control custom-checkbox mb-1">
           <input ref={inputLive} type="checkbox" id="livemode-recorder" className="custom-control-input custom-select" name="input-livemode"/>
           <label className="form-check-label custom-control-label" data-id="runtabLivemodeInput" htmlFor="livemode-recorder">Use live mode (Run transactions against latest compiled contracts).</label>
-        </div>     
+        </div>
         <div className="mb-1 mt-1 udapp_transactionActions">
         <OverlayTrigger placement={'right'} overlay={
           <Tooltip className="text-nowrap" id="tooltip-save-recorder">
@@ -85,8 +65,7 @@
         }>
           <button className="btn btn-sm btn-info runtransaction udapp_runTxs" data-id="runtransaction" onClick={handleClickRunButton}>Run</button>
         </OverlayTrigger>
-        </div>        
->>>>>>> 6d979660
+        </div>
       </div>
     </div>
   )
