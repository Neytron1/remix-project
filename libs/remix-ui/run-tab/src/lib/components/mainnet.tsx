// eslint-disable-next-line no-use-before-define
<<<<<<< HEAD
import React, { useEffect, useState } from 'react'
import { CopyToClipboard } from '@remix-ui/clipboard'
import { fromWei, toBigInt, toWei } from 'web3-utils'
import { MainnetProps } from '../types'
=======
import React, {useEffect, useState} from 'react'
import {CopyToClipboard} from '@remix-ui/clipboard'
import Web3 from 'web3'
import {MainnetProps} from '../types'
>>>>>>> e3f01682

export function MainnetPrompt(props: MainnetProps) {
  const [baseFee, setBaseFee] = useState<string>('')
  const [transactionFee, setTransactionFee] = useState<string>('')

  useEffect(() => {
    props.init((txFeeText, gasPriceValue, gasPriceStatus) => {
      if (txFeeText) setTransactionFee(txFeeText)
      if (gasPriceValue) onGasPriceChange(gasPriceValue)
      if (props.network && props.network.lastBlock && props.network.lastBlock.baseFeePerGas) {
        const baseFee = fromWei(toBigInt(props.network.lastBlock.baseFeePerGas), 'Gwei')

        setBaseFee(baseFee)
        onMaxFeeChange(baseFee)
      }
      if (gasPriceStatus !== undefined) props.updateGasPriceStatus(gasPriceStatus)
    })
  }, [])

  const onMaxFeeChange = (value: string) => {
    const maxFee = value
    // @ts-ignore
    if (toBN(props.network.lastBlock.baseFeePerGas).gt(toBN(toWei(maxFee, 'Gwei')))) {
      setTransactionFee('Transaction is invalid. Max fee should not be less than Base fee')
      props.updateGasPriceStatus(false)
      props.updateConfirmSettings(true)
      return
    } else {
      props.updateGasPriceStatus(true)
      props.updateConfirmSettings(false)
    }

    props.setNewGasPrice(maxFee, (txFeeText, priceStatus) => {
      setTransactionFee(txFeeText)
      if (priceStatus) {
        props.updateConfirmSettings(false)
      } else {
        props.updateConfirmSettings(true)
      }
      props.updateGasPriceStatus(priceStatus)
      props.updateMaxFee(maxFee)
      props.updateBaseFeePerGas(props.network.lastBlock.baseFeePerGas)
    })
  }

  const onGasPriceChange = (value: string) => {
    const gasPrice = value

    props.setNewGasPrice(gasPrice, (txFeeText, priceStatus) => {
      setTransactionFee(txFeeText)
      props.updateGasPriceStatus(priceStatus)
      props.updateGasPrice(gasPrice)
    })
  }

  const onMaxPriorityFeeChange = (value: string) => {
    props.updateMaxPriorityFee(value)
  }

  return (
    <div>
      <div className="text-dark">
        You are about to create a transaction on {props.network.name} Network. Confirm the details to send the info to your provider.
        <br />
        The provider for many users is MetaMask. The provider will ask you to sign the transaction before it is sent to {props.network.name} Network.
      </div>
      <div className="mt-3">
        <div>
          <span className="text-dark mr-2">From:</span>
          <span>{props.tx.from}</span>
        </div>
        <div>
          <span className="text-dark mr-2">To:</span>
          <span>{props.tx.to ? props.tx.to : '(Contract Creation)'}</span>
        </div>
        <div className="d-flex align-items-center">
          <span className="text-dark mr-2">Data:</span>
          <pre className="udapp_wrapword mb-0">
            {props.tx.data && props.tx.data.length > 50 ? props.tx.data.substring(0, 49) + '...' : props.tx.data}
            <CopyToClipboard content={props.tx.data} />
          </pre>
        </div>
        <div className="mb-3">
          <span className="text-dark mr-2">Amount:</span>
          <span>{props.amount} Ether</span>
        </div>
        <div>
          <span className="text-dark mr-2">Gas estimation:</span>
          <span>{props.gasEstimation}</span>
        </div>
        <div>
          <span className="text-dark mr-2">Gas limit:</span>
          <span>{props.tx.gas}</span>
        </div>
<<<<<<< HEAD
        {
          props.network.lastBlock.baseFeePerGas
            ? <div>
              <div className="align-items-center my-1" title="Represents the part of the tx fee that goes to the miner.">
                <div className='d-flex'>
                  <span className="text-dark mr-2 text-nowrap">Max Priority fee:</span>
                  <input className="form-control mr-1 text-right" style={{ height: '1.2rem', width: '6rem' }} id='maxpriorityfee' onInput={(e: any) => onMaxPriorityFeeChange(e.target.value)} defaultValue={props.maxPriorityFee} />
                  <span title="visit https://ethgasstation.info for current gas price info.">Gwei</span>
                </div>
              </div>
              <div className="align-items-center my-1" title="Represents the maximum amount of fee that you will pay for this transaction. The minimun needs to be set to base fee.">
                <div className='d-flex'>
                  <span className="text-dark mr-2 text-nowrap">Max fee (Not less than base fee {fromWei(toBigInt(props.network.lastBlock.baseFeePerGas), 'Gwei')} Gwei):</span>
                  <input className="form-control mr-1 text-right" style={{ height: '1.2rem', width: '6rem' }} id='maxfee' onInput={(e: any) => onMaxFeeChange(e.target.value)} defaultValue={baseFee} />
                  <span>Gwei</span>
                  <span className="text-dark ml-2"></span>
                </div>
=======
        {props.network.lastBlock.baseFeePerGas ? (
          <div>
            <div className="align-items-center my-1" title="Represents the part of the tx fee that goes to the miner.">
              <div className="d-flex">
                <span className="text-dark mr-2 text-nowrap">Max Priority fee:</span>
                <input
                  className="form-control mr-1 text-right"
                  style={{height: '1.2rem', width: '6rem'}}
                  id="maxpriorityfee"
                  onInput={(e: any) => onMaxPriorityFeeChange(e.target.value)}
                  defaultValue={props.maxPriorityFee}
                />
                <span title="visit https://ethgasstation.info for current gas price info.">Gwei</span>
>>>>>>> e3f01682
              </div>
            </div>
            <div className="align-items-center my-1" title="Represents the maximum amount of fee that you will pay for this transaction. The minimun needs to be set to base fee.">
              <div className="d-flex">
                <span className="text-dark mr-2 text-nowrap">
                  Max fee (Not less than base fee {Web3.utils.fromWei(Web3.utils.toBN(props.network.lastBlock.baseFeePerGas), 'Gwei')} Gwei):
                </span>
                <input
                  className="form-control mr-1 text-right"
                  style={{height: '1.2rem', width: '6rem'}}
                  id="maxfee"
                  onInput={(e: any) => onMaxFeeChange(e.target.value)}
                  defaultValue={baseFee}
                />
                <span>Gwei</span>
                <span className="text-dark ml-2"></span>
              </div>
            </div>
          </div>
        ) : (
          <div className="d-flex align-items-center my-1">
            <span className="text-dark mr-2 text-nowrap">Gas price:</span>
            <input className="form-control mr-1 text-right" style={{width: '40px', height: '28px'}} id="gasprice" onInput={(e: any) => onGasPriceChange(e.target.value)} />
            <span>
              Gwei (visit{' '}
              <a target="_blank" href="https://ethgasstation.info" rel="noreferrer">
                ethgasstation.info
              </a>{' '}
              for current gas price info.)
            </span>
          </div>
        )}
        <div className="mb-3">
          <span className="text-dark mr-2">Max transaction fee:</span>
          <span className="text-warning" id="txfee">
            {transactionFee}
          </span>
        </div>
      </div>
      <div className="d-flex py-1 align-items-center custom-control custom-checkbox remixui_checkbox">
        <input className="form-check-input custom-control-input" id="confirmsetting" type="checkbox" />
        <label className="m-0 form-check-label custom-control-label" htmlFor="confirmsetting">
          Do not show this warning again.
        </label>
      </div>
    </div>
  )
}<|MERGE_RESOLUTION|>--- conflicted
+++ resolved
@@ -1,15 +1,8 @@
 // eslint-disable-next-line no-use-before-define
-<<<<<<< HEAD
-import React, { useEffect, useState } from 'react'
-import { CopyToClipboard } from '@remix-ui/clipboard'
-import { fromWei, toBigInt, toWei } from 'web3-utils'
-import { MainnetProps } from '../types'
-=======
 import React, {useEffect, useState} from 'react'
 import {CopyToClipboard} from '@remix-ui/clipboard'
-import Web3 from 'web3'
+import {fromWei, toBigInt, toWei} from 'web3-utils'
 import {MainnetProps} from '../types'
->>>>>>> e3f01682
 
 export function MainnetPrompt(props: MainnetProps) {
   const [baseFee, setBaseFee] = useState<string>('')
@@ -104,25 +97,6 @@
           <span className="text-dark mr-2">Gas limit:</span>
           <span>{props.tx.gas}</span>
         </div>
-<<<<<<< HEAD
-        {
-          props.network.lastBlock.baseFeePerGas
-            ? <div>
-              <div className="align-items-center my-1" title="Represents the part of the tx fee that goes to the miner.">
-                <div className='d-flex'>
-                  <span className="text-dark mr-2 text-nowrap">Max Priority fee:</span>
-                  <input className="form-control mr-1 text-right" style={{ height: '1.2rem', width: '6rem' }} id='maxpriorityfee' onInput={(e: any) => onMaxPriorityFeeChange(e.target.value)} defaultValue={props.maxPriorityFee} />
-                  <span title="visit https://ethgasstation.info for current gas price info.">Gwei</span>
-                </div>
-              </div>
-              <div className="align-items-center my-1" title="Represents the maximum amount of fee that you will pay for this transaction. The minimun needs to be set to base fee.">
-                <div className='d-flex'>
-                  <span className="text-dark mr-2 text-nowrap">Max fee (Not less than base fee {fromWei(toBigInt(props.network.lastBlock.baseFeePerGas), 'Gwei')} Gwei):</span>
-                  <input className="form-control mr-1 text-right" style={{ height: '1.2rem', width: '6rem' }} id='maxfee' onInput={(e: any) => onMaxFeeChange(e.target.value)} defaultValue={baseFee} />
-                  <span>Gwei</span>
-                  <span className="text-dark ml-2"></span>
-                </div>
-=======
         {props.network.lastBlock.baseFeePerGas ? (
           <div>
             <div className="align-items-center my-1" title="Represents the part of the tx fee that goes to the miner.">
@@ -136,14 +110,11 @@
                   defaultValue={props.maxPriorityFee}
                 />
                 <span title="visit https://ethgasstation.info for current gas price info.">Gwei</span>
->>>>>>> e3f01682
               </div>
             </div>
             <div className="align-items-center my-1" title="Represents the maximum amount of fee that you will pay for this transaction. The minimun needs to be set to base fee.">
               <div className="d-flex">
-                <span className="text-dark mr-2 text-nowrap">
-                  Max fee (Not less than base fee {Web3.utils.fromWei(Web3.utils.toBN(props.network.lastBlock.baseFeePerGas), 'Gwei')} Gwei):
-                </span>
+                <span className="text-dark mr-2 text-nowrap">Max fee (Not less than base fee {fromWei(toBigInt(props.network.lastBlock.baseFeePerGas), 'Gwei')} Gwei):</span>
                 <input
                   className="form-control mr-1 text-right"
                   style={{height: '1.2rem', width: '6rem'}}
