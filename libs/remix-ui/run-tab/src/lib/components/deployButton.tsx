--- conflicted
+++ resolved
@@ -25,13 +25,8 @@
             }} key={index}> { props.selectedIndex === index ? <span>&#10003; {title} </span> : <span className="pl-3">{title}</span> }</Dropdown.Item>)
           }
         </Dropdown.Menu>
-<<<<<<< HEAD
       </Dropdown> :
-      <OverlayTrigger
-=======
-      </Dropdown> : 
       <CustomTooltip
->>>>>>> 620379c2
         placement="right-start"
         tooltipId="deployButtonTooltip"
         tooltipClasses="text-nowrap"
