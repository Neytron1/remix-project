--- conflicted
+++ resolved
@@ -28,21 +28,12 @@
     <div className="udapp_crow">
       <label id="selectExEnv" className="udapp_settingsLabel">
         <FormattedMessage id='udapp.environment' defaultMessage='Environment' />
-<<<<<<< HEAD
+
         <CustomTooltip placement={'right'} tooltipClasses="text-nowrap" tooltipId="info-recorder"
                 tooltipText="Open chainlist.org and get the connection specs of the chain you want to interact with.">
               <a href='https://chainlist.org/' target='_blank'><i style={{ fontSize: 'medium' }} className={'ml-2 fad fa-plug'} aria-hidden="true"></i></a>
         </CustomTooltip>
-=======
-        <CustomTooltip
-          placement={'right'}
-          tooltipClasses="text-nowrap"
-          tooltipId="info-recorder"
-          tooltipText="Open chainlist and add a new provider for the chain you want to interact to."
-        >
-          <a href='https://chainlist.org/' target='_blank'><i style={{ fontSize: 'medium' }} className={'ml-2 fad fa-plug'} aria-hidden="true"></i></a>
-          </CustomTooltip>
->>>>>>> 9d5ada7f
+
       </label>
       <div className="udapp_environment">
         <Dropdown id="selectExEnvOptions" data-id="settingsSelectEnvOptions" className='udapp_selectExEnvOptions'>
@@ -74,19 +65,10 @@
             }
           </Dropdown.Menu>
         </Dropdown>
-<<<<<<< HEAD
+
         <CustomTooltip placement={'right-start'} tooltipClasses="text-wrap" tooltipId="runAndDeployAddresstooltip"
             tooltipText={<FormattedMessage id='udapp.environmentDocs' defaultMessage='Click for docs about Environment' />}>
-=======
-        <CustomTooltip
-          placement={'bottom-start'}
-          tooltipClasses="text-wrap"
-          tooltipId="runAndDeployAddresstooltip"
-          tooltipText={<FormattedMessage
-          id='udapp.environmentDocs'
-          defaultMessage='Click for docs about Environment' />}
-        >
->>>>>>> 9d5ada7f
+
           <a href="https://remix-ide.readthedocs.io/en/latest/run.html#environment" target="_blank" rel="noreferrer"><i className="udapp_infoDeployAction ml-2 fas fa-info"></i></a>
         </CustomTooltip>
       </div>
