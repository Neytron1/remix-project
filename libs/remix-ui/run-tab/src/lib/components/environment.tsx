// eslint-disable-next-line no-use-before-define
import React from 'react'
import { FormattedMessage, useIntl } from 'react-intl'
import { EnvironmentProps } from '../types'
import { Dropdown } from 'react-bootstrap'
import { CustomMenu, CustomToggle } from '@remix-ui/helper'
import { OverlayTrigger, Tooltip } from 'react-bootstrap' // eslint-disable-line

export function EnvironmentUI (props: EnvironmentProps) {
<<<<<<< HEAD
=======


>>>>>>> c9ea2310
  const handleChangeExEnv = (env: string) => {
    const provider = props.providers.providerList.find(exEnv => exEnv.value === env)
    const fork = provider.fork // can be undefined if connected to an external source (External Http Provider / injected)
    let context = provider.value

    context = context.startsWith('vm') ? 'vm' : context

    props.setExecutionContext({ context, fork })
  }

  const intl = useIntl()

  const currentProvider = props.providers.providerList.find(exEnv => exEnv.value === props.selectedEnv)
  const bridges = {
    'Optimism Provider': 'https://www.optimism.io/apps/bridges',
    'Arbitrum One Provider': 'https://bridge.arbitrum.io/'
  }

  const isL2 = (provider) => provider && (provider.value === 'Optimism Provider' || provider.value === 'Arbitrum One Provider')
  return (
    <div className="udapp_crow">
      <label id="selectExEnv" className="udapp_settingsLabel">
        <FormattedMessage id='udapp.environment' defaultMessage='Environment' />
        <OverlayTrigger placement={'right'} overlay={
              <Tooltip className="text-nowrap" id="info-recorder">
                <span>Open chainlist and add a new provider for the chain you want to interact to.</span>
              </Tooltip>
            }>
            <a href='https://chainlist.org/' target='_blank'><i style={{ fontSize: 'medium' }} className={'ml-2 fad fa-plug'} aria-hidden="true"></i></a>
        </OverlayTrigger>
      </label>
      <div className="udapp_environment">

      <Dropdown id="selectExEnvOptions" data-id="settingsSelectEnvOptions" className='udapp_selectExEnvOptions'>
          <Dropdown.Toggle as={CustomToggle} id="dropdown-custom-components" className="btn btn-light btn-block w-100 d-inline-block border border-dark form-control" icon={null}>
            { isL2(currentProvider) && 'L2 - '}
            { currentProvider && currentProvider.content }
            { currentProvider && bridges[currentProvider.value] && <OverlayTrigger placement={'right'} overlay={
              <Tooltip className="text-nowrap" id="info-recorder">
                <span>Click to open a bridge for converting L1 mainnet ETH to the selected network currency.</span>
              </Tooltip>
            }>
            <i style={{ fontSize: 'medium' }} className={'ml-2 fal fa-plug'} aria-hidden="true" onClick={() => { window.open(bridges[currentProvider.value], '_blank') }}></i>
        </OverlayTrigger>}
          </Dropdown.Toggle>
          <Dropdown.Menu as={CustomMenu} className='w-100 custom-dropdown-items' data-id="custom-dropdown-items" >
            {
              props.providers.providerList.map(({ content, value }, index) => (
                <Dropdown.Item
                  key={index}
                  onClick={() => {
                    handleChangeExEnv(value)
                  }}
                  data-id={`dropdown-item-${value}`}
                >
                  <span className="pl-3">{ isL2({ value }) && 'L2 - ' }{ content }</span>
                </Dropdown.Item>
              ))
            }
          </Dropdown.Menu>
        </Dropdown>
<<<<<<< HEAD
        <a href="https://remix-ide.readthedocs.io/en/latest/run.html#environment" target="_blank" rel="noreferrer">
          <i
            className="udapp_infoDeployAction ml-2 fas fa-info"
            title={intl.formatMessage({id: 'udapp.environmentDocs', defaultMessage: "Click for docs about Environment"})}
          ></i>
        </a>
=======
        <OverlayTrigger placement={'bottom-start'} overlay={
          <Tooltip className="text-wrap" id="runAndDeployAddresstooltip">
            <span>{"Click for docs about Environment"}</span>
          </Tooltip>
        }>
          <a href="https://remix-ide.readthedocs.io/en/latest/run.html#environment" target="_blank" rel="noreferrer"><i className="udapp_infoDeployAction ml-2 fas fa-info"></i></a>
        </OverlayTrigger>
>>>>>>> c9ea2310
      </div>
    </div>
  )
}<|MERGE_RESOLUTION|>--- conflicted
+++ resolved
@@ -1,17 +1,13 @@
 // eslint-disable-next-line no-use-before-define
 import React from 'react'
-import { FormattedMessage, useIntl } from 'react-intl'
+import { FormattedMessage } from 'react-intl'
 import { EnvironmentProps } from '../types'
 import { Dropdown } from 'react-bootstrap'
 import { CustomMenu, CustomToggle } from '@remix-ui/helper'
 import { OverlayTrigger, Tooltip } from 'react-bootstrap' // eslint-disable-line
 
 export function EnvironmentUI (props: EnvironmentProps) {
-<<<<<<< HEAD
-=======
 
-
->>>>>>> c9ea2310
   const handleChangeExEnv = (env: string) => {
     const provider = props.providers.providerList.find(exEnv => exEnv.value === env)
     const fork = provider.fork // can be undefined if connected to an external source (External Http Provider / injected)
@@ -21,8 +17,6 @@
 
     props.setExecutionContext({ context, fork })
   }
-
-  const intl = useIntl()
 
   const currentProvider = props.providers.providerList.find(exEnv => exEnv.value === props.selectedEnv)
   const bridges = {
@@ -73,22 +67,13 @@
             }
           </Dropdown.Menu>
         </Dropdown>
-<<<<<<< HEAD
-        <a href="https://remix-ide.readthedocs.io/en/latest/run.html#environment" target="_blank" rel="noreferrer">
-          <i
-            className="udapp_infoDeployAction ml-2 fas fa-info"
-            title={intl.formatMessage({id: 'udapp.environmentDocs', defaultMessage: "Click for docs about Environment"})}
-          ></i>
-        </a>
-=======
         <OverlayTrigger placement={'bottom-start'} overlay={
           <Tooltip className="text-wrap" id="runAndDeployAddresstooltip">
-            <span>{"Click for docs about Environment"}</span>
+            <span><FormattedMessage id='udapp.environmentDocs' defaultMessage='Click for docs about Environment' /></span>
           </Tooltip>
         }>
           <a href="https://remix-ide.readthedocs.io/en/latest/run.html#environment" target="_blank" rel="noreferrer"><i className="udapp_infoDeployAction ml-2 fas fa-info"></i></a>
         </OverlayTrigger>
->>>>>>> c9ea2310
       </div>
     </div>
   )
