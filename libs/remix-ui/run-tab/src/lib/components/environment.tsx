// eslint-disable-next-line no-use-before-define
import React from 'react'
import { FormattedMessage } from 'react-intl'
import { EnvironmentProps } from '../types'
import { Dropdown } from 'react-bootstrap'
import { CustomMenu, CustomToggle, CustomTooltip } from '@remix-ui/helper'

export function EnvironmentUI (props: EnvironmentProps) {

  const handleChangeExEnv = (env: string) => {
    const provider = props.providers.providerList.find(exEnv => exEnv.value === env)
    const fork = provider.fork // can be undefined if connected to an external source (External Http Provider / injected)
    let context = provider.value

    context = context.startsWith('vm') ? 'vm' : context

    props.setExecutionContext({ context, fork })
  }

  const currentProvider = props.providers.providerList.find(exEnv => exEnv.value === props.selectedEnv)
  const bridges = {
    'Optimism Provider': 'https://www.optimism.io/apps/bridges',
    'Arbitrum One Provider': 'https://bridge.arbitrum.io/'
  }

  const isL2 = (provider) => provider && (provider.value === 'Optimism Provider' || provider.value === 'Arbitrum One Provider')
  return (
    <div className="udapp_crow">
      <label id="selectExEnv" className="udapp_settingsLabel">
<<<<<<< HEAD
        <FormattedMessage id='udapp.environment' defaultMessage='Environment' />
        <OverlayTrigger placement={'right'} overlay={
              <Tooltip className="text-nowrap" id="info-recorder">
                <span>Open chainlist and add a new provider for the chain you want to interact to.</span>
              </Tooltip>
            }>
            <a href='https://chainlist.org/' target='_blank'><i style={{ fontSize: 'medium' }} className={'ml-2 fad fa-plug'} aria-hidden="true"></i></a>
        </OverlayTrigger>
=======
        Environment <CustomTooltip placement={'right'} tooltipClasses="text-nowrap" tooltipId="info-recorder"
                tooltipText="Open chainlist and add a new provider for the chain you want to interact to.">
              <a href='https://chainlist.org/' target='_blank'><i style={{ fontSize: 'medium' }} className={'ml-2 fad fa-plug'} aria-hidden="true"></i></a>
        </CustomTooltip>
>>>>>>> 620379c2
      </label>
      <div className="udapp_environment">

      <Dropdown id="selectExEnvOptions" data-id="settingsSelectEnvOptions" className='udapp_selectExEnvOptions'>
          <Dropdown.Toggle as={CustomToggle} id="dropdown-custom-components" className="btn btn-light btn-block w-100 d-inline-block border border-dark form-control" icon={null}>
            { isL2(currentProvider) && 'L2 - '}
            { currentProvider && currentProvider.content }
            { currentProvider && bridges[currentProvider.value] && <CustomTooltip placement={'right'} tooltipClasses="text-nowrap" tooltipId="info-recorder" tooltipText="Click to open a bridge for converting L1 mainnet ETH to the selected network currency.">
            <i style={{ fontSize: 'medium' }} className={'ml-2 fal fa-plug'} aria-hidden="true" onClick={() => { window.open(bridges[currentProvider.value], '_blank') }}></i>
        </CustomTooltip>}
          </Dropdown.Toggle>
          <Dropdown.Menu as={CustomMenu} className='w-100 custom-dropdown-items' data-id="custom-dropdown-items" >
            {
              props.providers.providerList.map(({ content, value }, index) => (
                <Dropdown.Item
                  key={index}
                  onClick={() => {
                    handleChangeExEnv(value)
                  }}
                  data-id={`dropdown-item-${value}`}
                >
                  <span className="pl-3">{ isL2({ value }) && 'L2 - ' }{ content }</span>
                </Dropdown.Item>
              ))
            }
          </Dropdown.Menu>
        </Dropdown>
<<<<<<< HEAD
        <OverlayTrigger placement={'bottom-start'} overlay={
          <Tooltip className="text-wrap" id="runAndDeployAddresstooltip">
            <span><FormattedMessage id='udapp.environmentDocs' defaultMessage='Click for docs about Environment' /></span>
          </Tooltip>
        }>
=======
        <CustomTooltip placement={'bottom-start'} tooltipClasses="text-wrap" tooltipId="runAndDeployAddresstooltip"
            tooltipText={"Click for docs about Environment"}>
>>>>>>> 620379c2
          <a href="https://remix-ide.readthedocs.io/en/latest/run.html#environment" target="_blank" rel="noreferrer"><i className="udapp_infoDeployAction ml-2 fas fa-info"></i></a>
        </CustomTooltip>
      </div>
    </div>
  )
}<|MERGE_RESOLUTION|>--- conflicted
+++ resolved
@@ -27,21 +27,11 @@
   return (
     <div className="udapp_crow">
       <label id="selectExEnv" className="udapp_settingsLabel">
-<<<<<<< HEAD
         <FormattedMessage id='udapp.environment' defaultMessage='Environment' />
-        <OverlayTrigger placement={'right'} overlay={
-              <Tooltip className="text-nowrap" id="info-recorder">
-                <span>Open chainlist and add a new provider for the chain you want to interact to.</span>
-              </Tooltip>
-            }>
-            <a href='https://chainlist.org/' target='_blank'><i style={{ fontSize: 'medium' }} className={'ml-2 fad fa-plug'} aria-hidden="true"></i></a>
-        </OverlayTrigger>
-=======
-        Environment <CustomTooltip placement={'right'} tooltipClasses="text-nowrap" tooltipId="info-recorder"
+        <CustomTooltip placement={'right'} tooltipClasses="text-nowrap" tooltipId="info-recorder"
                 tooltipText="Open chainlist and add a new provider for the chain you want to interact to.">
               <a href='https://chainlist.org/' target='_blank'><i style={{ fontSize: 'medium' }} className={'ml-2 fad fa-plug'} aria-hidden="true"></i></a>
         </CustomTooltip>
->>>>>>> 620379c2
       </label>
       <div className="udapp_environment">
 
@@ -69,16 +59,8 @@
             }
           </Dropdown.Menu>
         </Dropdown>
-<<<<<<< HEAD
-        <OverlayTrigger placement={'bottom-start'} overlay={
-          <Tooltip className="text-wrap" id="runAndDeployAddresstooltip">
-            <span><FormattedMessage id='udapp.environmentDocs' defaultMessage='Click for docs about Environment' /></span>
-          </Tooltip>
-        }>
-=======
         <CustomTooltip placement={'bottom-start'} tooltipClasses="text-wrap" tooltipId="runAndDeployAddresstooltip"
-            tooltipText={"Click for docs about Environment"}>
->>>>>>> 620379c2
+            tooltipText={<FormattedMessage id='udapp.environmentDocs' defaultMessage='Click for docs about Environment' />}>
           <a href="https://remix-ide.readthedocs.io/en/latest/run.html#environment" target="_blank" rel="noreferrer"><i className="udapp_infoDeployAction ml-2 fas fa-info"></i></a>
         </CustomTooltip>
       </div>
