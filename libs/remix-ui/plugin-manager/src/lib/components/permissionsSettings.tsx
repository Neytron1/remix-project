--- conflicted
+++ resolved
@@ -63,11 +63,8 @@
     setCheckBoxState(newStates)
   }, [])
 
-<<<<<<< HEAD
-=======
   useEffect(() => {
   }, [Object.keys(permissions).length])
->>>>>>> d6b431b0
   function clearAllPersmissions (pluginName: string, topLevelPluginName: string, funcName: string) {
     const permissionsCopy = permissions // don't mutate state
     if (permissionsCopy[topLevelPluginName] && permissionsCopy[topLevelPluginName][funcName]) {
