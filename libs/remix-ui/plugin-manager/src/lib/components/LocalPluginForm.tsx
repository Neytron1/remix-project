--- conflicted
+++ resolved
@@ -64,15 +64,7 @@
     )
     setType(storagePlugin.type)
     setDisplayName(storagePlugin.displayName)
-<<<<<<< HEAD
-    setCanactivate(
-      Array.isArray(storagePlugin.canActivate)
-        ? storagePlugin.canActivate.join(',')
-        : storagePlugin.canActivate
-    )
-=======
     setCanactivate(Array.isArray(storagePlugin.canActivate) ? storagePlugin.canActivate.join(',') : storagePlugin.canActivate || '')
->>>>>>> 6588aea6
   }, [])
 
   const handleModalOkClick = async () => {
