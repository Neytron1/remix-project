import React from 'react' // eslint-disable-line
import DropdownPanel from './dropdown-panel' // eslint-disable-line
<<<<<<< HEAD
import {toBigInt} from 'web3-utils' // eslint-disable-line
=======
import {BN} from 'bn.js'
import Web3 from 'web3'
>>>>>>> e3f01682

export const GlobalVariables = ({block, receipt, tx, className}) => {
  // see https://docs.soliditylang.org/en/latest/units-and-global-variables.html#block-and-transaction-properties
  const globals = {
    'block.chainid': tx && tx.chainId,
    'block.coinbase': block && block.miner,
    'block.difficulty': block && block.difficulty,
    'block.gaslimit': block && block.gasLimit,
    'block.number': block && block.number,
    'block.timestamp': block && block.timestamp,
    'msg.sender': tx && tx.from,
    'msg.sig': tx && tx.input && tx.input.substring(0, 10),
    'msg.value': tx && tx.value + ' Wei',
    'tx.origin': tx && tx.from
  }
  if (block && block.baseFeePerGas) {
    globals['block.basefee'] = toBigInt(block.baseFeePerGas).toString(10) + ` Wei (${block.baseFeePerGas})`
  }

  return (
    <div id="globalvariable" data-id="globalvariable" className={className}>
      <DropdownPanel hexHighlight={false} bodyStyle={{fontFamily: 'monospace'}} dropdownName="Global Variables" calldata={globals || {}} />
    </div>
  )
}

export default GlobalVariables<|MERGE_RESOLUTION|>--- conflicted
+++ resolved
@@ -1,11 +1,6 @@
 import React from 'react' // eslint-disable-line
 import DropdownPanel from './dropdown-panel' // eslint-disable-line
-<<<<<<< HEAD
 import {toBigInt} from 'web3-utils' // eslint-disable-line
-=======
-import {BN} from 'bn.js'
-import Web3 from 'web3'
->>>>>>> e3f01682
 
 export const GlobalVariables = ({block, receipt, tx, className}) => {
   // see https://docs.soliditylang.org/en/latest/units-and-global-variables.html#block-and-transaction-properties
