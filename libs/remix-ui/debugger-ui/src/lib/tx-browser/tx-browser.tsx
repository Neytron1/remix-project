--- conflicted
+++ resolved
@@ -1,9 +1,6 @@
 import React, { useState, useEffect, useRef } from 'react'  //eslint-disable-line
-<<<<<<< HEAD
-import { useIntl } from 'react-intl'
-=======
+import { useIntl, FormattedMessage } from 'react-intl'
 import { OverlayTrigger, Tooltip } from 'react-bootstrap'
->>>>>>> 6f90bb09
 import './tx-browser.css'
 
 export const TxBrowser = ({ requestDebug, updateTxNumberFlag, unloadRequested, transactionNumber, debugging }) => {
@@ -72,24 +69,12 @@
           />
         </div>
         <div className='d-flex justify-content-center w-100 btn-group py-1'>
-<<<<<<< HEAD
-          <button
-            className='btn btn-primary btn-sm txbutton'
-            id='load'
-            title={intl.formatMessage({id: `debugger.${debugging ? 'stopDebugging' : 'startDebugging'}`, defaultMessage: debugging ? 'Stop debugging' : 'Start debugging'})}
-            onClick={handleSubmit}
-            data-id='debuggerTransactionStartButton'
-            disabled={!state.txNumber }
-          >
-            { intl.formatMessage({id: `debugger.${debugging ? 'stopDebugging' : 'startDebugging'}`, defaultMessage: debugging ? 'Stop debugging' : 'Start debugging'}) }
-          </button>
-=======
           <OverlayTrigger
             placement={'bottom'}
             overlay={
               <Tooltip className={'text-nowrap'} id={'debuggingButtontooltip'}>
                 <span>
-                  {debugging ? 'Stop debugging' : 'Start debugging'}
+                  <FormattedMessage id={`debugger.${debugging ? 'stopDebugging' : 'startDebugging'}`} defaultMessage={debugging ? 'Stop debugging' : 'Start debugging'} />
                 </span>
               </Tooltip>
             }
@@ -103,11 +88,12 @@
                 disabled={!state.txNumber }
                 style={{ pointerEvents: 'none', color: 'white' }}
               >
-                  <span>{ debugging ? 'Stop' : 'Start' } debugging</span>
+                  <span>
+                    <FormattedMessage id={`debugger.${debugging ? 'stopDebugging' : 'startDebugging'}`} defaultMessage={debugging ? 'Stop debugging' : 'Start debugging'} />
+                  </span>
               </button>
             </div>
           </OverlayTrigger>
->>>>>>> 6f90bb09
         </div>
       </div>
       <span id='error' />
