--- conflicted
+++ resolved
@@ -1,9 +1,5 @@
-<<<<<<< HEAD
-import React, { useState, useEffect } from 'react' // eslint-disable-line
+import React, { useState, useEffect, useRef } from 'react' // eslint-disable-line
 import { FormattedMessage } from 'react-intl'
-=======
-import React, { useState, useEffect, useRef } from 'react' // eslint-disable-line
->>>>>>> d7fe4e66
 import TxBrowser from './tx-browser/tx-browser' // eslint-disable-line
 import StepManager from './step-manager/step-manager' // eslint-disable-line
 import VmDebugger from './vm-debugger/vm-debugger' // eslint-disable-line
@@ -355,12 +351,6 @@
       <Toaster message={state.toastMessage} />
       <div className="px-2" ref={debuggerTopRef}>
         <div>
-<<<<<<< HEAD
-          <p className="my-2 debuggerLabel">
-            <FormattedMessage id='debugger.debuggerConfiguration' defaultMessage='Debugger Configuration' />
-          </p>
-=======
->>>>>>> d7fe4e66
           <div className="mt-2 mb-2 debuggerConfig custom-control custom-checkbox">
             <input className="custom-control-input" id="debugGeneratedSourcesInput" onChange={({ target: { checked } }) => {
               setState(prevState => {
