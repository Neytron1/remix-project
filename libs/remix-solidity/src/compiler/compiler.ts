'use strict'

import { update } from 'solc/abi'
import * as webworkify from 'webworkify-webpack'
import compilerInput, { compilerInputForConfigFile } from './compiler-input'
import EventManager from '../lib/eventManager'
import txHelper from './helper'
import {
  Source, SourceWithTarget, MessageFromWorker, CompilerState, CompilationResult,
  visitContractsCallbackParam, visitContractsCallbackInterface, CompilationError,
  gatherImportsCallbackInterface,
  isFunctionDescription, CompilerRetriggerMode
} from './types'

/*
  trigger compilationFinished, compilerLoaded, compilationStarted, compilationDuration
*/
export class Compiler {
  event
  state: CompilerState

  constructor(public handleImportCall?: (fileurl: string, cb) => void) {
    this.event = new EventManager()
    this.state = {
      compileJSON: null,
      worker: null,
      currentVersion: null,
      compilerLicense: null,
      optimize: false,
      runs: 200,
      evmVersion: null,
      language: 'Solidity',
      compilationStartTime: null,
      target: null,
      useFileConfiguration: false,
      configFileContent: '',
      compilerRetriggerMode: CompilerRetriggerMode.none,
      lastCompilationResult: {
        data: null,
        source: null
      }
    }

    this.event.register('compilationFinished', (success: boolean, data: CompilationResult, source: SourceWithTarget, input: string, version: string) => {
      if (success && this.state.compilationStartTime) {
        this.event.trigger('compilationDuration', [(new Date().getTime()) - this.state.compilationStartTime])
      }
      this.state.compilationStartTime = null
    })

    this.event.register('compilationStarted', () => {
    })
  }

  /**
   * @dev Setter function for CompilerState's properties (used by IDE)
   * @param key key
   * @param value value of key in CompilerState
   */

  set<K extends keyof CompilerState>(key: K, value: CompilerState[K]): void {
    this.state[key] = value
    if (key === 'runs') this.state['runs'] = parseInt(value)
  }

  /**
   * @dev Internal function to compile the contract after gathering imports
   * @param files source file
   * @param missingInputs missing import file path list
   */

  internalCompile(files: Source, missingInputs?: string[]): void {
    this.gatherImports(files, missingInputs, (error, input) => {
      if (error) {
        this.state.lastCompilationResult = null
        this.event.trigger('compilationFinished', [false, { error: { formattedMessage: error, severity: 'error' } }, files, input, this.state.currentVersion])
      } else if (this.state.compileJSON && input) { this.state.compileJSON(input) }
    })
  }

  /**
   * @dev Compile source files (used by IDE)
   * @param files source files
   * @param target target file name (This is passed as it is to IDE)
   */

  compile(files: Source, target: string): void {
    this.state.target = target
    this.state.compilationStartTime = new Date().getTime()
    this.event.trigger('compilationStarted', [])
    this.internalCompile(files)
  }

  /**
   * @dev Called when compiler is loaded, set current compiler version
   * @param version compiler version
   */

<<<<<<< HEAD
  onCompilerLoaded(version: string): void {
=======
  onCompilerLoaded (version: string, license: string): void {
>>>>>>> 660af266
    this.state.currentVersion = version
    this.state.compilerLicense = license
    this.event.trigger('compilerLoaded', [version, license])
  }

  /**
   * @dev Called when compiler is loaded internally (without worker)
   */

  onInternalCompilerLoaded(): void {
    if (this.state.worker === null) {
      const compiler: any = typeof (window) !== 'undefined' && window['Module'] ? require('solc/wrapper')(window['Module']) : require('solc') // eslint-disable-line
      this.state.compileJSON = (source: SourceWithTarget) => {
        const missingInputs: string[] = []
        const missingInputsCallback = (path: string) => {
          missingInputs.push(path)
          return { error: 'Deferred import' }
        }
        let result: CompilationResult = {}
        let input = ""
        try {
          if (source && source.sources) {
            const { optimize, runs, evmVersion, language, useFileConfiguration, configFileContent } = this.state

            if (useFileConfiguration) {
              input = compilerInputForConfigFile(source.sources, JSON.parse(configFileContent))
            } else {
              input = compilerInput(source.sources, { optimize, runs, evmVersion, language })
            }

            result = JSON.parse(compiler.compile(input, { import: missingInputsCallback }))
          }
        } catch (exception) {
          result = { error: { formattedMessage: 'Uncaught JavaScript exception:\n' + exception, severity: 'error', mode: 'panic' } }
        }
        this.onCompilationFinished(result, missingInputs, source, input, this.state.currentVersion)
      }
      this.onCompilerLoaded(compiler.version(), compiler.license())
    }
  }

  /**
   * @dev Called when compilation is finished
   * @param data compilation result data
   * @param missingInputs missing imports
   * @param source Source
   */

  onCompilationFinished(data: CompilationResult, missingInputs?: string[], source?: SourceWithTarget, input?: string, version?: string): void {
    let noFatalErrors = true // ie warnings are ok

    const checkIfFatalError = (error: CompilationError) => {
      // Ignore warnings and the 'Deferred import' error as those are generated by us as a workaround
      const isValidError = (error.message && error.message.includes('Deferred import')) ? false : error.severity !== 'warning'
      if (isValidError) noFatalErrors = false
    }
    if (data.error) checkIfFatalError(data.error)
    if (data.errors) data.errors.forEach((err) => checkIfFatalError(err))
    if (!noFatalErrors) {
      // There are fatal errors, abort here
      this.state.lastCompilationResult = null
      this.event.trigger('compilationFinished', [false, data, source, input, version])
    } else if (missingInputs !== undefined && missingInputs.length > 0 && source && source.sources) {
      // try compiling again with the new set of inputs
      this.internalCompile(source.sources, missingInputs)
    } else {
      data = this.updateInterface(data)
      if (source) {
        source.target = this.state.target
        this.state.lastCompilationResult = {
          data: data,
          source: source
        }
      }
      this.event.trigger('compilationFinished', [true, data, source, input, version])
    }
  }

  /**
   * @dev Load compiler using given version (used by remix-tests CLI)
   * @param version compiler version
   */

  loadRemoteVersion(version: string): void {
    console.log(`Loading remote solc version ${version} ...`)
    const compiler: any = require('solc') // eslint-disable-line
    compiler.loadRemoteVersion(version, (err, remoteCompiler) => {
      if (err) {
        console.error('Error in loading remote solc compiler: ', err)
      } else {
        let license
        this.state.compileJSON = (source: SourceWithTarget) => {
          const missingInputs: string[] = []
          const missingInputsCallback = (path: string) => {
            missingInputs.push(path)
            return { error: 'Deferred import' }
          }
          let result: CompilationResult = {}
          let input = ""
          try {
            if (source && source.sources) {
              const { optimize, runs, evmVersion, language, useFileConfiguration, configFileContent } = this.state

              if (useFileConfiguration) {
                input = compilerInputForConfigFile(source.sources, JSON.parse(configFileContent))
              } else {
                input = compilerInput(source.sources, { optimize, runs, evmVersion, language })
              }

              result = JSON.parse(remoteCompiler.compile(input, { import: missingInputsCallback }))
              license = remoteCompiler.license()
            }
          } catch (exception) {
            result = { error: { formattedMessage: 'Uncaught JavaScript exception:\n' + exception, severity: 'error', mode: 'panic' } }
          }
          this.onCompilationFinished(result, missingInputs, source, input, version)
        }
        this.onCompilerLoaded(version, license)
      }
    })
  }

  /**
   * @dev Load compiler using given URL (used by IDE)
   * @param usingWorker if true, load compiler using worker
   * @param url URL to load compiler from
   */

  loadVersion(usingWorker: boolean, url: string): void {
    console.log('Loading ' + url + ' ' + (usingWorker ? 'with worker' : 'without worker'))
    this.event.trigger('loadingCompiler', [url, usingWorker])
    if (this.state.worker) {
      this.state.worker.terminate()
      this.state.worker = null
    }
    if (usingWorker) {
      this.loadWorker(url)
    } else {
      this.loadInternal(url)
    }
  }

  /**
   * @dev Load compiler using 'script' element (without worker)
   * @param url URL to load compiler from
   */

  loadInternal(url: string): void {
    delete window['Module']
    // NOTE: workaround some browsers?
    window['Module'] = undefined
    // Set a safe fallback until the new one is loaded
    this.state.compileJSON = (source: SourceWithTarget) => {
      this.onCompilationFinished({ error: { formattedMessage: 'Compiler not yet loaded.' } })
    }
    const newScript: HTMLScriptElement = document.createElement('script')
    newScript.type = 'text/javascript'
    newScript.src = url
    document.getElementsByTagName('head')[0].appendChild(newScript)
    const check: number = window.setInterval(() => {
      if (!window['Module']) {
        return
      }
      window.clearInterval(check)
      this.onInternalCompilerLoaded()
    }, 200)
  }

  /**
   * @dev Load compiler using web worker
   * @param url URL to load compiler from
   */

  loadWorker(url: string): void {
    this.state.worker = webworkify(require.resolve('./compiler-worker'))
    const jobs: Record<'sources', SourceWithTarget>[] = []

    this.state.worker.addEventListener('message', (msg: Record<'data', MessageFromWorker>) => {
      const data: MessageFromWorker = msg.data
      if (this.state.compilerRetriggerMode == CompilerRetriggerMode.retrigger && data.timestamp !== this.state.compilationStartTime) {
        return
      }
      switch (data.cmd) {
        case 'versionLoaded':
          if (data.data && data.license) this.onCompilerLoaded(data.data, data.license)
          break
        case 'compiled':
          {
            let result: CompilationResult
            if (data.data && data.job !== undefined && data.job >= 0) {
              try {
                result = JSON.parse(data.data)
              } catch (exception) {
                result = { error: { formattedMessage: 'Invalid JSON output from the compiler: ' + exception } }
              }
              let sources: SourceWithTarget = {}
              if (data.job in jobs !== undefined) {
                sources = jobs[data.job].sources
                delete jobs[data.job]
              }
              this.onCompilationFinished(result, data.missingInputs, sources, data.input, this.state.currentVersion)
            }
            break
          }
      }
    })

    this.state.worker.addEventListener('error', (msg: Record<'data', MessageFromWorker>) => {
      const formattedMessage = `Worker error: ${msg.data && msg.data !== undefined ? msg.data : msg['message']}`
      this.onCompilationFinished({ error: { formattedMessage } })
    })

    this.state.compileJSON = (source: SourceWithTarget) => {
      if (source && source.sources) {
        const { optimize, runs, evmVersion, language, useFileConfiguration, configFileContent } = this.state
        jobs.push({ sources: source })
        let input = ""

        try {
          if (useFileConfiguration) {
            input = compilerInputForConfigFile(source.sources, JSON.parse(configFileContent))
          } else {
            input = compilerInput(source.sources, { optimize, runs, evmVersion, language })
          }
        } catch (exception) {
          this.onCompilationFinished({ error: { formattedMessage: exception.message } }, [], source, "", this.state.currentVersion)
          return
        }


        this.state.worker.postMessage({
          cmd: 'compile',
          job: jobs.length - 1,
          input: input,
          timestamp: this.state.compilationStartTime
        })
      }
    }

    this.state.worker.postMessage({
      cmd: 'loadVersion',
      data: url
    })
  }

  /**
   * @dev Gather imports for compilation
   * @param files file sources
   * @param importHints import file list
   * @param cb callback
   */

  gatherImports(files: Source, importHints?: string[], cb?: gatherImportsCallbackInterface): void {
    importHints = importHints || []
    // FIXME: This will only match imports if the file begins with one '.'
    // It should tokenize by lines and check each.
    const importRegex = /^\s*import\s*['"]([^'"]+)['"];/g
    for (const fileName in files) {
      let match: RegExpExecArray | null
      while ((match = importRegex.exec(files[fileName].content))) {
        let importFilePath = match[1]
        if (importFilePath.startsWith('./')) {
          const path: RegExpExecArray | null = /(.*\/).*/.exec(fileName)
          importFilePath = path ? importFilePath.replace('./', path[1]) : importFilePath.slice(2)
        }
        if (!importHints.includes(importFilePath)) importHints.push(importFilePath)
      }
    }
    while (importHints.length > 0) {
      const m: string = importHints.pop() as string
      if (m && m in files) continue

      if (this.handleImportCall) {
        this.handleImportCall(m, (err, content: string) => {
          if (err && cb) cb(err)
          else {
            files[m] = { content }
            this.gatherImports(files, importHints, cb)
          }
        })
      }
      return
    }
    if (cb) { cb(null, { sources: files }) }
  }

  /**
   * @dev Truncate version string
   * @param version version
   */

  truncateVersion(version: string): string {
    const tmp: RegExpExecArray | null = /^(\d+.\d+.\d+)/.exec(version)
    return tmp ? tmp[1] : version
  }

  /**
   * @dev Update ABI according to current compiler version
   * @param data Compilation result
   */

  updateInterface(data: CompilationResult): CompilationResult {
    txHelper.visitContracts(data.contracts, (contract: visitContractsCallbackParam) => {
      if (!contract.object.abi) contract.object.abi = []
      if (this.state.language === 'Yul' && contract.object.abi.length === 0) {
        // yul compiler does not return any abi,
        // we default to accept the fallback function (which expect raw data as argument).
        contract.object.abi.push({
          payable: true,
          stateMutability: 'payable',
          type: 'fallback'
        })
      }
      if (data && data.contracts && this.state.currentVersion) {
        const version = this.truncateVersion(this.state.currentVersion)
        data.contracts[contract.file][contract.name].abi = update(version, contract.object.abi)
        // if "constant" , payable must not be true and stateMutability must be view.
        // see https://github.com/ethereum/solc-js/issues/500
        for (const item of data.contracts[contract.file][contract.name].abi) {
          if (isFunctionDescription(item) && item.constant) {
            item.payable = false
            item.stateMutability = 'view'
          }
        }
      }
    })
    return data
  }

  /**
   * @dev Get contract obj of the given contract name from last compilation result.
   * @param name contract name
   */

  getContract(name: string): Record<string, any> | null {
    if (this.state.lastCompilationResult && this.state.lastCompilationResult.data && this.state.lastCompilationResult.data.contracts) {
      return txHelper.getContract(name, this.state.lastCompilationResult.data.contracts)
    }
    return null
  }

  /**
   * @dev Call the given callback for all the contracts from last compilation result
   * @param cb callback
   */

  visitContracts(cb: visitContractsCallbackInterface): void | null {
    if (this.state.lastCompilationResult && this.state.lastCompilationResult.data && this.state.lastCompilationResult.data.contracts) {
      return txHelper.visitContracts(this.state.lastCompilationResult.data.contracts, cb)
    }
    return null
  }

  /**
   * @dev Get the compiled contracts data from last compilation result
   */

  getContracts(): CompilationResult['contracts'] | null {
    if (this.state.lastCompilationResult && this.state.lastCompilationResult.data && this.state.lastCompilationResult.data.contracts) {
      return this.state.lastCompilationResult.data.contracts
    }
    return null
  }

  /**
   * @dev Get sources from last compilation result
   */

  getSources(): Source | null | undefined {
    if (this.state.lastCompilationResult && this.state.lastCompilationResult.source) {
      return this.state.lastCompilationResult.source.sources
    }
    return null
  }

  /**
   * @dev Get sources of passed file name from last compilation result
   * @param fileName file name
   */

  getSource(fileName: string): Source['filename'] | null {
    if (this.state.lastCompilationResult && this.state.lastCompilationResult.source && this.state.lastCompilationResult.source.sources) {
      return this.state.lastCompilationResult.source.sources[fileName]
    }
    return null
  }

  /**
   * @dev Get source name at passed index from last compilation result
   * @param index    - index of the source
   */

  getSourceName(index: number): string | null {
    if (this.state.lastCompilationResult && this.state.lastCompilationResult.data && this.state.lastCompilationResult.data.sources) {
      return Object.keys(this.state.lastCompilationResult.data.sources)[index]
    }
    return null
  }
}<|MERGE_RESOLUTION|>--- conflicted
+++ resolved
@@ -96,11 +96,7 @@
    * @param version compiler version
    */
 
-<<<<<<< HEAD
-  onCompilerLoaded(version: string): void {
-=======
   onCompilerLoaded (version: string, license: string): void {
->>>>>>> 660af266
     this.state.currentVersion = version
     this.state.compilerLicense = license
     this.event.trigger('compilerLoaded', [version, license])
