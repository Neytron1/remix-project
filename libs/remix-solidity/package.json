{
<<<<<<< HEAD
  "name": "@remix-project/remix-solidity-ts",
  "version": "0.4.13",
=======
  "name": "@remix-project/remix-solidity",
  "version": "0.5.0",
>>>>>>> a616cc8b
  "description": "Tool to load and run Solidity compiler",
  "main": "src/index.js",
  "types": "src/index.d.ts",
  "contributors": [
    {
      "name": "Yann Levreau",
      "email": "yann@ethdev.com"
    },
    {
      "name": "Liana Husikyan",
      "email": "liana@ethdev.com"
    }
  ],
  "dependencies": {
    "@ethereumjs/block": "^3.5.1",
    "@ethereumjs/tx": "^3.3.2",
    "@ethereumjs/vm": "^5.5.3",
    "@remix-project/remix-lib": "^0.5.14",
    "async": "^2.6.2",
    "eslint-scope": "^5.0.0",
    "ethereumjs-util": "^7.0.10",
    "ethers": "^5.4.2",
    "ethjs-util": "^0.1.6",
    "minixhr": "^3.2.2",
    "semver": "^6.3.0",
    "solc": "^0.7.4",
    "string-similarity": "^4.0.4",
    "web3": "^1.5.1",
    "webworkify-webpack": "^2.1.5"
  },
  "devDependencies": {
    "@babel/core": "^7.4.5",
    "@babel/plugin-transform-object-assign": "^7.2.0",
    "@babel/preset-env": "^7.4.5",
    "@babel/preset-es2015": "latest",
    "@babel/preset-es2017": "latest",
    "@babel/preset-stage-0": "^7.0.0",
    "@types/node": "^13.1.1",
    "babel-eslint": "^10.0.0",
    "babelify": "^10.0.0",
    "typescript": "^3.7.4"
  },
  "scripts": {
    "build": "tsc",
    "test": "./../../node_modules/.bin/tape ./test/tests.js"
  },
  "publishConfig": {
    "access": "public"
  },
  "repository": {
    "type": "git",
    "url": "git+https://github.com/ethereum/remix-project.git"
  },
  "author": "Remix Team",
  "license": "MIT",
  "bugs": {
    "url": "https://github.com/ethereum/remix-project/issues"
  },
  "homepage": "https://github.com/ethereum/remix-project/tree/master/libs/remix-solidity#readme",
  "typings": "src/index.d.ts",
  "gitHead": "3f311aaf25f5796f70711006bb783ee4087ffc71"
}<|MERGE_RESOLUTION|>--- conflicted
+++ resolved
@@ -1,11 +1,6 @@
 {
-<<<<<<< HEAD
   "name": "@remix-project/remix-solidity-ts",
-  "version": "0.4.13",
-=======
-  "name": "@remix-project/remix-solidity",
   "version": "0.5.0",
->>>>>>> a616cc8b
   "description": "Tool to load and run Solidity compiler",
   "main": "src/index.js",
   "types": "src/index.d.ts",
