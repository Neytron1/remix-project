'use strict'

import * as vmCall from '../../vmCall'
import { TraceManager } from '../../../src/trace/traceManager'
import { CodeManager } from '../../../src/code/codeManager'
import { contractCreationToken } from '../../../src/trace/traceHelper'
import { SolidityProxy } from '../../../src/solidity-decoder/solidityProxy'
import { InternalCallTree } from '../../../src/solidity-decoder/internalCallTree'
import { EventManager } from '../../../src/eventManager'
import * as sourceMappingDecoder from '../../../src/source/sourceMappingDecoder'
import * as helper from './helper'

module.exports = function (st, privateKey, contractBytecode, compilationResult, contractCode) {
  // eslint-disable-next-line no-async-promise-executor
  return new Promise(async (resolve) => {    
    const web3 = await (vmCall as any).getWeb3();
    (vmCall as any).sendTx(web3, { nonce: 0, privateKey: privateKey }, undefined, 0, contractBytecode, function (error, hash) {      
      if (error) {
        return st.fail(error)
      }
      web3.eth.getTransaction(hash)
        .then(tx => {
          tx.to = contractCreationToken('0')
          const traceManager = new TraceManager({ web3 })
          const codeManager = new CodeManager(traceManager)
          codeManager.clear()
          const solidityProxy = new SolidityProxy({ 
            getCurrentCalledAddressAt: traceManager.getCurrentCalledAddressAt.bind(traceManager), 
            getCode: codeManager.getCode.bind(codeManager),
            compilationResult: () => compilationResult 
          })
          const debuggerEvent = new EventManager()
          const offsetToLineColumnConverter = {
            offsetToLineColumn: (rawLocation) => {
              return new Promise((resolve) => {
                const lineBreaks = sourceMappingDecoder.getLinebreakPositions(contractCode)
                resolve(sourceMappingDecoder.convertOffsetToLineColumn(rawLocation, lineBreaks))
              })
            }
          }
<<<<<<< HEAD
          const callTree = new InternalCallTree(debuggerEvent, traceManager, solidityProxy, codeManager, { includeLocalVariables: true }, offsetToLineColumnConverter)
          callTree.event.register('callTreeBuildFailed', (error) => {
            st.fail(error)
          })
          callTree.event.register('callTreeNotReady', (reason) => {
            st.fail(reason)
          })
          callTree.event.register('callTreeReady', async (scopes, scopeStarts) => {
            try {
=======
        }
        const callTree = new InternalCallTree(debuggerEvent, traceManager, solidityProxy, codeManager, { includeLocalVariables: true }, offsetToLineColumnConverter)
        callTree.event.register('callTreeBuildFailed', (error) => {
          st.fail(error)
        })
        callTree.event.register('callTreeNotReady', (reason) => {
          st.fail(reason)
        })
        callTree.event.register('callTreeReady', async (scopes, scopeStarts) => {
          try {

            // test gas cost per line
            st.equals((await callTree.getGasCostPerLine(0, 16)).gasCost, 11)
            st.equals((await callTree.getGasCostPerLine(0, 32)).gasCost, 84)
            
            const functions1 = callTree.retrieveFunctionsStack(103)
            const functions2 = callTree.retrieveFunctionsStack(116)
            const functions3 = callTree.retrieveFunctionsStack(13)

            st.equals(functions1.length, 2)
            st.equals(functions2.length, 3)
            st.equals(functions3.length, 1)

            st.equal(functions1[0].gasCost, 54)
            st.equal(functions1[1].gasCost, 436)

            st.equal(functions2[0].gasCost, 23)
            st.equal(functions2[1].gasCost, 54)
            st.equal(functions2[2].gasCost, 436)
  
            st.equals(Object.keys(functions1[0])[0], 'functionDefinition')
            st.equals(Object.keys(functions1[0])[1], 'inputs')
            st.equals(functions1[0].inputs[0], 'foo')
            st.equals(Object.keys(functions2[0])[0], 'functionDefinition')
            st.equals(Object.keys(functions2[0])[1], 'inputs')
            st.equals(Object.keys(functions2[1])[0], 'functionDefinition')
            st.equals(Object.keys(functions2[1])[1], 'inputs')
            st.equals(functions2[0].inputs[0], 'asd')
            st.equals(functions2[1].inputs[0], 'foo')
>>>>>>> c4e63f85
  
              // test gas cost per line
              st.equals((await callTree.getGasCostPerLine(0, 16)).gasCost, 11)
              st.equals((await callTree.getGasCostPerLine(0, 32)).gasCost, 84)
              
              const functions1 = callTree.retrieveFunctionsStack(103)
              const functions2 = callTree.retrieveFunctionsStack(116)
              const functions3 = callTree.retrieveFunctionsStack(13)
  
              st.equals(functions1.length, 2)
              st.equals(functions2.length, 3)
              st.equals(functions3.length, 1)
  
              st.equal(functions1[0].gasCost, 54)
    
              st.equals(Object.keys(functions1[0])[0], 'functionDefinition')
              st.equals(Object.keys(functions1[0])[1], 'inputs')
              st.equals(functions1[0].inputs[0], 'foo')
              st.equals(Object.keys(functions2[0])[0], 'functionDefinition')
              st.equals(Object.keys(functions2[0])[1], 'inputs')
              st.equals(Object.keys(functions2[1])[0], 'functionDefinition')
              st.equals(Object.keys(functions2[1])[1], 'inputs')
              st.equals(functions2[0].inputs[0], 'asd')
              st.equals(functions2[1].inputs[0], 'foo')
    
              st.equals(functions1[0].functionDefinition.name, 'level11')
              st.equals(functions2[0].functionDefinition.name, 'level12')
              st.equals(functions2[1].functionDefinition.name, 'level11')
              
              st.equals(scopeStarts[0], '1')
              st.equals(scopeStarts[10], '1.1')
              st.equals(scopeStarts[102], '1.1.1')
              st.equals(scopeStarts[115], '1.1.1.1')
              st.equals(scopeStarts[136], '1.1.2')
              st.equals(scopeStarts[153], '1.1.3')
              st.equals(scopeStarts[166], '1.1.3.1')
              st.equals(scopes['1.1'].locals['ui8'].type.typeName, 'uint8')
              st.equals(scopes['1.1'].locals['ui16'].type.typeName, 'uint16')
              st.equals(scopes['1.1'].locals['ui32'].type.typeName, 'uint32')
              st.equals(scopes['1.1'].locals['ui64'].type.typeName, 'uint64')
              st.equals(scopes['1.1'].locals['ui128'].type.typeName, 'uint128')
              st.equals(scopes['1.1'].locals['ui256'].type.typeName, 'uint256')
              st.equals(scopes['1.1'].locals['ui'].type.typeName, 'uint256')
              st.equals(scopes['1.1'].locals['i8'].type.typeName, 'int8')
              st.equals(scopes['1.1'].locals['i16'].type.typeName, 'int16')
              st.equals(scopes['1.1'].locals['i32'].type.typeName, 'int32')
              st.equals(scopes['1.1'].locals['i64'].type.typeName, 'int64')
              st.equals(scopes['1.1'].locals['i128'].type.typeName, 'int128')
              st.equals(scopes['1.1'].locals['i256'].type.typeName, 'int256')
              st.equals(scopes['1.1'].locals['i'].type.typeName, 'int256')
              st.equals(scopes['1.1'].locals['ishrink'].type.typeName, 'int32')
              st.equals(scopes['1.1.1'].locals['ui8'].type.typeName, 'uint8')
              st.equals(scopes['1.1.1.1'].locals['ui81'].type.typeName, 'uint8')
              st.equals(scopes['1.1.2'].locals['ui81'].type.typeName, 'uint8')
              st.equals(scopes['1.1.3'].locals['ui8'].type.typeName, 'uint8')
              st.equals(scopes['1.1.3.1'].locals['ui81'].type.typeName, 'uint8')
            } catch (e) {
              st.fail(e.message)
            }
    
            helper.decodeLocals(st, 95, traceManager, callTree, function (locals) {
              st.equals(Object.keys(locals).length, 16)
              st.equals(locals['ui8'].value, '130')
              st.equals(locals['ui16'].value, '456')
              st.equals(locals['ui32'].value, '4356')
              st.equals(locals['ui64'].value, '3543543543')
              st.equals(locals['ui128'].value, '234567')
              st.equals(locals['ui256'].value, '115792089237316195423570985008687907853269984665640564039457584007880697216513')
              st.equals(locals['ui'].value, '123545666')
              st.equals(locals['i8'].value, '-45')
              st.equals(locals['i16'].value, '-1234')
              st.equals(locals['i32'].value, '3455')
              st.equals(locals['i64'].value, '-35566')
              st.equals(locals['i128'].value, '-444444')
              st.equals(locals['i256'].value, '3434343')
              st.equals(locals['i'].value, '-32432423423')
              st.equals(locals['ishrink'].value, '2')
            })
    
            helper.decodeLocals(st, 106, traceManager, callTree, function (locals) {
              try {
                st.equals(locals['ui8'].value, '123')
                st.equals(Object.keys(locals).length, 2)
              } catch (e) {
                st.fail(e.message)
              }
              resolve({})
            })
          })
          traceManager.resolveTrace(tx).then(() => {
            debuggerEvent.trigger('newTraceLoaded', [traceManager.trace])
          }).catch((error) => {
            st.fail(error)
          })
        })
        .catch(error => st.fail(error))
    })
  })
}
<|MERGE_RESOLUTION|>--- conflicted
+++ resolved
@@ -38,7 +38,6 @@
               })
             }
           }
-<<<<<<< HEAD
           const callTree = new InternalCallTree(debuggerEvent, traceManager, solidityProxy, codeManager, { includeLocalVariables: true }, offsetToLineColumnConverter)
           callTree.event.register('callTreeBuildFailed', (error) => {
             st.fail(error)
@@ -48,47 +47,6 @@
           })
           callTree.event.register('callTreeReady', async (scopes, scopeStarts) => {
             try {
-=======
-        }
-        const callTree = new InternalCallTree(debuggerEvent, traceManager, solidityProxy, codeManager, { includeLocalVariables: true }, offsetToLineColumnConverter)
-        callTree.event.register('callTreeBuildFailed', (error) => {
-          st.fail(error)
-        })
-        callTree.event.register('callTreeNotReady', (reason) => {
-          st.fail(reason)
-        })
-        callTree.event.register('callTreeReady', async (scopes, scopeStarts) => {
-          try {
-
-            // test gas cost per line
-            st.equals((await callTree.getGasCostPerLine(0, 16)).gasCost, 11)
-            st.equals((await callTree.getGasCostPerLine(0, 32)).gasCost, 84)
-            
-            const functions1 = callTree.retrieveFunctionsStack(103)
-            const functions2 = callTree.retrieveFunctionsStack(116)
-            const functions3 = callTree.retrieveFunctionsStack(13)
-
-            st.equals(functions1.length, 2)
-            st.equals(functions2.length, 3)
-            st.equals(functions3.length, 1)
-
-            st.equal(functions1[0].gasCost, 54)
-            st.equal(functions1[1].gasCost, 436)
-
-            st.equal(functions2[0].gasCost, 23)
-            st.equal(functions2[1].gasCost, 54)
-            st.equal(functions2[2].gasCost, 436)
-  
-            st.equals(Object.keys(functions1[0])[0], 'functionDefinition')
-            st.equals(Object.keys(functions1[0])[1], 'inputs')
-            st.equals(functions1[0].inputs[0], 'foo')
-            st.equals(Object.keys(functions2[0])[0], 'functionDefinition')
-            st.equals(Object.keys(functions2[0])[1], 'inputs')
-            st.equals(Object.keys(functions2[1])[0], 'functionDefinition')
-            st.equals(Object.keys(functions2[1])[1], 'inputs')
-            st.equals(functions2[0].inputs[0], 'asd')
-            st.equals(functions2[1].inputs[0], 'foo')
->>>>>>> c4e63f85
   
               // test gas cost per line
               st.equals((await callTree.getGasCostPerLine(0, 16)).gasCost, 11)
@@ -103,6 +61,11 @@
               st.equals(functions3.length, 1)
   
               st.equal(functions1[0].gasCost, 54)
+              st.equal(functions1[1].gasCost, 436)
+
+              st.equal(functions2[0].gasCost, 23)
+              st.equal(functions2[1].gasCost, 54)
+              st.equal(functions2[2].gasCost, 436)
     
               st.equals(Object.keys(functions1[0])[0], 'functionDefinition')
               st.equals(Object.keys(functions1[0])[1], 'inputs')
