'use strict'

import * as vmCall from '../../vmCall'
import { TraceManager } from '../../../src/trace/traceManager'
import { CodeManager } from '../../../src/code/codeManager'
import { contractCreationToken } from '../../../src/trace/traceHelper'
import { SolidityProxy } from '../../../src/solidity-decoder/solidityProxy'
import { InternalCallTree } from '../../../src/solidity-decoder/internalCallTree'
import { EventManager } from '../../../src/eventManager'
import * as sourceMappingDecoder from '../../../src/source/sourceMappingDecoder'
import * as helper from './helper'

module.exports = function (st, privateKey, contractBytecode, compilationResult, contractCode) {
  // eslint-disable-next-line no-async-promise-executor
  return new Promise(async (resolve) => {    
    const web3 = await (vmCall as any).getWeb3();
    (vmCall as any).sendTx(web3, { nonce: 0, privateKey: privateKey }, null, 0, contractBytecode, function (error, hash) {      
      if (error) {
        return st.fail(error)
      }
      web3.eth.getTransaction(hash, function (error, tx) {
        if (error) {
          return st.fail(error)
        }
        tx.to = contractCreationToken('0')
        const traceManager = new TraceManager({ web3 })
        const codeManager = new CodeManager(traceManager)
        codeManager.clear()
<<<<<<< HEAD
        const solidityProxy = new SolidityProxy({ getCurrentCalledAddressAt: traceManager.getCurrentCalledAddressAt.bind(traceManager), getCode: codeManager.getCode.bind(codeManager) })
        solidityProxy.reset(compilationResult)
        const debuggerEvent = new EventManager()
=======
        var solidityProxy = new SolidityProxy({ 
          getCurrentCalledAddressAt: traceManager.getCurrentCalledAddressAt.bind(traceManager), 
          getCode: codeManager.getCode.bind(codeManager),
          compilationResult: () => compilationResult 
        })
        var debuggerEvent = new EventManager()
>>>>>>> 840f5982
        const offsetToLineColumnConverter = {
          offsetToLineColumn: (rawLocation) => {
            return new Promise((resolve) => {
              const lineBreaks = sourceMappingDecoder.getLinebreakPositions(contractCode)
              resolve(sourceMappingDecoder.convertOffsetToLineColumn(rawLocation, lineBreaks))
            })
          }
        }
        const callTree = new InternalCallTree(debuggerEvent, traceManager, solidityProxy, codeManager, { includeLocalVariables: true }, offsetToLineColumnConverter)
        callTree.event.register('callTreeBuildFailed', (error) => {
          st.fail(error)
        })
        callTree.event.register('callTreeNotReady', (reason) => {
          st.fail(reason)
        })
        callTree.event.register('callTreeReady', async (scopes, scopeStarts) => {
          try {

            // test gas cost per line
            st.equals((await callTree.getGasCostPerLine(0, 16)).gasCost, 11)
            st.equals((await callTree.getGasCostPerLine(0, 32)).gasCost, 84)
            
            const functions1 = callTree.retrieveFunctionsStack(103)
            const functions2 = callTree.retrieveFunctionsStack(116)
            const functions3 = callTree.retrieveFunctionsStack(13)

            st.equals(functions1.length, 2)
            st.equals(functions2.length, 3)
            st.equals(functions3.length, 1)

            st.equal(functions1[0].gasCost, 54)
  
            st.equals(Object.keys(functions1[0])[0], 'functionDefinition')
            st.equals(Object.keys(functions1[0])[1], 'inputs')
            st.equals(functions1[0].inputs[0], 'foo')
            st.equals(Object.keys(functions2[0])[0], 'functionDefinition')
            st.equals(Object.keys(functions2[0])[1], 'inputs')
            st.equals(Object.keys(functions2[1])[0], 'functionDefinition')
            st.equals(Object.keys(functions2[1])[1], 'inputs')
            st.equals(functions2[0].inputs[0], 'asd')
            st.equals(functions2[1].inputs[0], 'foo')
  
            st.equals(functions1[0].functionDefinition.name, 'level11')
            st.equals(functions2[0].functionDefinition.name, 'level12')
            st.equals(functions2[1].functionDefinition.name, 'level11')
            
            st.equals(scopeStarts[0], '1')
            st.equals(scopeStarts[10], '1.1')
            st.equals(scopeStarts[102], '1.1.1')
            st.equals(scopeStarts[115], '1.1.1.1')
            st.equals(scopeStarts[136], '1.1.2')
            st.equals(scopeStarts[153], '1.1.3')
            st.equals(scopeStarts[166], '1.1.3.1')
            st.equals(scopes['1.1'].locals['ui8'].type.typeName, 'uint8')
            st.equals(scopes['1.1'].locals['ui16'].type.typeName, 'uint16')
            st.equals(scopes['1.1'].locals['ui32'].type.typeName, 'uint32')
            st.equals(scopes['1.1'].locals['ui64'].type.typeName, 'uint64')
            st.equals(scopes['1.1'].locals['ui128'].type.typeName, 'uint128')
            st.equals(scopes['1.1'].locals['ui256'].type.typeName, 'uint256')
            st.equals(scopes['1.1'].locals['ui'].type.typeName, 'uint256')
            st.equals(scopes['1.1'].locals['i8'].type.typeName, 'int8')
            st.equals(scopes['1.1'].locals['i16'].type.typeName, 'int16')
            st.equals(scopes['1.1'].locals['i32'].type.typeName, 'int32')
            st.equals(scopes['1.1'].locals['i64'].type.typeName, 'int64')
            st.equals(scopes['1.1'].locals['i128'].type.typeName, 'int128')
            st.equals(scopes['1.1'].locals['i256'].type.typeName, 'int256')
            st.equals(scopes['1.1'].locals['i'].type.typeName, 'int256')
            st.equals(scopes['1.1'].locals['ishrink'].type.typeName, 'int32')
            st.equals(scopes['1.1.1'].locals['ui8'].type.typeName, 'uint8')
            st.equals(scopes['1.1.1.1'].locals['ui81'].type.typeName, 'uint8')
            st.equals(scopes['1.1.2'].locals['ui81'].type.typeName, 'uint8')
            st.equals(scopes['1.1.3'].locals['ui8'].type.typeName, 'uint8')
            st.equals(scopes['1.1.3.1'].locals['ui81'].type.typeName, 'uint8')
          } catch (e) {
            st.fail(e.message)
          }
  
          helper.decodeLocals(st, 95, traceManager, callTree, function (locals) {
            st.equals(Object.keys(locals).length, 16)
            st.equals(locals['ui8'].value, '130')
            st.equals(locals['ui16'].value, '456')
            st.equals(locals['ui32'].value, '4356')
            st.equals(locals['ui64'].value, '3543543543')
            st.equals(locals['ui128'].value, '234567')
            st.equals(locals['ui256'].value, '115792089237316195423570985008687907853269984665640564039457584007880697216513')
            st.equals(locals['ui'].value, '123545666')
            st.equals(locals['i8'].value, '-45')
            st.equals(locals['i16'].value, '-1234')
            st.equals(locals['i32'].value, '3455')
            st.equals(locals['i64'].value, '-35566')
            st.equals(locals['i128'].value, '-444444')
            st.equals(locals['i256'].value, '3434343')
            st.equals(locals['i'].value, '-32432423423')
            st.equals(locals['ishrink'].value, '2')
          })
  
          helper.decodeLocals(st, 106, traceManager, callTree, function (locals) {
            try {
              st.equals(locals['ui8'].value, '123')
              st.equals(Object.keys(locals).length, 2)
            } catch (e) {
              st.fail(e.message)
            }
            resolve({})
          })
        })
        traceManager.resolveTrace(tx).then(() => {
          debuggerEvent.trigger('newTraceLoaded', [traceManager.trace])
        }).catch((error) => {
          st.fail(error)
        })
      })
    })
  })
}
<|MERGE_RESOLUTION|>--- conflicted
+++ resolved
@@ -26,18 +26,12 @@
         const traceManager = new TraceManager({ web3 })
         const codeManager = new CodeManager(traceManager)
         codeManager.clear()
-<<<<<<< HEAD
-        const solidityProxy = new SolidityProxy({ getCurrentCalledAddressAt: traceManager.getCurrentCalledAddressAt.bind(traceManager), getCode: codeManager.getCode.bind(codeManager) })
-        solidityProxy.reset(compilationResult)
-        const debuggerEvent = new EventManager()
-=======
-        var solidityProxy = new SolidityProxy({ 
+        const solidityProxy = new SolidityProxy({ 
           getCurrentCalledAddressAt: traceManager.getCurrentCalledAddressAt.bind(traceManager), 
           getCode: codeManager.getCode.bind(codeManager),
           compilationResult: () => compilationResult 
         })
-        var debuggerEvent = new EventManager()
->>>>>>> 840f5982
+        const debuggerEvent = new EventManager()
         const offsetToLineColumnConverter = {
           offsetToLineColumn: (rawLocation) => {
             return new Promise((resolve) => {
