import { CompilerAbstract } from '@remix-project/remix-solidity'
import { EventManager } from '../../../src/eventManager'
import { compilerInput } from '../../helpers/compilerHelper'
import { TraceManager } from '../../../src/trace/traceManager'
import { CodeManager } from '../../../src/code/codeManager'
import { compile } from 'solc'
import * as stateDecoder from '../../../src/solidity-decoder/stateDecoder'
import { SolidityProxy } from '../../../src/solidity-decoder/solidityProxy'
import { InternalCallTree } from '../../../src/solidity-decoder/internalCallTree'
import * as vmCall from '../../vmCall'
import { StorageResolver } from '../../../src/storage/storageResolver'
import { StorageViewer } from '../../../src/storage/storageViewer'
import {  Address, bufferToHex } from 'ethereumjs-util'

module.exports = async function testMappingStorage (st, cb) {
  const mappingStorage = require('../contracts/mappingStorage')
  const privateKey = Buffer.from('503f38a9c967ed597e47fe25643985f032b072db8075426a92110f82df48dfcb', 'hex')
  let output = compile(compilerInput(mappingStorage.contract))
  output = JSON.parse(output);
  const sources = {
    target: 'test.sol',
    sources: { 'test.sol': { content: mappingStorage.contract } }
  }
  const compilationResults = new CompilerAbstract('json', output, sources)
  const web3 = await (vmCall as any).getWeb3();
  (vmCall as any).sendTx(web3, {nonce: 0, privateKey: privateKey}, null, 0, output.contracts['test.sol']['SimpleMappingState'].evm.bytecode.object, function (error, hash) {
    if (error) {
      console.log(error)
      st.end(error)
    } else {
      web3.eth.getTransactionReceipt(hash, (error, tx) => {
        if (error) {
          console.log(error)
          st.end(error)
        } else {
          // const storage = await this.vm.stateManager.dumpStorage(data.to)
          // (vmCall as any).web3().eth.getCode(tx.contractAddress).then((code) => console.log('code:', code))
          // (vmCall as any).web3().debug.traceTransaction(hash).then((code) => console.log('trace:', code))
          testMapping(st, privateKey, tx.contractAddress, output, compilationResults, web3, cb)
          // st.end()
        }
      })
    }
  })
}

function testMapping (st, privateKey, contractAddress, output, compilationResults, web3, cb) {
  (vmCall as any).sendTx(web3, {nonce: 1, privateKey: privateKey}, contractAddress, 0, '2fd0a83a00000000000000000000000000000000000000000000000000000000000000010000000000000000000000000000000000000000000000000000000000000040000000000000000000000000000000000000000000000000000000000000001074686973206973206120737472696e6700000000000000000000000000000000',
        function (error, hash) {
          if (error) {
            console.log(error)
            st.end(error)
          } else {            
            web3.eth.getTransaction(hash, (error, tx) => {
              if (error) {
                console.log(error)
                st.end(error)
              } else {
<<<<<<< HEAD
                const traceManager = new TraceManager({web3})
                traceManager.resolveTrace(tx).then(() => {
                  const storageViewer = new StorageViewer({
=======
                var traceManager = new TraceManager({ web3 })
                var codeManager = new CodeManager(traceManager)
                codeManager.clear()
                console.log(compilationResults)
                var solidityProxy = new SolidityProxy({ 
                  getCurrentCalledAddressAt: traceManager.getCurrentCalledAddressAt.bind(traceManager), 
                  getCode: codeManager.getCode.bind(codeManager),
                  compilationResult: () => compilationResults
                })
                var debuggerEvent = new EventManager()
                var callTree = new InternalCallTree(debuggerEvent, traceManager, solidityProxy, codeManager, { includeLocalVariables: true })
                callTree.event.register('callTreeBuildFailed', (error) => {
                  st.fail(error)
                })
                callTree.event.register('callTreeNotReady', (reason) => {
                  st.fail(reason)
                })
                callTree.event.register('callTreeReady', (scopes, scopeStarts) => {
                  var storageViewer = new StorageViewer({
>>>>>>> 840f5982
                    stepIndex: 268,
                    tx: tx,
                    address: contractAddress
                  }, new StorageResolver({web3}), traceManager)
                  const stateVars = stateDecoder.extractStateVariables('SimpleMappingState', output.sources)
                  stateDecoder.decodeState(stateVars, storageViewer).then((result) => {
                    st.equal(result['_num'].value, '1')
                    st.equal(result['_num'].type, 'uint256')
                    st.equal(result['_iBreakSolidityState'].type, 'mapping(string => uint256)')
                    st.equal(result['_iBreakSolidityState'].value['74686973206973206120737472696e67'].value, '1')
                    st.equal(result['_iBreakSolidityState'].value['74686973206973206120737472696e67'].type, 'uint256')
                    st.equal(result['_iBreakSolidityStateInt'].type, 'mapping(uint256 => uint256)')
                    st.equal(result['_iBreakSolidityStateInt'].value['0000000000000000000000000000000000000000000000000000000000000001'].value, '1')
                    st.equal(result['_iBreakSolidityStateInt'].value['0000000000000000000000000000000000000000000000000000000000000001'].type, 'uint256')
                    cb()
                  }, (reason) => {
                    console.log('fail')
                    st.end(reason)
                  })
                })

                traceManager.resolveTrace(tx).then(() => {
                  debuggerEvent.trigger('newTraceLoaded', [traceManager.trace])
                }).catch((error) => {
                  st.fail(error)
                })
              }
            })
          }
        })
}<|MERGE_RESOLUTION|>--- conflicted
+++ resolved
@@ -56,22 +56,17 @@
                 console.log(error)
                 st.end(error)
               } else {
-<<<<<<< HEAD
-                const traceManager = new TraceManager({web3})
-                traceManager.resolveTrace(tx).then(() => {
-                  const storageViewer = new StorageViewer({
-=======
-                var traceManager = new TraceManager({ web3 })
-                var codeManager = new CodeManager(traceManager)
+                const traceManager = new TraceManager({ web3 })
+                const codeManager = new CodeManager(traceManager)
                 codeManager.clear()
                 console.log(compilationResults)
-                var solidityProxy = new SolidityProxy({ 
+                const solidityProxy = new SolidityProxy({ 
                   getCurrentCalledAddressAt: traceManager.getCurrentCalledAddressAt.bind(traceManager), 
                   getCode: codeManager.getCode.bind(codeManager),
                   compilationResult: () => compilationResults
                 })
-                var debuggerEvent = new EventManager()
-                var callTree = new InternalCallTree(debuggerEvent, traceManager, solidityProxy, codeManager, { includeLocalVariables: true })
+                const debuggerEvent = new EventManager()
+                const callTree = new InternalCallTree(debuggerEvent, traceManager, solidityProxy, codeManager, { includeLocalVariables: true })
                 callTree.event.register('callTreeBuildFailed', (error) => {
                   st.fail(error)
                 })
@@ -79,8 +74,7 @@
                   st.fail(reason)
                 })
                 callTree.event.register('callTreeReady', (scopes, scopeStarts) => {
-                  var storageViewer = new StorageViewer({
->>>>>>> 840f5982
+                  const storageViewer = new StorageViewer({
                     stepIndex: 268,
                     tx: tx,
                     address: contractAddress
