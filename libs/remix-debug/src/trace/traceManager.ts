'use strict'
import { util, execution } from '@remix-project/remix-lib'
import { TraceAnalyser } from './traceAnalyser'
import { TraceCache } from './traceCache'
import { TraceStepManager } from './traceStepManager'
import { isCreateInstruction } from './traceHelper'

export class TraceManager {
  web3
  fork: string
  isLoading: boolean
  trace
  traceCache
  traceAnalyser
  traceStepManager
  tx

  constructor (options) {
    this.web3 = options.web3
    this.isLoading = false
    this.trace = null
    this.traceCache = new TraceCache()
    this.traceAnalyser = new TraceAnalyser(this.traceCache)
    this.traceStepManager = new TraceStepManager(this.traceAnalyser)
  }

  // init section
  async resolveTrace (tx) {
    this.tx = tx
    this.init()
    if (!this.web3) throw new Error('web3 not loaded')
    this.isLoading = true
    try {
      const result = await this.getTrace(tx.hash)

      if (result['structLogs'].length > 0) {
        this.trace = result['structLogs']

        try {
          const networkId = await this.web3.eth.net.getId()
          this.fork = execution.forkAt(networkId, tx.blockNumber)
        } catch (e) {
<<<<<<< HEAD
          this.fork = 'berlin'
=======
          this.fork = 'london'
>>>>>>> 1f46c590
          console.log(`unable to detect fork, defaulting to ${this.fork}..`)
          console.error(e)
        }

        this.traceAnalyser.analyse(result['structLogs'], tx)
        this.isLoading = false
        return true
      }
      var mes = tx.hash + ' is not a contract invocation or contract creation.'
      console.log(mes)
      this.isLoading = false
      throw new Error(mes)
    } catch (error) {
      console.log(error)
      this.isLoading = false
      throw new Error(error)
    }
  }

  getTrace (txHash) {
    return new Promise((resolve, reject) => {
      const options = {
        disableStorage: true,
        disableMemory: false,
        disableStack: false,
        fullStorage: false
      }
      this.web3.debug.traceTransaction(txHash, options, function (error, result) {
        if (error) return reject(error)
        resolve(result)
      })
    })
  }

  init () {
    this.trace = null
    this.traceCache.init()
  }

  getCurrentFork () {
    return this.fork
  }

  // API section
  inRange (step) {
    return this.isLoaded() && step >= 0 && step < this.trace.length
  }

  isLoaded () {
    return !this.isLoading && this.trace !== null
  }

  getLength (callback) {
    if (!this.trace) {
      callback(new Error('no trace available'), null)
    } else {
      callback(null, this.trace.length)
    }
  }

  accumulateStorageChanges (index, address, storageOrigin) {
    return this.traceCache.accumulateStorageChanges(index, address, storageOrigin)
  }

  getAddresses () {
    return this.traceCache.addresses
  }

  getCallDataAt (stepIndex) {
    try {
      this.checkRequestedStep(stepIndex)
    } catch (check) {
      throw new Error(check)
    }
    const callDataChange = util.findLowerBoundValue(stepIndex, this.traceCache.callDataChanges)
    if (callDataChange === null) {
      throw new Error('no calldata found')
    }
    return [this.traceCache.callsData[callDataChange]]
  }

  async buildCallPath (stepIndex) {
    try {
      this.checkRequestedStep(stepIndex)
    } catch (check) {
      throw new Error(check)
    }
    const callsPath = util.buildCallPath(stepIndex, this.traceCache.callsTree.call)
    if (callsPath === null) throw new Error('no call path built')
    return callsPath
  }

  getCallStackAt (stepIndex) {
    try {
      this.checkRequestedStep(stepIndex)
    } catch (check) {
      throw new Error(check)
    }
    const call = util.findCall(stepIndex, this.traceCache.callsTree.call)
    if (call === null) {
      throw new Error('no callstack found')
    }
    return call.callStack
  }

  getStackAt (stepIndex) {
    this.checkRequestedStep(stepIndex)
    if (this.trace[stepIndex] && this.trace[stepIndex].stack) { // there's always a stack
      const stack = this.trace[stepIndex].stack.slice(0)
      stack.reverse()
      return stack.map(el => el.startsWith('0x') ? el : '0x' + el)
    } else {
      throw new Error('no stack found')
    }
  }

  getLastCallChangeSince (stepIndex) {
    try {
      this.checkRequestedStep(stepIndex)
    } catch (check) {
      throw new Error(check)
    }

    const callChange = util.findCall(stepIndex, this.traceCache.callsTree.call)
    if (callChange === null) {
      return 0
    }
    return callChange
  }

  getCurrentCalledAddressAt (stepIndex) {
    try {
      this.checkRequestedStep(stepIndex)
      const resp = this.getLastCallChangeSince(stepIndex)
      if (!resp) {
        throw new Error('unable to get current called address. ' + stepIndex + ' does not match with a CALL')
      }
      return resp.address
    } catch (error) {
      throw new Error(error)
    }
  }

  getContractCreationCode (token) {
    if (!this.traceCache.contractCreation[token]) {
      throw new Error('no contract creation named ' + token)
    }
    return this.traceCache.contractCreation[token]
  }

  getMemoryAt (stepIndex) {
    this.checkRequestedStep(stepIndex)
    const lastChanges = util.findLowerBoundValue(stepIndex, this.traceCache.memoryChanges)
    if (lastChanges === null) {
      throw new Error('no memory found')
    }
    return this.trace[lastChanges].memory
  }

  getCurrentPC (stepIndex) {
    try {
      this.checkRequestedStep(stepIndex)
    } catch (check) {
      throw new Error(check)
    }
    return this.trace[stepIndex].pc
  }

  getAllStopIndexes () {
    return this.traceCache.stopIndexes
  }

  getAllOutofGasIndexes () {
    return this.traceCache.outofgasIndexes
  }

  getReturnValue (stepIndex) {
    try {
      this.checkRequestedStep(stepIndex)
    } catch (check) {
      throw new Error(check)
    }
    if (!this.traceCache.returnValues[stepIndex]) {
      throw new Error('current step is not a return step')
    }
    return this.traceCache.returnValues[stepIndex]
  }

  getCurrentStep (stepIndex) {
    try {
      this.checkRequestedStep(stepIndex)
    } catch (check) {
      throw new Error(check)
    }
    return this.traceCache.steps[stepIndex]
  }

  getMemExpand (stepIndex) {
    return (this.getStepProperty(stepIndex, 'memexpand') || '')
  }

  getStepCost (stepIndex) {
    return this.getStepProperty(stepIndex, 'gasCost')
  }

  getRemainingGas (stepIndex) {
    return this.getStepProperty(stepIndex, 'gas')
  }

  getStepProperty (stepIndex, property) {
    try {
      this.checkRequestedStep(stepIndex)
    } catch (check) {
      throw new Error(check)
    }
    return this.trace[stepIndex][property]
  }

  isCreationStep (stepIndex) {
    return isCreateInstruction(this.trace[stepIndex])
  }

  // step section
  findStepOverBack (currentStep) {
    return this.traceStepManager.findStepOverBack(currentStep)
  }

  findStepOverForward (currentStep) {
    return this.traceStepManager.findStepOverForward(currentStep)
  }

  findNextCall (currentStep) {
    return this.traceStepManager.findNextCall(currentStep)
  }

  findStepOut (currentStep) {
    return this.traceStepManager.findStepOut(currentStep)
  }

  checkRequestedStep (stepIndex) {
    if (!this.trace) {
      throw new Error('trace not loaded')
    } else if (stepIndex >= this.trace.length) {
      throw new Error('trace smaller than requested')
    }
  }

  waterfall (calls, stepindex, cb) {
    const ret = []
    let retError = null
    for (var call in calls) {
      calls[call].apply(this, [stepindex, function (error, result) {
        retError = error
        ret.push({ error: error, value: result })
      }])
    }
    cb(retError, ret)
  }
}<|MERGE_RESOLUTION|>--- conflicted
+++ resolved
@@ -40,11 +40,7 @@
           const networkId = await this.web3.eth.net.getId()
           this.fork = execution.forkAt(networkId, tx.blockNumber)
         } catch (e) {
-<<<<<<< HEAD
-          this.fork = 'berlin'
-=======
           this.fork = 'london'
->>>>>>> 1f46c590
           console.log(`unable to detect fork, defaulting to ${this.fork}..`)
           console.error(e)
         }
