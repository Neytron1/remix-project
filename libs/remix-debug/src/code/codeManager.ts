'use strict'

import { EventManager } from '../eventManager'
import { isContractCreation } from '../trace/traceHelper'
import { findNodeAtInstructionIndex } from '../source/sourceMappingDecoder'
import { CodeResolver } from './codeResolver'
import { TraceManager } from '../trace/traceManager' // eslint-disable-line

/*
  resolve contract code referenced by vmtrace in order to be used by asm listview.
  events:
   - changed: triggered when an item is selected
   - resolvingStep: when CodeManager resolves code/selected instruction of a new step
*/

export class CodeManager {
  event
  isLoading: boolean
  traceManager: TraceManager
  codeResolver

  constructor (_traceManager) {
    this.event = new EventManager()
    this.isLoading = false
    this.traceManager = _traceManager
    this.codeResolver = new CodeResolver({
      getCode: async (address) => {
        return new Promise((resolve, reject) => {
          this.traceManager.web3.eth.getCode(address, (error, code) => {
            if (error) {
              return reject(error)
            }
            return resolve(code)
          })
        })
      },
      fork: this.traceManager.getCurrentFork()
    })
  }

  /**
   * clear the cache
   *
   */
  clear () {
    this.codeResolver.clear()
  }

  /**
   * resolve the code of the given @arg stepIndex and trigger appropriate event
   *
   * @param {String} stepIndex - vm trace step
   * @param {Object} tx - transaction (given by web3)
   */
  resolveStep (stepIndex, tx) {
    if (stepIndex < 0) return
    this.event.trigger('resolvingStep')
    if (stepIndex === 0) {
      return this.retrieveCodeAndTrigger(this, tx.to, stepIndex, tx)
    }
    try {
      const address = this.traceManager.getCurrentCalledAddressAt(stepIndex)
      this.retrieveCodeAndTrigger(this, address, stepIndex, tx)
    } catch (error) {
      return console.log(error)
    }
  }

  /**
   * Retrieve the code located at the given @arg address
   *
   * @param {String} address - address of the contract to get the code from
   * @param {Function} cb - callback function, return the bytecode
   */
  async getCode (address) {
    if (!isContractCreation(address)) {
      const code = await this.codeResolver.resolveCode(address)
      return code
    }
    var codes = this.codeResolver.getExecutingCodeFromCache(address)
    if (codes) {
      return codes
    }
    const hexCode = this.traceManager.getContractCreationCode(address)
    codes = this.codeResolver.cacheExecutingCode(address, hexCode)
    return codes
  }

  /**
   * Retrieve the called function for the current vm step for the given @arg address
   *
   * @param {String} stepIndex - vm trace step
   * @param {String} sourceMap - source map given byt the compilation result
   * @param {Object} ast - ast given by the compilation result
   * @return {Object} return the ast node of the function
   */
  getFunctionFromStep (stepIndex, sourceMap, ast) {
    try {
      const address = this.traceManager.getCurrentCalledAddressAt(stepIndex)
      const pc = this.traceManager.getCurrentPC(stepIndex)
      return this.getFunctionFromPC(address, pc, sourceMap, ast)
    } catch (error) {
      console.log(error)
      return { error: 'Cannot retrieve current address or PC for ' + stepIndex }
    }
  }

  /**
   * Retrieve the instruction index of the given @arg step
   *
   * @param {String} address - address of the current context
   * @param {String} step - vm trace step
   * @param {Function} callback - instruction index
   */
  getInstructionIndex (address, step) {
    try {
      const pc = this.traceManager.getCurrentPC(step)
      const itemIndex = this.codeResolver.getInstructionIndex(address, pc)
      return itemIndex
    } catch (error) {
      console.log(error)
      throw new Error('Cannot retrieve current PC for ' + step)
    }
  }

  /**
   * Retrieve the called function for the given @arg pc and @arg address
   *
   * @param {String} address - address of the current context (used to resolve instruction index)
   * @param {String} pc - pc that point to the instruction index
   * @param {String} sourceMap - source map given byt the compilation result
   * @param {Object} ast - ast given by the compilation result
   * @return {Object} return the ast node of the function
   */
  getFunctionFromPC (address, pc, sourceMap, ast) {
    const instIndex = this.codeResolver.getInstructionIndex(address, pc)
    return findNodeAtInstructionIndex('FunctionDefinition', instIndex, sourceMap, ast)
  }

  private retrieveCodeAndTrigger (codeMananger, address, stepIndex, tx) {
    codeMananger.getCode(address).then((result) => {
      this.retrieveIndexAndTrigger(codeMananger, address, stepIndex, result.instructions)
    }).catch((error) => {
      return console.log(error)
    })
  }

  private async retrieveIndexAndTrigger (codeMananger, address, step, code) {
    let result
<<<<<<< HEAD
    let next
=======
    const next = []
>>>>>>> 1f46c590
    const returnInstructionIndexes = []
    const outOfGasInstructionIndexes = []

    try {
      result = codeMananger.getInstructionIndex(address, step)
<<<<<<< HEAD
      next = codeMananger.getInstructionIndex(address, step + 1)
=======
      for (let i = 1; i < 6; i++) {
        if (this.traceManager.inRange(step + i)) {
          next.push(codeMananger.getInstructionIndex(address, step + i))
        }
      }
>>>>>>> 1f46c590

      let values = this.traceManager.getAllStopIndexes()
      if (values) {
        for (const value of values) {
          if (value.address === address) {
            returnInstructionIndexes.push({ instructionIndex: this.getInstructionIndex(address, value.index), address })
          }
        }
      }

      values = this.traceManager.getAllOutofGasIndexes()
      if (values) {
        for (const value of values) {
          if (value.address === address) {
            outOfGasInstructionIndexes.push({ instructionIndex: this.getInstructionIndex(address, value.index), address })
          }
        }
      }
    } catch (error) {
      return console.log(error)
    }
    try {
      codeMananger.event.trigger('changed', [code, address, result, next, returnInstructionIndexes, outOfGasInstructionIndexes])
    } catch (e) {
      console.log('dispatching event failed', e)
    }
  }
}<|MERGE_RESOLUTION|>--- conflicted
+++ resolved
@@ -147,25 +147,17 @@
 
   private async retrieveIndexAndTrigger (codeMananger, address, step, code) {
     let result
-<<<<<<< HEAD
-    let next
-=======
     const next = []
->>>>>>> 1f46c590
     const returnInstructionIndexes = []
     const outOfGasInstructionIndexes = []
 
     try {
       result = codeMananger.getInstructionIndex(address, step)
-<<<<<<< HEAD
-      next = codeMananger.getInstructionIndex(address, step + 1)
-=======
       for (let i = 1; i < 6; i++) {
         if (this.traceManager.inRange(step + i)) {
           next.push(codeMananger.getInstructionIndex(address, step + i))
         }
       }
->>>>>>> 1f46c590
 
       let values = this.traceManager.getAllStopIndexes()
       if (values) {
