'use strict'
import { Plugin } from '@remixproject/engine'
import { RemixURLResolver } from '@remix-project/remix-url-resolver'

const profile = {
  name: 'contentImport',
  displayName: 'content import',
  version: '0.0.1',
  methods: ['resolve', 'resolveAndSave', 'isExternalUrl']
}

export type ResolvedImport = {
  content: string,
  cleanUrl: string
  type: string
}

export class CompilerImports extends Plugin {
  urlResolver: any
  constructor () {
    super(profile)
    this.urlResolver = new RemixURLResolver(async () => {
      try {
        let yarnLock
        if (await this.call('fileManager', 'exists', './yarn.lock')) {
          yarnLock = await this.call('fileManager', 'readFile', './yarn.lock')
        }

        let packageLock
        if (await this.call('fileManager', 'exists', './package-lock.json')) {
          packageLock = await this.call('fileManager', 'readFile', './package-lock.json')
          packageLock = JSON.parse(packageLock)
        }

        if (await this.call('fileManager', 'exists', './package.json')) {
          const content = await this.call('fileManager', 'readFile', './package.json')
          const pkg = JSON.parse(content)
          return { deps: { ...pkg['dependencies'], ...pkg['devDependencies'] }, yarnLock, packageLock }
        } else {
          return {}
        }
      } catch (e) {
        console.error(e)
        return {}
      }
    })
<<<<<<< HEAD
    this.previouslyHandled = {} // cache import so we don't make the request at each compilation.
=======
    this.on('filePanel', 'setWorkspace', () => this.urlResolver.clearCache())
>>>>>>> da92ea4b
  }

  async setToken () {
    try {
      const protocol = typeof window !== 'undefined' && window.location.protocol
      const token = await this.call('settings', 'get', 'settings/gist-access-token')

      this.urlResolver.setGistToken(token, protocol)
    } catch (error) {
      console.log(error)
    }
  }

  isRelativeImport (url) {
    return /^([^/]+)/.exec(url)
  }

  isExternalUrl (url) {
    const handlers = this.urlResolver.getHandlers()
    // we filter out "npm" because this will be recognized as internal url although it's not the case.
    return handlers.filter((handler) => handler.type !== 'npm').some(handler => handler.match(url))
  }

  /**
    * resolve the content of @arg url. This only resolves external URLs.
    *
    * @param {String} url  - external URL of the content. can be basically anything like raw HTTP, ipfs URL, github address etc...
    * @returns {Promise} - { content, cleanUrl, type, url }
    */
  resolve (url) {
    return new Promise((resolve, reject) => {
      this.import(url, null, (error, content, cleanUrl, type, url) => {
        if (error) return reject(error)
        resolve({ content, cleanUrl, type, url })
      }, null)
    })
  }

  async import (url, force, loadingCb, cb) {
    if (typeof force !== 'boolean') {
      const temp = loadingCb
      loadingCb = force
      cb = temp
      force = false
    }
    if (!loadingCb) loadingCb = () => {}
    if (!cb) cb = () => {}

    const self = this

    let resolved
    try {
      await this.setToken()
      resolved = await this.urlResolver.resolve(url, [], force)
      const { content, cleanUrl, type } = resolved
      cb(null, content, cleanUrl, type, url)
    } catch (e) {
      return cb(new Error('not found ' + url))
    }
  }

  importExternal (url, targetPath) {
    return new Promise((resolve, reject) => {
      this.import(url,
        // TODO: handle this event
        (loadingMsg) => { this.emit('message', loadingMsg) },
        async (error, content, cleanUrl, type, url) => {
          if (error) return reject(error)
          try {
            const provider = await this.call('fileManager', 'getProviderOf', null)
            const path = targetPath || type + '/' + cleanUrl
            if (provider) await provider.addExternal('.deps/' + path, content, url)
          } catch (err) {
            console.error(err)
          }
          resolve(content)
        }, null)
    })
  }

  /**
    * import the content of @arg url.
    * first look in the browser localstorage (browser explorer) or locahost explorer. if the url start with `browser/*` or  `localhost/*`
    * then check if the @arg url is located in the localhost, in the node_modules or installed_contracts folder
    * then check if the @arg url match any external url
    *
    * @param {String} url - URL of the content. can be basically anything like file located in the browser explorer, in the localhost explorer, raw HTTP, github address etc...
    * @param {String} targetPath - (optional) internal path where the content should be saved to
    * @returns {Promise} - string content
    */
  async resolveAndSave (url, targetPath) {
    try {
      if (targetPath && this.currentRequest) {
        const canCall = await this.askUserPermission('resolveAndSave', 'This action will update the path ' + targetPath)
        if (!canCall) throw new Error('No permission to update ' + targetPath)
      }      
      const provider = await this.call('fileManager', 'getProviderOf', url)
      if (provider) {
        if (provider.type === 'localhost' && !provider.isConnected()) {
          throw new Error(`file provider ${provider.type} not available while trying to resolve ${url}`)
        }
        let exist = await provider.exists(url)
        /*
          if the path is absolute and the file does not exist, we can stop here
          Doesn't make sense to try to resolve "localhost/node_modules/localhost/node_modules/<path>" and we'll end in an infinite loop.
        */
        if (!exist && (url === 'remix_tests.sol' || url === 'remix_accounts.sol')) {
            await this.call('solidityUnitTesting', 'createTestLibs')
            exist = await provider.exists(url)
        }
        if (!exist && url.startsWith('browser/')) throw new Error(`not found ${url}`)
        if (!exist && url.startsWith('localhost/')) throw new Error(`not found ${url}`)
        if (exist) {
          const content = await (() => {
            return new Promise((resolve, reject) => {
              provider.get(url, (error, content) => {
                if (error) return reject(error)
                resolve(content)
              })
            })
          })()
          return content
        } else {
          const localhostProvider = await this.call('fileManager', 'getProviderByName', 'localhost')
          if (localhostProvider.isConnected()) {
            const splitted = /([^/]+)\/(.*)$/g.exec(url)

            const possiblePaths = ['localhost/installed_contracts/' + url]
            // pick remix-tests library contracts from '.deps'
            if (url.startsWith('remix_')) possiblePaths.push('localhost/.deps/remix-tests/' + url)
            if (splitted) possiblePaths.push('localhost/installed_contracts/' + splitted[1] + '/contracts/' + splitted[2])
            possiblePaths.push('localhost/node_modules/' + url)
            if (splitted) possiblePaths.push('localhost/node_modules/' + splitted[1] + '/contracts/' + splitted[2])

            for (const path of possiblePaths) {
              try {
                const content = await this.resolveAndSave(path, null)
                if (content) {
                  localhostProvider.addNormalizedName(path.replace('localhost/', ''), url)
                  return content
                }
              } catch (e) {}
            }
            return await this.importExternal(url, targetPath)
          }
          return await this.importExternal(url, targetPath)
        }
      }
    } catch (e) {
      throw new Error(e)
    }
  }
}<|MERGE_RESOLUTION|>--- conflicted
+++ resolved
@@ -44,11 +44,7 @@
         return {}
       }
     })
-<<<<<<< HEAD
-    this.previouslyHandled = {} // cache import so we don't make the request at each compilation.
-=======
     this.on('filePanel', 'setWorkspace', () => this.urlResolver.clearCache())
->>>>>>> da92ea4b
   }
 
   async setToken () {
