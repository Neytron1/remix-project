--- conflicted
+++ resolved
@@ -82,11 +82,7 @@
       const baseURL = 'https://binaries.soliditylang.org/wasm/'
       const response: AxiosResponse = await axios.get(baseURL + 'list.json')
       const { releases, latestRelease } = response.data as { releases: string[], latestRelease: string }
-<<<<<<< HEAD
-      const compString = releases[compVersion]
-=======
       const compString = releases ? releases[compVersion] : null
->>>>>>> 86bfef90
       if (!compString) {
         log.error(`No compiler found in releases with version ${compVersion}`)
         process.exit()
