--- conflicted
+++ resolved
@@ -4,9 +4,6 @@
   "description": "Tool to test Solidity smart contracts",
   "main": "src/index.js",
   "types": "./src/index.d.ts",
-  "scripts": {	
-    "test": "node --expose-gc ./../../node_modules/.bin/jest --runInBand --logHeapUsage "	
-  },
   "contributors": [
     {
       "name": "Iuri Matias",
@@ -20,13 +17,10 @@
   "bin": {
     "remix-tests": "./bin/remix-tests"
   },
-<<<<<<< HEAD
-=======
   "scripts": {
     "build": "tsc",
     "test": "./../../node_modules/.bin/mocha -r tsconfig-paths/register -r ts-node/register 'tests/**/*.spec.ts'"
   },
->>>>>>> 840f5982
   "publishConfig": {
     "access": "public"
   },
