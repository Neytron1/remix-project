import { spawnSync, execSync } from 'child_process'
import { resolve } from 'path'
import { expect } from 'chai';

describe('testRunner: remix-tests CLI', function(){
    this.timeout(120000)
    // remix-tests binary, after build, is used as executable 
    
    const executablePath = resolve(__dirname + '/../../../dist/libs/remix-tests/bin/remix-tests')
    
    const result = spawnSync('ls', { cwd: resolve(__dirname + '/../../../dist/libs/remix-tests') })
    if(result) {
        const dirContent = result.stdout.toString()
        // Install dependencies if 'node_modules' is not already present
        if(!dirContent.includes('node_modules')) {
          execSync('yarn add @remix-project/remix-lib ../../libs/remix-lib', { cwd: resolve(__dirname + '/../../../dist/libs/remix-tests') })
          execSync('yarn add @remix-project/remix-url-resolver ../../libs/remix-url-resolver', { cwd: resolve(__dirname + '/../../../dist/libs/remix-tests') })
          execSync('yarn add @remix-project/remix-solidity ../../libs/remix-solidity', { cwd: resolve(__dirname + '/../../../dist/libs/remix-tests') })
          execSync('yarn add @remix-project/remix-simulator ../../libs/remix-simulator', { cwd: resolve(__dirname + '/../../../dist/libs/remix-tests') })
          execSync('yarn install', { cwd: resolve(__dirname + '/../../../dist/libs/remix-tests') })
        }
    }
    

    describe('test various CLI options', function() {
      it('remix-tests version', () => {
        const res = spawnSync(executablePath, ['-V'])
        // eslint-disable-next-line @typescript-eslint/no-var-requires
<<<<<<< HEAD
        expect(res.stdout.toString().trim()).toBe(require('../package.json').version)
=======
        expect(res.stdout.toString().trim()).to.equal(require('../package.json').version)
>>>>>>> 840f5982
      })

      it('remix-tests help', () => {
        const res = spawnSync(executablePath, ['-h'])
<<<<<<< HEAD
        const expectedHelp = `Usage: remix-tests [options] [command] <file_path>`
        expect(res.stdout.toString().trim()).toContain(expectedHelp)
=======
        const expectedHelp = `Usage: remix-tests [options] [command]

Options:
  -V, --version            output the version number
  -c, --compiler <string>  set compiler version (e.g: 0.6.1, 0.7.1 etc)
  -e, --evm <string>       set EVM version (e.g: petersburg, istanbul etc)
  -o, --optimize <bool>    enable/disable optimization
  -r, --runs <number>      set runs (e.g: 150, 250 etc)
  -v, --verbose <level>    set verbosity level (0 to 5)
  -h, --help               output usage information

Commands:
  version                  output the version number
  help                     output usage information`
        expect(res.stdout.toString().trim()).to.equal(expectedHelp)
>>>>>>> 840f5982
      })

    it('remix-tests running a test file', function() {
      const res = spawnSync(executablePath, [resolve(__dirname + '/examples_0/assert_ok_test.sol')])
      //console.log(res.stdout.toString())
      // match initial lines
      expect(res.stdout.toString().trim()).to.match(/:: Running tests using remix-tests ::/)
      expect(res.stdout.toString().trim()).to.match(/creation of library remix_tests.sol:Assert pending.../)
      // match test result
      expect(res.stdout.toString().trim()).to.match(/AssertOkTest/)
      expect(res.stdout.toString().trim()).to.match(/AssertOkTest okPassTest/) // check if console.log is printed
      expect(res.stdout.toString().trim()).to.match(/Ok pass test/)
      expect(res.stdout.toString().trim()).to.match(/AssertOkTest okFailTest/) // check if console.log is printed
      expect(res.stdout.toString().trim()).to.match(/Ok fail test/)
      // match fail test details
      expect(res.stdout.toString().trim()).to.match(/Expected value should be ok to: true/)
      expect(res.stdout.toString().trim()).to.match(/Received: false/)
      expect(res.stdout.toString().trim()).to.match(/Message: okFailTest fails/)
      
    })

    

    it('remix-tests running a test file with custom compiler version', () => {
      const res = spawnSync(executablePath, ['--compiler', '0.7.4', resolve(__dirname + '/examples_0/assert_ok_test.sol')])
      // match initial lines
      expect(res.stdout.toString().trim()).to.contain('Compiler version set to 0.7.4. Latest version is')
      expect(res.stdout.toString().trim()).to.contain('Loading remote solc version v0.7.4+commit.3f05b770 ...')
      expect(res.stdout.toString().trim()).to.match(/:: Running tests using remix-tests ::/)
      expect(res.stdout.toString().trim()).to.match(/creation of library remix_tests.sol:Assert pending.../)
      // match test result
      expect(res.stdout.toString().trim()).to.match(/Ok pass test/)
      expect(res.stdout.toString().trim()).to.match(/Ok fail test/)
      // match fail test details
      expect(res.stdout.toString().trim()).to.match(/Message: okFailTest fails/)
    })
    
    it('remix-tests running a test file with unavailable custom compiler version (should fail)', () => {
      const res = spawnSync(executablePath, ['--compiler', '1.10.4', resolve(__dirname + '/examples_0/assert_ok_test.sol')])
      // match initial lines
      expect(res.stdout.toString().trim()).to.contain('No compiler found in releases with version 1.10.4')
    })
    
    it('remix-tests running a test file with custom EVM', () => {
      const res = spawnSync(executablePath, ['--evm', 'petersburg', resolve(__dirname + '/examples_0/assert_ok_test.sol')])
      // match initial lines
      expect(res.stdout.toString().trim()).to.contain('EVM set to petersburg')
      expect(res.stdout.toString().trim()).to.match(/:: Running tests using remix-tests ::/)
      expect(res.stdout.toString().trim()).to.match(/creation of library remix_tests.sol:Assert pending.../)
      // match test result
      expect(res.stdout.toString().trim()).to.match(/Ok pass test/)
      expect(res.stdout.toString().trim()).to.match(/Ok fail test/)
      // match fail test details
      expect(res.stdout.toString().trim()).to.match(/Message: okFailTest fails/)
    })
    
    it('remix-tests running a test file by enabling optimization', () => {
      const res = spawnSync(executablePath, ['--optimize', 'true', resolve(__dirname + '/examples_0/assert_ok_test.sol')])
      // match initial lines
      expect(res.stdout.toString().trim().includes('Optimization is enabled'))
      expect(res.stdout.toString().trim()).to.match(/:: Running tests using remix-tests ::/)
      expect(res.stdout.toString().trim()).to.match(/creation of library remix_tests.sol:Assert pending.../)
      // match test result
      expect(res.stdout.toString().trim()).to.match(/Ok pass test/)
      expect(res.stdout.toString().trim()).to.match(/Ok fail test/)
      // match fail test details
      expect(res.stdout.toString().trim()).to.match(/Message: okFailTest fails/)
    })
    
    it('remix-tests running a test file by enabling optimization and setting runs', () => {
      const res = spawnSync(executablePath, ['--optimize', 'true', '--runs', '300', resolve(__dirname + '/examples_0/assert_ok_test.sol')])
      // match initial lines
      expect(res.stdout.toString().trim()).to.contain('Optimization is enabled')
      expect(res.stdout.toString().trim()).to.contain('Runs set to 300')
      expect(res.stdout.toString().trim()).to.match(/:: Running tests using remix-tests ::/)
      expect(res.stdout.toString().trim()).to.match(/creation of library remix_tests.sol:Assert pending.../)
      // match test result
      expect(res.stdout.toString().trim()).to.match(/Ok pass test/)
      expect(res.stdout.toString().trim()).to.match(/Ok fail test/)
      // match fail test details
      expect(res.stdout.toString().trim()).to.match(/Message: okFailTest fails/)
    })

    it('remix-tests running a test file without enabling optimization and setting runs (should fail)', () => {
      const res = spawnSync(executablePath, ['--runs', '300', resolve(__dirname + '/examples_0/assert_ok_test.sol')])
      // match initial lines
      expect(res.stdout.toString().trim()).to.contain('Optimization should be enabled for runs')
    })

    it('remix-tests running a test file with all options', () => {
      const res = spawnSync(executablePath, ['--compiler', '0.7.5', '--evm', 'istanbul', '--optimize', 'true', '--runs', '250', resolve(__dirname + '/examples_0/assert_ok_test.sol')])
      // match initial lines
      expect(res.stdout.toString().trim()).to.contain('Compiler version set to 0.7.5. Latest version is')
      expect(res.stdout.toString().trim()).to.contain('Loading remote solc version v0.7.5+commit.eb77ed08 ...')
      expect(res.stdout.toString().trim()).to.contain('EVM set to istanbul')
      expect(res.stdout.toString().trim()).to.contain('Optimization is enabled')
      expect(res.stdout.toString().trim()).to.contain('Runs set to 250')
      expect(res.stdout.toString().trim()).to.match(/:: Running tests using remix-tests ::/)
      expect(res.stdout.toString().trim()).to.match(/creation of library remix_tests.sol:Assert pending.../)
      // match test result
      expect(res.stdout.toString().trim()).to.match(/Ok pass test/)
      expect(res.stdout.toString().trim()).to.match(/Ok fail test/)
      // match fail test details
      expect(res.stdout.toString().trim()).to.match(/Message: okFailTest fails/)
    })
    
  })
})<|MERGE_RESOLUTION|>--- conflicted
+++ resolved
@@ -26,19 +26,11 @@
       it('remix-tests version', () => {
         const res = spawnSync(executablePath, ['-V'])
         // eslint-disable-next-line @typescript-eslint/no-var-requires
-<<<<<<< HEAD
-        expect(res.stdout.toString().trim()).toBe(require('../package.json').version)
-=======
         expect(res.stdout.toString().trim()).to.equal(require('../package.json').version)
->>>>>>> 840f5982
       })
 
       it('remix-tests help', () => {
         const res = spawnSync(executablePath, ['-h'])
-<<<<<<< HEAD
-        const expectedHelp = `Usage: remix-tests [options] [command] <file_path>`
-        expect(res.stdout.toString().trim()).toContain(expectedHelp)
-=======
         const expectedHelp = `Usage: remix-tests [options] [command]
 
 Options:
@@ -54,7 +46,6 @@
   version                  output the version number
   help                     output usage information`
         expect(res.stdout.toString().trim()).to.equal(expectedHelp)
->>>>>>> 840f5982
       })
 
     it('remix-tests running a test file', function() {
