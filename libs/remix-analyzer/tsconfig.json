{
  "extends": "../../tsconfig.json",
  "compilerOptions": {
<<<<<<< HEAD
    "types": ["node"],
    "esModuleInterop": true
=======
    "types": ["node"], "module": "commonjs", "esModuleInterop": true,
    "outDir": "./dist",  
>>>>>>> 2103f874
  },
  "include": ["**/*.ts"]
}<|MERGE_RESOLUTION|>--- conflicted
+++ resolved
@@ -1,13 +1,10 @@
 {
   "extends": "../../tsconfig.json",
   "compilerOptions": {
-<<<<<<< HEAD
-    "types": ["node"],
-    "esModuleInterop": true
-=======
-    "types": ["node"], "module": "commonjs", "esModuleInterop": true,
+    "types": ["node"], 
+    "module": "commonjs", 
+    "esModuleInterop": true,
     "outDir": "./dist",  
->>>>>>> 2103f874
   },
   "include": ["**/*.ts"]
 }