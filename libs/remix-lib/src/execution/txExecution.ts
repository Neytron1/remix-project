--- conflicted
+++ resolved
@@ -112,20 +112,6 @@
             // "contract" reprensents the compilation result containing the NATSPEC documentation
             if (contract && fn.functions && Object.keys(fn.functions).length) {
               const functionSignature = Object.keys(fn.functions)[0]
-<<<<<<< HEAD
-              //  we check in the 'devdoc' if there's a developer documentation for this error
-              devdoc = contract.object.devdoc.errors[functionSignature][0] || {}
-              //  we check in the 'userdoc' if there's an user documentation for this error
-              const userdoc = contract.object.userdoc.errors[functionSignature][0] || {}
-              if (userdoc) customError += ' : ' + (userdoc as any).notice // we append the user doc if any
-            }
-            for (const input of functionDesc.inputs) {
-              const v = decodedCustomErrorInputs[input.name]
-              decodedCustomErrorInputsClean[input.name] = {
-                value: v.toString ? v.toString() : v,
-                documentation: (devdoc as any).params[input.name] // we add the developer documentation for this input parameter if any
-              }
-=======
               // we check in the 'devdoc' if there's a developer documentation for this error
               try {
                 devdoc = (contract.object.devdoc.errors && contract.object.devdoc.errors[functionSignature][0]) || {}
@@ -152,7 +138,6 @@
                 decodedCustomErrorInputsClean[input.name].documentation = (devdoc as any).params[inputKey] // we add the developer documentation for this input parameter if any
               }
               inputIndex++
->>>>>>> 1f46c590
             }
             break
           }
