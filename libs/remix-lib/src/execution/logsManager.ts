import { eachOf } from 'async'
import { randomBytes } from 'crypto'
import { toChecksumAddress } from '@ethereumjs/util'

export class LogsManager {
  notificationCallbacks
  subscriptions
  filters
  filterTracking
  oldLogs

  constructor () {
    this.notificationCallbacks = []
    this.subscriptions = {}
    this.filters = {}
    this.filterTracking = {}
    this.oldLogs = []
  }

  checkBlock (blockNumber, block, web3) {
    eachOf(block.transactions, (tx: any, i, next) => {
      const txHash = '0x' + tx.hash().toString('hex')
      web3.eth.getTransactionReceipt(txHash, (_error, receipt) => {
        for (const log of receipt.logs) {
<<<<<<< HEAD
          this.oldLogs.push({ type: 'block', blockNumber, block, tx, log, txNumber: i })
          const subscriptions = this.getSubscriptionsFor({ type: 'block', blockNumber, block, tx, log })
=======
          this.oldLogs.push({ type: 'block', blockNumber, block, tx, log, txNumber: i, receipt })
          const subscriptions = this.getSubscriptionsFor({ type: 'block', blockNumber, block, tx, log, receipt})

>>>>>>> 99c742cf
          for (const subscriptionId of subscriptions) {
            const result = {
              logIndex: '0x1', // 1
              blockNumber: blockNumber,
              blockHash: ('0x' + block.hash().toString('hex')),
              transactionHash: ('0x' + tx.hash().toString('hex')),
              transactionIndex: '0x' + i.toString(16),
              // TODO: if it's a contract deploy, it should be that address instead
              address: log.address,
              data: log.data,
              topics: log.topics
            }

            if (result.address === '0x') {
              delete result.address
            }

            const response = { jsonrpc: '2.0', method: 'eth_subscription', params: { result: result, subscription: subscriptionId } }
            this.transmit(response)
          }
        }
      })
    }, (_err) => {
    })
  }

  eventMatchesFilter (changeEvent, queryType, queryFilter) {
    if (queryFilter.topics.filter((logTopic) => changeEvent.log.topics.indexOf(logTopic) >= 0).length === 0) return false

    if (queryType === 'logs') {
      const fromBlock = parseInt(queryFilter.fromBlock || '0x0')
      let toBlock
      if (queryFilter.toBlock === 'latest' || !queryFilter.toBlock) toBlock = Number.MAX_VALUE
      else toBlock = parseInt(queryFilter.toBlock)
      const targetAddress = toChecksumAddress(queryFilter.address)
      if ((toBlock >= parseInt(changeEvent.blockNumber)) && (fromBlock <= parseInt(changeEvent.blockNumber))) {
        if (changeEvent.log && changeEvent.log.address === targetAddress) {
          return true
        }
      }
      return false
    }
    return false
  }

  getSubscriptionsFor (changeEvent) {
    const matchedSubscriptions = []
    for (const subscriptionId of Object.keys(this.subscriptions)) {
      const subscriptionParams = this.subscriptions[subscriptionId]
      const [queryType, queryFilter] = subscriptionParams

      if (this.eventMatchesFilter(changeEvent, queryType, queryFilter || { topics: [] })) {
        matchedSubscriptions.push(subscriptionId)
      }
    }
    return matchedSubscriptions
  }

  getLogsForSubscription (subscriptionId) {
    const subscriptionParams = this.subscriptions[subscriptionId]
    const [_queryType, queryFilter] = subscriptionParams // eslint-disable-line

    return this.getLogsFor(queryFilter)
  }

  transmit (result) {
    this.notificationCallbacks.forEach((callback) => {
      if (result.params.result.raw) {
        result.params.result.data = result.params.result.raw.data
        result.params.result.topics = result.params.result.raw.topics
      }
      callback(result)
    })
  }

  addListener (_type, cb) {
    this.notificationCallbacks.push(cb)
  }

  subscribe (params) {
    const subscriptionId = '0x' + randomBytes(16).toString('hex')
    this.subscriptions[subscriptionId] = params
    return subscriptionId
  }

  unsubscribe (subscriptionId) {
    delete this.subscriptions[subscriptionId]
  }

  newFilter (filterType, params) {
    const filterId = '0x' + randomBytes(16).toString('hex')
    if (filterType === 'block' || filterType === 'pendingTransactions') {
      this.filters[filterId] = { filterType }
    }
    if (filterType === 'filter') {
      this.filters[filterId] = { filterType, params }
    }
    this.filterTracking[filterId] = {}
    return filterId
  }

  uninstallFilter (filterId) {
    delete this.filters[filterId]
  }

  getLogsForFilter (filterId, logsOnly) {
    const { filterType, params } = this.filters[filterId]
    const tracking = this.filterTracking[filterId]

    if (logsOnly || filterType === 'filter') {
      return this.getLogsFor(params || { topics: [] })
    }
    if (filterType === 'block') {
      const blocks = this.oldLogs.filter(x => x.type === 'block').filter(x => tracking.block === undefined || x.blockNumber >= tracking.block)
      tracking.block = blocks[blocks.length - 1]
      return blocks.map(block => ('0x' + block.hash().toString('hex')))
    }
    if (filterType === 'pendingTransactions') {
      return []
    }
  }

  getLogsByTxHash (hash) {
    return this.oldLogs.filter((log) => '0x' + log.tx.hash().toString('hex') === hash)
      .map((log) => {
        return {
          logIndex: '0x1', // 1
          blockNumber: log.blockNumber,
          blockHash: ('0x' + log.block.hash().toString('hex')),
          transactionHash: ('0x' + log.tx.hash().toString('hex')),
          transactionIndex: '0x' + log.txNumber.toString(16),
          // TODO: if it's a contract deploy, it should be that address instead
          address: log.log.address,
          data: log.log.data,
          topics: log.log.topics
        }
      })
  }

  getLogsFor (params) {
    const results = []
    for (const log of this.oldLogs) {
      if (this.eventMatchesFilter(log, 'logs', params)) {
        results.push({
          logIndex: '0x1', // 1
          blockNumber: log.blockNumber,
          blockHash: ('0x' + log.block.hash().toString('hex')),
          transactionHash: ('0x' + log.tx.hash().toString('hex')),
          transactionIndex: '0x' + log.txNumber.toString(16),
          // TODO: if it's a contract deploy, it should be that address instead
          address: log.log.address,
          data: log.log.data,
          topics: log.log.topics
        })
      }
    }

    return results
  }
}<|MERGE_RESOLUTION|>--- conflicted
+++ resolved
@@ -22,14 +22,8 @@
       const txHash = '0x' + tx.hash().toString('hex')
       web3.eth.getTransactionReceipt(txHash, (_error, receipt) => {
         for (const log of receipt.logs) {
-<<<<<<< HEAD
-          this.oldLogs.push({ type: 'block', blockNumber, block, tx, log, txNumber: i })
-          const subscriptions = this.getSubscriptionsFor({ type: 'block', blockNumber, block, tx, log })
-=======
           this.oldLogs.push({ type: 'block', blockNumber, block, tx, log, txNumber: i, receipt })
           const subscriptions = this.getSubscriptionsFor({ type: 'block', blockNumber, block, tx, log, receipt})
-
->>>>>>> 99c742cf
           for (const subscriptionId of subscriptions) {
             const result = {
               logIndex: '0x1', // 1
