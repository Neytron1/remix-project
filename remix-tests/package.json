--- conflicted
+++ resolved
@@ -42,16 +42,9 @@
     "change-case": "^3.0.1",
     "colors": "^1.1.2",
     "commander": "^2.13.0",
-<<<<<<< HEAD
-    "remix-lib": "0.4.9",
-    "remix-simulator": "0.1.9-alpha.2",
-    "remix-solidity": "0.3.12",
-=======
     "remix-lib": "0.4.12",
     "remix-simulator": "0.1.9-alpha.5",
     "remix-solidity": "0.3.15",
-    "signale": "^1.2.1",
->>>>>>> 80f1a9ac
     "web3": "1.0.0-beta.36",
     "winston": "^3.0.0"
   },
