--- conflicted
+++ resolved
@@ -64,6 +64,7 @@
     this.currentFile = file
     if (compilationResult && compilationResult.data && compilationResult.data.sources[file]) {
       var nodes = this.sourceMappingDecoder.nodesAtPosition(null, cursorPosition, compilationResult.data.sources[file])
+      this.nodes = nodes
       if (nodes && nodes.length && nodes[nodes.length - 1]) {
         this._highlightExpressions(nodes[nodes.length - 1], compilationResult)
       }
@@ -91,10 +92,8 @@
     }
   }
 
-  _getGasEstimation (results) {
-    this.contractName = Object.keys(results.data.contracts[results.source.target])[0]
-    this.target = results.data.contracts[results.source.target]
-    this.contract = this.target[this.contractName]
+  _getGasEstimation (contract) {
+    this.contract = this.results.data.contracts[this.results.source.target][contract.attributes.name]
     this.estimationObj = this.contract.evm.gasEstimates
     if (this.estimationObj.external) this.externalFunctions = Object.keys(this.estimationObj.external)
     if (this.estimationObj.internal) this.internalFunctions = Object.keys(this.estimationObj.internal)
@@ -102,29 +101,41 @@
     this.codeDepositCost = this.estimationObj.creation.codeDepositCost
   }
 
+  _getContract (node) {
+    for (var i in this.nodes) {
+      if (this.nodes[i].id === node.attributes.scope) {
+        var contract = this._getGasEstimation(this.nodes[i])
+        break
+      }
+    }
+    return contract
+  }
+
   gasEstimation (node) {
+    this._getContract(node)
+    var executionCost
+    var codeDepositCost
     if (node.name === 'FunctionDefinition') {
       if (!node.attributes.isConstructor) {
         var functionName = node.attributes.name
-        if (this.externalFunctions) {
-          return {executionCost: this.estimationObj.external[this._getFn(this.externalFunctions, functionName)]}
-        }
-        if (this.internalFunctions) {
-          return {executionCost: this.estimationObj.internal[this._getFn(this.internalFunctions, functionName)]}
+        if (node.attributes.visibility === 'public') {
+          executionCost = this.estimationObj.external[this._getFn(this.externalFunctions, functionName)]
+        } else if (node.attributes.visibility === 'internal') {
+          executionCost = this.estimationObj.internal[this._getFn(this.internalFunctions, functionName)]
         }
       } else {
-        return {executionCost: this.creationCost, codeDepositCost: this.codeDepositCost}
+        executionCost = this.creationCost
+        codeDepositCost = this.codeDepositCost
       }
+    } else {
+      executionCost = '-'
     }
+    return {executionCost, codeDepositCost}
   }
 
   _getFn (functions, name) {
     for (var x in functions) {
-<<<<<<< HEAD
-      if (!!~functions[x].indexOf(name)) {
-=======
       if (~functions[x].indexOf(name)) {
->>>>>>> aeea0069
         var fn = functions[x]
         break
       }
@@ -160,7 +171,7 @@
       highlights(node.id)
       this._highlight(node, compilationResult)
     }
-    this._getGasEstimation(compilationResult)
+    this.results = compilationResult
   }
 
   _stopHighlighting () {
