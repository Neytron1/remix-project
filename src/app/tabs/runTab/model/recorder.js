--- conflicted
+++ resolved
@@ -67,18 +67,10 @@
       }
     })
 
-<<<<<<< HEAD
     this.blockchain.event.register('transactionExecuted', (error, from, to, data, call, txResult, timestamp, _payload, rawAddress) => {
       if (error) return console.log(error)
       if (call) return
 
-=======
-    this.blockchain.event.register('transactionExecuted', (error, from, to, data, call, txResult, timestamp) => {
-      if (error) return console.log(error)
-      if (call) return
-
-      const rawAddress = this.blockchain.getAddressFromTransactionResult(txResult)
->>>>>>> 50b2c875
       if (!rawAddress) return // not a contract creation
       const stringAddress = this.addressToString(rawAddress)
       const address = ethutil.toChecksumAddress(stringAddress)
@@ -256,21 +248,12 @@
       logCallBack(`(${index}) data: ${data.data}`)
       record.data = { dataHex: data.data, funArgs: tx.record.parameters, funAbi: fnABI, contractBytecode: tx.record.bytecode, contractName: tx.record.contractName, timestamp: tx.timestamp }
 
-<<<<<<< HEAD
       self.blockchain.runTx(record, confirmationCb, continueCb, promptCb,
         function (err, txResult, rawAddress) {
-=======
-      self.blockchain.runTransaction(record, continueCb, promptCb, confirmationCb,
-        function (err, txResult) {
->>>>>>> 50b2c875
           if (err) {
             console.error(err)
             return logCallBack(err + '. Execution failed at ' + index)
           }
-<<<<<<< HEAD
-=======
-          const rawAddress = self.blockchain.getAddressFromTransactionResult(txResult)
->>>>>>> 50b2c875
           if (rawAddress) {
             const stringAddress = self.addressToString(rawAddress)
             const address = ethutil.toChecksumAddress(stringAddress)
