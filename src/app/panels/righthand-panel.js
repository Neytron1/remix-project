--- conflicted
+++ resolved
@@ -27,10 +27,11 @@
   }
   .dragbar             {
     position           : absolute;
-    width              : 0.5em;
+    width              : ${styles.rightPanel.dragbarWidth};
     top                : 3em;
     bottom             : 0;
     cursor             : col-resize;
+    background-color   : ${styles.rightPanel.dragbarBackgroundColor};
     z-index            : 999;
     border-left        : 2px solid ${styles.rightPanel.bar_Dragging};
   }
@@ -160,42 +161,4 @@
   }
 }
 
-<<<<<<< HEAD
-const css = csjs`
-  .righthandpanel      {
-    display            : flex;
-    flex-direction     : column;
-    top                : 0;
-    right              : 0;
-    bottom             : 0;
-    box-sizing         : border-box;
-    overflow           : hidden;
-    height             : 100%;
-  }
-  .header              {
-    height             : 100%;
-  }
-  .dragbar             {
-    position           : absolute;
-    width              : ${styles.rightPanel.dragbarWidth};
-    top                : 3em;
-    bottom             : 0;
-    cursor             : col-resize;
-    background-color   : ${styles.rightPanel.dragbarBackgroundColor};
-    z-index            : 999;
-    border-left        : 2px solid ${styles.rightPanel.bar_Dragging};
-  }
-  .ghostbar           {
-    width             : 3px;
-    background-color  : ${styles.rightPanel.bar_Ghost};
-    opacity           : 0.5;
-    position          : absolute;
-    cursor            : col-resize;
-    z-index           : 9999;
-    top               : 0;
-    bottom            : 0;
-  }
-`
-=======
-module.exports = RighthandPanel
->>>>>>> 236f26a8
+module.exports = RighthandPanel