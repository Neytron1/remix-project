--- conflicted
+++ resolved
@@ -233,14 +233,10 @@
   if (state) {
     for (var dec of state.stateDefinitions) {
       if (dec.name === 'StructDefinition' && type === contractName + '.' + dec.attributes.name) {
-<<<<<<< HEAD
-        var offsets = computeOffsets(dec.children, stateDefinitions, contractName, location)
-=======
         var offsets = computeOffsets(dec.children, stateDefinitions, contractName)
         if (!offsets) {
           return null
         }
->>>>>>> 7074e733
         return {
           members: offsets.typesOffsets,
           storageSlots: offsets.endLocation.slot
@@ -282,7 +278,6 @@
   */
 function parseType (type, stateDefinitions, contractName, location) {
   var decodeInfos = {
-<<<<<<< HEAD
     'address': address,
     'array': array,
     'bool': bool,
@@ -294,35 +289,17 @@
     'int': int,
     'uint': uint,
     'mapping': mapping
-=======
-    'address': Address,
-    'contract': Address,
-    'array': Array,
-    'bool': Bool,
-    'bytes': DynamicByteArray,
-    'bytesX': FixedByteArray,
-    'enum': Enum,
-    'string': String,
-    'struct': Struct,
-    'int': Int,
-    'uint': Uint,
-    'mapping': Mapping
->>>>>>> 7074e733
   }
   var currentType = typeClass(type)
   if (currentType === null) {
     console.log('unable to retrieve decode info of ' + type)
     return null
   }
-<<<<<<< HEAD
-  return decodeInfos[currentType](type, stateDefinitions, contractName, location)
-=======
   if (decodeInfos[currentType]) {
     return decodeInfos[currentType](type, stateDefinitions, contractName)
   } else {
     return null
   }
->>>>>>> 7074e733
 }
 
 /**
