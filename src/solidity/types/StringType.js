--- conflicted
+++ resolved
@@ -13,8 +13,8 @@
   return format(decoded)
 }
 
-StringType.prototype.decodeLocals = function (stackHeight, stack, memory) {
-  var decoded = this.dynamicBytes.decodeLocals(stackHeight, stack, memory)
+StringType.prototype.decodeLocals = function (stackDepth, stack, memory) {
+  var decoded = this.dynamicBytes.decodeLocals(stackDepth, stack, memory)
   return format(decoded)
 }
 
@@ -23,14 +23,11 @@
   return format(decoded)
 }
 
-<<<<<<< HEAD
 StringType.prototype.decodeFromMemory = function (offset, memory) {
   var decoded = this.dynamicBytes.decodeFromMemory(offset, memory)
   return format(decoded)
 }
 
-=======
->>>>>>> d168f859
 function format (decoded) {
   var value = decoded.value
   value = value.replace('0x', '').replace(/(..)/g, '%$1')
