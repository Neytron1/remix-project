{
    "compilerOptions": {
        "paths": {
            "@remix-project/core-plugin": [
                "libs/remix-core-plugin/src/index.ts"
            ],
            "@remix-project/remix-analyzer": [
                "libs/remix-analyzer/src/index.ts"
            ],
            "@remix-project/remix-astwalker": [
                "libs/remix-astwalker/src/index.ts"
            ],
            "@remix-project/remix-debug": [
                "libs/remix-debug/src/index.ts"
            ],
            "@remix-project/remix-lib": [
                "libs/remix-lib/src/index.ts"
            ],
            "@remix-project/remix-niks": [
                "libs/remix-niks/src/index.ts"
            ],
            "@remix-project/remix-node": [
                "libs/remix-node/src/index.ts"
            ],
            "@remix-project/remix-simulator": [
                "libs/remix-simulator/src/index.ts"
            ],
            "@remix-project/remix-solidity": [
                "libs/remix-solidity/src/index"
            ],
            "@remix-project/remix-tests": [
                "libs/remix-tests/src/index.ts"
            ],
            "@remix-project/remix-url-resolver": [
                "libs/remix-url-resolver/src/index.ts"
            ],
            "@remix-project/remix-ws-templates": [
                "libs/remix-ws-templates/src/index.ts"
            ],
            "@remix-project/remixd": [
                "libs/remixd/index.ts"
            ],
            "@remix-ui/app": [
                "libs/remix-ui/app/src/index.ts"
            ],
            "@remix-ui/checkbox": [
                "libs/remix-ui/checkbox/src/index.ts"
            ],
            "@remix-ui/clipboard": [
                "libs/remix-ui/clipboard/src/index.ts"
            ],
            "@remix-ui/debugger-ui": [
                "libs/remix-ui/debugger-ui/src/index.ts"
            ],
            "@remix-ui/drag-n-drop": [
                "libs/remix-ui/drag-n-drop/src/index.ts"
            ],
            "@remix-ui/editor": [
                "libs/remix-ui/editor/src/index.ts"
            ],
            "@remix-ui/file-decorators": [
                "libs/remix-ui/file-decorators/src/index.ts"
            ],
            "@remix-ui/file-explorer": [
                "libs/remix-ui/file-explorer/src/index.ts"
            ],
            "@remix-ui/helper": [
                "libs/remix-ui/helper/src/index.ts"
            ],
            "@remix-ui/home-tab": [
                "libs/remix-ui/home-tab/src/index.ts"
            ],
            "@remix-ui/modal-dialog": [
                "libs/remix-ui/modal-dialog/src/index.ts"
            ],
            "@remix-ui/panel": [
                "libs/remix-ui/panel/src/index.ts"
            ],
            "@remix-ui/permission-handler": [
                "libs/remix-ui/permission-handler/src/index.ts"
            ],
            "@remix-ui/plugin-manager": [
                "libs/remix-ui/plugin-manager/src/index.ts"
            ],
            "@remix-ui/publish-to-storage": [
                "libs/remix-ui/publish-to-storage/src/index.ts"
            ],
            "@remix-ui/renderer": [
                "libs/remix-ui/renderer/src/index.ts"
            ],
            "@remix-ui/run-tab": [
                "libs/remix-ui/run-tab/src/index.ts"
            ],
            "@remix-ui/search": [
                "libs/remix-ui/search/src/index.ts"
            ],
            "@remix-ui/settings": [
                "libs/remix-ui/settings/src/index.ts"
            ],
            "@remix-ui/solidity-compiler": [
                "libs/remix-ui/solidity-compiler/src/index.ts"
            ],
            "@remix-ui/solidity-unit-testing": [
                "libs/remix-ui/solidity-unit-testing/src/index.ts"
            ],
            "@remix-ui/static-analyser": [
                "libs/remix-ui/static-analyser/src/index.ts"
            ],
            "@remix-ui/tabs": [
                "libs/remix-ui/tabs/src/index.ts"
            ],
            "@remix-ui/terminal": [
                "libs/remix-ui/terminal/src/index.ts"
            ],
            "@remix-ui/theme-module": [
                "libs/remix-ui/theme-module/src/index.ts"
            ],
            "@remix-ui/toaster": [
                "libs/remix-ui/toaster/src/index.ts"
            ],
            "@remix-ui/tooltip-popup": [
                "libs/remix-ui/tooltip-popup/src/index.ts"
            ],
            "@remix-ui/tree-view": [
                "libs/remix-ui/tree-view/src/index.ts"
            ],
            "@remix-ui/utils": [
                "libs/remix-ui/utils/src/index.ts"
            ],
            "@remix-ui/vertical-icons-panel": [
                "libs/remix-ui/vertical-icons-panel/src/index.ts"
            ],
            "@remix-ui/workspace": [
                "libs/remix-ui/workspace/src/index.ts"
            ],
            "@remixproject/debugger-plugin": [
                "apps/debugger/src/index.ts"
            ],
            "@remixproject/solidity-compiler-plugin": [
                "apps/solidity-compiler/src/index.ts"
            ],
            "remix-node": [
                "libs/remix-node/src/index.ts"
            ],
            "@remix-ui/locale-module": [
                "libs/remix-ui/locale-module/src/index.ts"
            ],
<<<<<<< HEAD
            "@remix-ui/git": [
                "libs/remix-ui/git/src/index.ts"
=======
            "@remix-ui/solidity-uml-gen": [
                "libs/remix-ui/solidity-uml-gen/src/index.ts"
            ],
            "@remix-project/ghaction-helper": [
                "libs/ghaction-helper/src/index.ts"
>>>>>>> 6f57f0f2
            ],
        }
    }
}<|MERGE_RESOLUTION|>--- conflicted
+++ resolved
@@ -145,16 +145,14 @@
             "@remix-ui/locale-module": [
                 "libs/remix-ui/locale-module/src/index.ts"
             ],
-<<<<<<< HEAD
             "@remix-ui/git": [
                 "libs/remix-ui/git/src/index.ts"
-=======
+            ],
             "@remix-ui/solidity-uml-gen": [
                 "libs/remix-ui/solidity-uml-gen/src/index.ts"
             ],
             "@remix-project/ghaction-helper": [
                 "libs/ghaction-helper/src/index.ts"
->>>>>>> 6f57f0f2
             ],
         }
     }
