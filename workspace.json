{
  "version": 1,
  "projects": {
    "remix-ide": {
      "root": "apps/remix-ide",
      "sourceRoot": "apps/remix-ide/src",
      "projectType": "application",
      "schematics": {},
      "architect": {
        "build": {
          "builder": "@nrwl/web:build",
          "options": {
            "outputPath": "dist/apps/remix-ide",
            "index": "apps/remix-ide/src/webpack.index.html",
            "main": "apps/remix-ide/src/main.js",
            "polyfills": "apps/remix-ide/src/polyfills.js",
            "tsConfig": "apps/remix-ide/tsconfig.app.json",
            "assets": [
              "apps/remix-ide/src/assets",
              "apps/remix-ide/src/index.html",
              "apps/remix-ide/src/favicon.ico",
              "apps/remix-ide/src/production.index.html"
            ],
            "styles": [],
            "scripts": [],
            "webpackConfig": "apps/remix-ide/webpack.config.js",
            "maxWorkers": 2
          },
          "configurations": {
            "production": {
              "fileReplacements": [
                {
                  "replace": "apps/remix-ide/src/environments/environment.js",
                  "with": "apps/remix-ide/src/environments/environment.prod.js"
                }
              ],
              "optimization": true,
              "outputHashing": "all",
              "sourceMap": false,
              "extractCss": true,
              "namedChunks": false,
              "extractLicenses": true,
              "vendorChunk": false,
              "budgets": [
                {
                  "type": "initial",
                  "maximumWarning": "2mb",
                  "maximumError": "5mb"
                }
              ]
            }
          }
        },
        "serve": {
          "builder": "@nrwl/web:dev-server",
          "options": {
            "buildTarget": "remix-ide:build",
            "port": 8080,
            "exclude": [
              "**/node_modules/**",
              "apps/remix-ide/build/**/*.js",
              "apps/remix-ide/src/app/editor/mode-solidity.js",
              "apps/remix-ide/js/**/*.js",
              "apps/remix-ide/src/assets/js/**/*.js"
            ]
          },
          "configurations": {
            "production": {
              "buildTarget": "remix-ide:build:production"
            }
          }
        },
        "lint": {
          "builder": "@nrwl/linter:lint",
          "options": {
            "linter": "eslint",
            "config": "apps/remix-ide/.eslintrc",
            "files": ["apps/remix-ide/src/**/*.js"],
            "exclude": [
              "**/node_modules/**",
              "apps/remix-ide/src/app/editor/mode-solidity.js",
              "apps/remix-ide/src/assets/js/**/*.js"
            ]
          }
        },
        "test": {
          "builder": "@nrwl/workspace:run-commands",
          "options": {
            "commands": [
              {
                "command": "csslint && node apps/remix-ide/test/index.js"
              }
            ]
          }
        }
      }
    },
    "remix-ide-e2e": {
      "root": "apps/remix-ide-e2e",
      "sourceRoot": "apps/remix-ide-e2e/src",
      "projectType": "application",
      "architect": {
        "lint": {
          "builder": "@nrwl/linter:lint",
          "options": {
            "linter": "eslint",
            "tsConfig": ["apps/remix-ide-e2e/tsconfig.e2e.json"],
            "exclude": ["**/node_modules/**", "!apps/remix-ide-e2e/**/*"]
          }
        }
      }
    },
    "remix-analyzer": {
      "root": "libs/remix-analyzer",
      "sourceRoot": "libs/remix-analyzer/src",
      "projectType": "library",
      "schematics": {},
      "architect": {
        "lint": {
          "builder": "@nrwl/linter:lint",
          "options": {
            "linter": "eslint",
            "config": "libs/remix-analyzer/.eslintrc",
            "tsConfig": ["libs/remix-analyzer/tsconfig.lib.json"],
            "exclude": ["**/node_modules/**", "libs/remix-analyzer/test/**/*"]
          }
        },
        "test": {
          "builder": "@nrwl/workspace:run-commands",
          "options": {
            "commands": ["./../../node_modules/.bin/npm-run-all test"],
            "cwd": "libs/remix-analyzer"
          }
        },
        "build": {
          "builder": "@nrwl/node:package",
          "options": {
            "outputPath": "dist/libs/remix-analyzer",
            "tsConfig": "libs/remix-analyzer/tsconfig.lib.json",
            "packageJson": "libs/remix-analyzer/package.json",
            "main": "libs/remix-analyzer/src/index.ts",
            "assets": ["libs/remix-analyzer/*.md"]
          }
        }
      }
    },
    "remix-astwalker": {
      "root": "libs/remix-astwalker",
      "sourceRoot": "libs/remix-astwalker/src",
      "projectType": "library",
      "schematics": {},
      "architect": {
        "lint": {
          "builder": "@nrwl/linter:lint",
          "options": {
            "linter": "eslint",
            "config": "libs/remix-astwalker/.eslintrc",
            "tsConfig": ["libs/remix-astwalker/tsconfig.lib.json"],
            "exclude": ["**/node_modules/**", "libs/remix-astwalker/tests/**/*"]
          }
        },
        "test": {
          "builder": "@nrwl/workspace:run-commands",
          "options": {
            "commands": ["./../../node_modules/.bin/npm-run-all test"],
            "cwd": "libs/remix-astwalker"
          }
        },
        "build": {
          "builder": "@nrwl/node:package",
          "options": {
            "outputPath": "dist/libs/remix-astwalker",
            "tsConfig": "libs/remix-astwalker/tsconfig.lib.json",
            "packageJson": "libs/remix-astwalker/package.json",
            "main": "libs/remix-astwalker/src/index.ts",
            "assets": ["libs/remix-astwalker/*.md"]
          }
        }
      }
    },
    "remix-debug": {
      "root": "libs/remix-debug",
      "sourceRoot": "libs/remix-debug/",
      "projectType": "library",
      "schematics": {},
      "architect": {
        "lint": {
          "builder": "@nrwl/linter:lint",
          "options": {
            "linter": "eslint",
            "config": "libs/remix-debug/.eslintrc",
            "tsConfig": ["libs/remix-debug/tsconfig.lib.json"],
            "exclude": ["**/node_modules/**", "libs/remix-debug/test/**/*"]
          }
        },
        "test": {
          "builder": "@nrwl/workspace:run-commands",
          "options": {
            "commands": ["./../../node_modules/.bin/npm-run-all test"],
            "cwd": "libs/remix-debug"
          }
        },
        "build": {
          "builder": "@nrwl/node:package",
          "options": {
            "outputPath": "dist/libs/remix-debug",
            "tsConfig": "libs/remix-debug/tsconfig.lib.json",
            "packageJson": "libs/remix-debug/package.json",
            "main": "libs/remix-debug/src/index.ts",
            "assets": [
              {
                "glob": "rdb",
                "input": "libs/remix-debug/bin/",
                "output": "bin/"
              },
              {
                "glob": "*.md",
                "input": "libs/remix-debug/",
                "output": "/"
              }
            ]
          }
        }
      }
    },
    "remix-lib": {
      "root": "libs/remix-lib",
      "sourceRoot": "libs/remix-lib/",
      "projectType": "library",
      "schematics": {},
      "architect": {
        "lint": {
          "builder": "@nrwl/linter:lint",
          "options": {
            "linter": "eslint",
            "config": "libs/remix-lib/.eslintrc",
            "tsConfig": ["libs/remix-lib/tsconfig.lib.json"],
            "exclude": ["**/node_modules/**", "libs/remix-lib/test/**/*"]
          }
        },
        "test": {
          "builder": "@nrwl/workspace:run-commands",
          "options": {
            "commands": ["./../../node_modules/.bin/npm-run-all test"],
            "cwd": "libs/remix-lib"
          }
        },
        "build": {
          "builder": "@nrwl/node:package",
          "options": {
            "outputPath": "dist/libs/remix-lib",
            "tsConfig": "libs/remix-lib/tsconfig.lib.json",
            "packageJson": "libs/remix-lib/package.json",
            "main": "libs/remix-lib/src/index.ts",
            "assets": ["libs/remix-lib/*.md"]
          }
        }
      }
    },
    "remix-simulator": {
      "root": "libs/remix-simulator",
      "sourceRoot": "libs/remix-simulator",
      "projectType": "library",
      "schematics": {},
      "architect": {
        "lint": {
          "builder": "@nrwl/linter:lint",
          "options": {
            "linter": "eslint",
            "config": "libs/remix-simulator/.eslintrc",
            "tsConfig": ["libs/remix-simulator/tsconfig.lib.json"],
            "exclude": ["**/node_modules/**", "libs/remix-simulator/test/**/*"]
          }
        },
        "test": {
          "builder": "@nrwl/workspace:run-commands",
          "options": {
            "commands": ["./../../node_modules/.bin/npm-run-all test"],
            "cwd": "libs/remix-simulator"
          }
        },
        "build": {
          "builder": "@nrwl/node:package",
          "options": {
            "outputPath": "dist/libs/remix-simulator",
            "tsConfig": "libs/remix-simulator/tsconfig.lib.json",
            "packageJson": "libs/remix-simulator/package.json",
            "main": "libs/remix-simulator/src/index.ts",
            "assets": [
              {
                "glob": "ethsim",
                "input": "libs/remix-simulator/bin/",
                "output": "bin/"
              },
              {
                "glob": "*.md",
                "input": "libs/remix-simulator/",
                "output": "/"
              }
            ]
          }
        }
      }
    },
    "remix-solidity": {
      "root": "libs/remix-solidity",
      "sourceRoot": "libs/remix-solidity/src",
      "projectType": "library",
      "schematics": {},
      "architect": {
        "lint": {
          "builder": "@nrwl/linter:lint",
          "options": {
            "linter": "eslint",
            "config": "libs/remix-solidity/.eslintrc",
            "tsConfig": ["libs/remix-solidity/tsconfig.lib.json"],
            "exclude": ["**/node_modules/**"]
          }
        },
        "test": {
          "builder": "@nrwl/workspace:run-commands",
          "options": {
            "commands": ["./../../node_modules/.bin/npm-run-all test"],
            "cwd": "libs/remix-solidity"
          }
        },
        "build": {
          "builder": "@nrwl/node:package",
          "options": {
            "outputPath": "dist/libs/remix-solidity",
            "tsConfig": "libs/remix-solidity/tsconfig.lib.json",
            "packageJson": "libs/remix-solidity/package.json",
            "main": "libs/remix-solidity/src/index.ts",
            "assets": ["libs/remix-solidity/*.md"]
          }
        }
      }
    },
    "remix-tests": {
      "root": "libs/remix-tests",
      "sourceRoot": "libs/remix-tests/src",
      "projectType": "library",
      "schematics": {},
      "architect": {
        "lint": {
          "builder": "@nrwl/linter:lint",
          "options": {
            "linter": "eslint",
            "config": "libs/remix-tests/.eslintrc",
            "tsConfig": ["libs/remix-tests/tsconfig.lib.json"],
            "exclude": [
              "**/node_modules/**",
              "libs/remix-tests/tests/**/*",
              "**/dist/**"
            ]
          }
        },
        "test": {
          "builder": "@nrwl/jest:jest",
          "options": {
            "jestConfig": "libs/remix-tests/jest.config.js",
            "tsConfig": "libs/remix-tests/tsconfig.spec.json"
          }
        },
        "build": {
          "builder": "@nrwl/node:package",
          "options": {
            "outputPath": "dist/libs/remix-tests",
            "tsConfig": "libs/remix-tests/tsconfig.lib.json",
            "packageJson": "libs/remix-tests/package.json",
            "main": "libs/remix-tests/src/index.ts",
            "assets": [
              {
                "glob": "remix-tests",
                "input": "libs/remix-tests/bin/",
                "output": "bin/"
              },
              {
                "glob": "*.md",
                "input": "libs/remix-tests/",
                "output": "/"
              }
            ]
          }
        }
      }
    },
    "remix-url-resolver": {
      "root": "libs/remix-url-resolver",
      "sourceRoot": "libs/remix-url-resolver/src/",
      "projectType": "library",
      "schematics": {},
      "architect": {
        "lint": {
          "builder": "@nrwl/linter:lint",
          "options": {
            "linter": "eslint",
            "config": "libs/remix-url-resolver/.eslintrc",
            "tsConfig": ["libs/remix-url-resolver/tsconfig.lib.json"],
            "exclude": [
              "**/node_modules/**",
              "libs/remix-url-resolver/tests/**/*"
            ]
          }
        },
        "test": {
          "builder": "@nrwl/workspace:run-commands",
          "options": {
            "commands": ["./../../node_modules/.bin/npm-run-all test"],
            "cwd": "libs/remix-url-resolver"
          }
        },
        "build": {
          "builder": "@nrwl/node:package",
          "options": {
            "outputPath": "dist/libs/remix-url-resolver",
            "tsConfig": "libs/remix-url-resolver/tsconfig.lib.json",
            "packageJson": "libs/remix-url-resolver/package.json",
            "main": "libs/remix-url-resolver/src/index.ts",
            "assets": ["libs/remix-url-resolver/*.md"]
          }
        }
      }
    },
    "remixd": {
      "root": "libs/remixd",
      "sourceRoot": "libs/remixd/src",
      "projectType": "library",
      "schematics": {},
      "architect": {
        "lint": {
          "builder": "@nrwl/linter:lint",
          "options": {
            "linter": "eslint",
            "tsConfig": [
              "libs/remixd/tsconfig.lib.json",
              "libs/remixd/tsconfig.spec.json"
            ],
            "exclude": ["**/node_modules/**", "!libs/remixd/**/*"]
          }
        },
        "test": {
          "builder": "@nrwl/jest:jest",
          "options": {
            "jestConfig": "libs/remixd/jest.config.js",
            "tsConfig": "libs/remixd/tsconfig.spec.json",
            "passWithNoTests": true
          }
        },
        "build": {
          "builder": "@nrwl/node:package",
          "options": {
            "outputPath": "dist/libs/remixd",
            "tsConfig": "libs/remixd/tsconfig.lib.json",
            "packageJson": "libs/remixd/package.json",
            "main": "libs/remixd/src/index.ts",
            "assets": ["libs/remixd/*.md", "libs/remixd/src/origins.json"]
          }
        }
      }
    },
    "remix-ui-tree-view": {
      "root": "libs/remix-ui/tree-view",
      "sourceRoot": "libs/remix-ui/tree-view/src",
      "projectType": "library",
      "schematics": {},
      "architect": {
        "lint": {
          "builder": "@nrwl/linter:lint",
          "options": {
            "linter": "eslint",
            "tsConfig": [
              "libs/remix-ui/tree-view/tsconfig.lib.json",
              "libs/remix-ui/tree-view/tsconfig.spec.json"
            ],
            "exclude": ["**/node_modules/**", "!libs/remix-ui/tree-view/**/*"]
          }
        },
        "test": {
          "builder": "@nrwl/jest:jest",
          "options": {
            "jestConfig": "libs/remix-ui/tree-view/jest.config.js",
            "tsConfig": "libs/remix-ui/tree-view/tsconfig.spec.json",
            "passWithNoTests": true
          }
        }
      }
    },
    "remix-ui-debugger-ui": {
      "root": "libs/remix-ui/debugger-ui",
      "sourceRoot": "libs/remix-ui/debugger-ui/src",
      "projectType": "library",
      "schematics": {},
      "architect": {
        "lint": {
          "builder": "@nrwl/linter:lint",
          "options": {
            "linter": "eslint",
            "tsConfig": [
              "libs/remix-ui/debugger-ui/tsconfig.lib.json",
              "libs/remix-ui/debugger-ui/tsconfig.spec.json"
            ],
            "exclude": ["**/node_modules/**", "!libs/remix-ui/debugger-ui/**/*"]
          }
        },
        "test": {
          "builder": "@nrwl/jest:jest",
          "options": {
            "jestConfig": "libs/remix-ui/debugger-ui/jest.config.js",
            "tsConfig": "libs/remix-ui/debugger-ui/tsconfig.spec.json",
            "passWithNoTests": true
          }
        }
      }
    },
    "remix-ui-utils": {
      "root": "libs/remix-ui/utils",
      "sourceRoot": "libs/remix-ui/utils/src",
      "projectType": "library",
      "schematics": {},
      "architect": {
        "lint": {
          "builder": "@nrwl/linter:lint",
          "options": {
            "linter": "eslint",
            "tsConfig": [
              "libs/remix-ui/utils/tsconfig.lib.json",
              "libs/remix-ui/utils/tsconfig.spec.json"
            ],
            "exclude": ["**/node_modules/**", "!libs/remix-ui/utils/**/*"]
          }
        },
        "test": {
          "builder": "@nrwl/jest:jest",
          "options": {
            "jestConfig": "libs/remix-ui/utils/jest.config.js",
            "tsConfig": "libs/remix-ui/utils/tsconfig.spec.json",
            "passWithNoTests": true
          }
        }
      }
    },
    "remix-ui-clipboard": {
      "root": "libs/remix-ui/clipboard",
      "sourceRoot": "libs/remix-ui/clipboard/src",
      "projectType": "library",
      "schematics": {},
      "architect": {
        "lint": {
          "builder": "@nrwl/linter:lint",
          "options": {
            "linter": "eslint",
            "tsConfig": [
              "libs/remix-ui/clipboard/tsconfig.lib.json",
              "libs/remix-ui/clipboard/tsconfig.spec.json"
            ],
            "exclude": ["**/node_modules/**", "!libs/remix-ui/clipboard/**/*"]
          }
        },
        "test": {
          "builder": "@nrwl/jest:jest",
          "options": {
            "jestConfig": "libs/remix-ui/clipboard/jest.config.js",
            "tsConfig": "libs/remix-ui/clipboard/tsconfig.spec.json",
            "passWithNoTests": true
          }
        }
      }
    },
    "remix-ui-modal-dialog": {
      "root": "libs/remix-ui/modal-dialog",
      "sourceRoot": "libs/remix-ui/modal-dialog/src",
      "projectType": "library",
      "schematics": {},
      "architect": {
        "lint": {
          "builder": "@nrwl/linter:lint",
          "options": {
            "linter": "eslint",
            "tsConfig": [
              "libs/remix-ui/modal-dialog/tsconfig.lib.json",
              "libs/remix-ui/modal-dialog/tsconfig.spec.json"
            ],
            "exclude": [
              "**/node_modules/**",
              "!libs/remix-ui/modal-dialog/**/*"
            ]
          }
        },
        "test": {
          "builder": "@nrwl/jest:jest",
          "options": {
            "jestConfig": "libs/remix-ui/modal-dialog/jest.config.js",
            "tsConfig": "libs/remix-ui/modal-dialog/tsconfig.spec.json",
            "passWithNoTests": true
          }
        }
      }
    },
    "remix-ui-toaster": {
      "root": "libs/remix-ui/toaster",
      "sourceRoot": "libs/remix-ui/toaster/src",
      "projectType": "library",
      "schematics": {},
      "architect": {
        "lint": {
          "builder": "@nrwl/linter:lint",
          "options": {
            "linter": "eslint",
            "tsConfig": ["libs/remix-ui/toaster/tsconfig.lib.json"],
            "exclude": ["**/node_modules/**", "!libs/remix-ui/toaster/**/*"]
          }
        }
      }
    },
    "debugger": {
      "root": "apps/debugger",
      "sourceRoot": "apps/debugger/src",
      "projectType": "application",
      "schematics": {},
      "architect": {
        "build": {
          "builder": "@nrwl/web:build",
          "options": {
            "outputPath": "dist/apps/debugger",
            "index": "apps/debugger/src/index.html",
            "main": "apps/debugger/src/main.tsx",
            "polyfills": "apps/debugger/src/polyfills.ts",
            "tsConfig": "apps/debugger/tsconfig.app.json",
            "assets": [
              "apps/debugger/src/assets",
              "apps/debugger/src/index.html",
              "apps/debugger/src/favicon.ico"
            ],
            "styles": [],
            "scripts": [],
            "webpackConfig": "apps/debugger/webpack.config.js",
            "maxWorkers": 2
          },
          "configurations": {
            "production": {
              "fileReplacements": [
                {
                  "replace": "apps/debugger/src/environments/environment.ts",
                  "with": "apps/debugger/src/environments/environment.prod.ts"
                }
              ],
              "optimization": true,
              "outputHashing": "all",
              "sourceMap": false,
              "extractCss": true,
              "namedChunks": false,
              "extractLicenses": true,
              "vendorChunk": false,
              "budgets": [
                {
                  "type": "initial",
                  "maximumWarning": "2mb",
                  "maximumError": "5mb"
                }
              ]
            }
          }
        },
        "serve": {
          "builder": "@nrwl/web:dev-server",
          "options": {
            "buildTarget": "debugger:build"
          },
          "configurations": {
            "production": {
              "buildTarget": "debugger:build:production"
            }
          }
        },
        "lint": {
          "builder": "@angular-devkit/build-angular:tslint",
          "options": {
            "tsConfig": ["apps/debugger/tsconfig.app.json"],
            "exclude": ["**/node_modules/**", "!apps/debugger/**/*"]
          }
        }
      }
    },
    "remix-ui-workspace": {
      "root": "libs/remix-ui/workspace",
      "sourceRoot": "libs/remix-ui/workspace/src",
      "projectType": "library",
      "schematics": {},
      "architect": {
        "lint": {
          "builder": "@nrwl/linter:lint",
          "options": {
            "linter": "eslint",
            "tsConfig": ["libs/remix-ui/workspace/tsconfig.lib.json"],
            "exclude": ["**/node_modules/**", "!libs/remix-ui/workspace/**/*"]
          }
        }
      }
    },
    "remix-ui-settings": {
      "root": "libs/remix-ui/settings",
      "sourceRoot": "libs/remix-ui/settings/src",
      "projectType": "library",
      "schematics": {},
      "architect": {
        "lint": {
          "builder": "@nrwl/linter:lint",
          "options": {
            "linter": "eslint",
            "tsConfig": ["libs/remix-ui/settings/tsconfig.lib.json"],
            "exclude": ["**/node_modules/**", "!libs/remix-ui/settings/**/*"]
          }
        }
      }
    },
    "remix-ui-static-analyser": {
      "root": "libs/remix-ui/static-analyser",
      "sourceRoot": "libs/remix-ui/static-analyser/src",
      "projectType": "library",
      "schematics": {},
      "architect": {
        "lint": {
          "builder": "@nrwl/linter:lint",
          "options": {
            "linter": "eslint",
            "tsConfig": ["libs/remix-ui/static-analyser/tsconfig.lib.json"],
            "exclude": [
              "**/node_modules/**",
              "!libs/remix-ui/static-analyser/**/*"
            ]
          }
        }
      }
    },
    "remix-ui-checkbox": {
      "root": "libs/remix-ui/checkbox",
      "sourceRoot": "libs/remix-ui/checkbox/src",
      "projectType": "library",
      "schematics": {},
      "architect": {
        "lint": {
          "builder": "@nrwl/linter:lint",
          "options": {
            "linter": "eslint",
            "tsConfig": ["libs/remix-ui/checkbox/tsconfig.lib.json"],
            "exclude": ["**/node_modules/**", "!libs/remix-ui/checkbox/**/*"]
          }
        }
      }
    },
    "remix-ui-terminal": {
      "root": "libs/remix-ui/terminal",
      "sourceRoot": "libs/remix-ui/terminal/src",
      "projectType": "library",
      "schematics": {},
      "architect": {
        "lint": {
          "builder": "@nrwl/linter:lint",
          "options": {
            "linter": "eslint",
            "tsConfig": ["libs/remix-ui/terminal/tsconfig.lib.json"],
            "exclude": ["**/node_modules/**", "!libs/remix-ui/terminal/**/*"]
          }
        }
      }
    },
    "remix-ui-plugin-manager": {
     "root": "libs/remix-ui/plugin-manager",
      "sourceRoot": "libs/remix-ui/plugin-manager/src", 
      "projectType": "library",
      "schematics": {},
      "architect": {
        "lint": {
          "builder": "@nrwl/linter:lint",
          "options": {
            "linter": "eslint",
            "tsConfig": ["libs/remix-ui/plugin-manager/tsconfig.lib.json"],
            "exclude": [
              "**/node_modules/**",
              "!libs/remix-ui/plugin-manager/**/*"
            ]
          }
        }
      }
    },
    "remix-core-plugin": {
      "root": "libs/remix-core-plugin",
      "sourceRoot": "libs/remix-core-plugin/src",
      "projectType": "library",
      "schematics": {},
      "architect": {
        "lint": {
          "builder": "@nrwl/linter:lint",
          "options": {
            "linter": "eslint",
            "tsConfig": ["libs/remix-core-plugin/tsconfig.lib.json"],
            "exclude": ["**/node_modules/**", "!libs/remix-core-plugin/**/*"]
          }
        },
        "build": {
          "builder": "@nrwl/node:package",
          "options": {
            "outputPath": "dist/libs/core-plugin",
            "tsConfig": "libs/remix-core-plugin/tsconfig.lib.json",
            "packageJson": "libs/remix-core-plugin/package.json",
            "main": "libs/remix-core-plugin/src/index.ts"
          }
        }
      }
    },
    "remix-ui-solidity-compiler": {
      "root": "libs/remix-ui/solidity-compiler",
      "sourceRoot": "libs/remix-ui/solidity-compiler/src",
      "projectType": "library",
      "schematics": {},
      "architect": {
        "lint": {
          "builder": "@nrwl/linter:lint",
          "options": {
            "linter": "eslint",
            "tsConfig": ["libs/remix-ui/solidity-compiler/tsconfig.lib.json"],
            "exclude": [
              "**/node_modules/**",
              "!libs/remix-ui/solidity-compiler/**/*"
            ]
          }
        }
      }
    },
    "remix-ui-publish-to-storage": {
      "root": "libs/remix-ui/publish-to-storage",
      "sourceRoot": "libs/remix-ui/publish-to-storage/src",
      "projectType": "library",
      "schematics": {},
      "architect": {
        "lint": {
          "builder": "@nrwl/linter:lint",
          "options": {
            "linter": "eslint",
            "tsConfig": ["libs/remix-ui/publish-to-storage/tsconfig.lib.json"],
            "exclude": [
              "**/node_modules/**",
              "!libs/remix-ui/publish-to-storage/**/*"
            ]
          }
        }
      }
    },
    "remix-ui-renderer": {
      "root": "libs/remix-ui/renderer",
      "sourceRoot": "libs/remix-ui/renderer/src",
      "projectType": "library",
      "schematics": {},
      "architect": {
        "lint": {
          "builder": "@nrwl/linter:lint",
          "options": {
            "linter": "eslint",
            "tsConfig": ["libs/remix-ui/renderer/tsconfig.lib.json"],
            "exclude": ["**/node_modules/**", "!libs/remix-ui/renderer/**/*"]
          }
        }
      }
    },
    "solidity-compiler": {
      "root": "apps/solidity-compiler",
      "sourceRoot": "apps/solidity-compiler/src",
      "projectType": "application",
      "schematics": {},
      "architect": {
        "build": {
          "builder": "@nrwl/web:build",
          "options": {
            "outputPath": "dist/apps/solidity-compiler",
            "index": "apps/solidity-compiler/src/index.html",
            "main": "apps/solidity-compiler/src/main.tsx",
            "polyfills": "apps/solidity-compiler/src/polyfills.ts",
            "tsConfig": "apps/solidity-compiler/tsconfig.app.json",
            "assets": [
              "apps/solidity-compiler/src/favicon.ico",
              "apps/solidity-compiler/src/assets",
              "apps/solidity-compiler/src/index.html"
            ],
            "styles": ["apps/solidity-compiler/src/styles.css"],
            "scripts": [],
            "webpackConfig": "apps/solidity-compiler/webpack.config.js",
            "maxWorkers": 2
          },
          "configurations": {
            "production": {
              "fileReplacements": [
                {
                  "replace": "apps/solidity-compiler/src/environments/environment.ts",
                  "with": "apps/solidity-compiler/src/environments/environment.prod.ts"
                }
              ],
              "optimization": true,
              "outputHashing": "all",
              "sourceMap": false,
              "extractCss": true,
              "namedChunks": false,
              "extractLicenses": true,
              "vendorChunk": false,
              "budgets": [
                {
                  "type": "initial",
                  "maximumWarning": "2mb",
                  "maximumError": "5mb"
                }
              ]
            }
          }
        },
        "serve": {
          "builder": "@nrwl/web:dev-server",
          "options": {
            "buildTarget": "solidity-compiler:build"
          },
          "configurations": {
            "production": {
              "buildTarget": "solidity-compiler:build:production"
            }
          }
        },
        "lint": {
          "builder": "@nrwl/linter:lint",
          "options": {
            "linter": "eslint",
            "tsConfig": ["apps/solidity-compiler/tsconfig.app.json"],
            "exclude": ["**/node_modules/**", "!apps/solidity-compiler/**/*"]
          }
        }
      }
    },
    "remix-ide-e2e-src-local-plugin": {
      "root": "apps/remix-ide-e2e/src/local-plugin",
      "sourceRoot": "apps/remix-ide-e2e/src/local-plugin/src",
      "projectType": "application",
      "schematics": {},
      "architect": {
        "build": {
          "builder": "@nrwl/web:build",
          "options": {
            "outputPath": "dist/apps/remix-ide-e2e/src/local-plugin",
            "index": "apps/remix-ide-e2e/src/local-plugin/src/index.html",
            "main": "apps/remix-ide-e2e/src/local-plugin/src/main.tsx",
            "polyfills": "apps/remix-ide-e2e/src/local-plugin/src/polyfills.ts",
            "tsConfig": "apps/remix-ide-e2e/src/local-plugin/tsconfig.app.json",
            "assets": [
              "apps/remix-ide-e2e/src/local-plugin/src/favicon.ico",
              "apps/remix-ide-e2e/src/local-plugin/src/assets"
            ],
            "styles": ["apps/remix-ide-e2e/src/local-plugin/src/styles.css"],
            "scripts": [],
            "webpackConfig": "@nrwl/react/plugins/webpack"
          },
          "configurations": {
            "production": {
              "fileReplacements": [
                {
                  "replace": "apps/remix-ide-e2e/src/local-plugin/src/environments/environment.ts",
                  "with": "apps/remix-ide-e2e/src/local-plugin/src/environments/environment.prod.ts"
                }
              ],
              "optimization": true,
              "outputHashing": "all",
              "sourceMap": false,
              "extractCss": true,
              "namedChunks": false,
              "extractLicenses": true,
              "vendorChunk": false,
              "budgets": [
                {
                  "type": "initial",
                  "maximumWarning": "2mb",
                  "maximumError": "5mb"
                }
              ]
            }
          }
        },
        "serve": {
          "builder": "@nrwl/web:dev-server",
          "options": {
            "buildTarget": "remix-ide-e2e-src-local-plugin:build",
            "port": 2020
          },
          "configurations": {
            "production": {
              "buildTarget": "remix-ide-e2e-src-local-plugin:build:production"
            }
          }
        },
        "lint": {
          "builder": "@nrwl/linter:lint",
          "options": {
            "linter": "eslint",
            "tsConfig": [
              "apps/remix-ide-e2e/src/local-plugin/tsconfig.app.json"
            ],
            "exclude": [
              "**/node_modules/**",
              "!apps/remix-ide-e2e/src/local-plugin/**/*"
            ]
          }
        }
      }
    },
    "remix-ui-home-tab": {
      "root": "libs/remix-ui/home-tab",
      "sourceRoot": "libs/remix-ui/home-tab/src",
      "projectType": "library",
      "schematics": {},
      "architect": {
        "lint": {
          "builder": "@nrwl/linter:lint",
          "options": {
            "linter": "eslint",
            "tsConfig": ["libs/remix-ui/home-tab/tsconfig.lib.json"],
            "exclude": ["**/node_modules/**", "!libs/remix-ui/home-tab/**/*"]
          }

        }
      }
    },
    "remix-ui-editor": {
      "root": "libs/remix-ui/editor",
      "sourceRoot": "libs/remix-ui/editor/src",
      "projectType": "library",
      "schematics": {},
      "architect": {
        "lint": {
          "builder": "@nrwl/linter:lint",
          "options": {
            "linter": "eslint",
            "tsConfig": ["libs/remix-ui/editor/tsconfig.lib.json"],
            "exclude": ["**/node_modules/**", "!libs/remix-ui/editor/**/*"]
          }
        }
      }
    },
    "remix-ui-theme-module": {
      "root": "libs/remix-ui/theme-module",
      "sourceRoot": "libs/remix-ui/theme-module/src",
      "projectType": "library",
      "architect": {
        "lint": {
          "builder": "@nrwl/linter:lint",
          "options": {
            "linter": "eslint",
              "tsConfig": ["libs/remix-ui/editor/tsconfig.lib.json"],
              "exclude": ["**/node_modules/**", "!libs/remix-ui/editor/**/*"]
          }
        }
      }
    },
    "remix-ui-app": {
      "root": "libs/remix-ui/app",
      "sourceRoot": "libs/remix-ui/app/src",
      "projectType": "library",
      "schematics": {},
      "architect": {
        "lint": {
          "builder": "@nrwl/linter:lint",
          "options": {
            "linter": "eslint",
            "tsConfig": ["libs/remix-ui/app/tsconfig.lib.json"],
            "exclude": ["**/node_modules/**", "!libs/remix-ui/app/**/*"]
          }
        }
      }
    },
    "remix-ui-helper": {
      "root": "libs/remix-ui/helper",
      "sourceRoot": "libs/remix-ui/helper/src",
      "projectType": "library",
      "schematics": {},
      "architect": {
        "lint": {
          "builder": "@nrwl/linter:lint",
          "options": {
            "linter": "eslint",
            "tsConfig": ["libs/remix-ui/helper/tsconfig.lib.json"],
            "exclude": ["**/node_modules/**", "!libs/remix-ui/helper/**/*"]
          }
        }
      }
    },
    "remix-ui-tabs": {
      "root": "libs/remix-ui/tabs",
      "sourceRoot": "libs/remix-ui/tabs/src",
      "projectType": "library",
      "architect": {
        "lint": {
          "builder": "@nrwl/linter:lint",
          "options": {
            "linter": "eslint",
            "tsConfig": ["libs/remix-ui/tabs/tsconfig.lib.json"],
            "exclude": ["**/node_modules/**", "!libs/remix-ui/tabs/**/*"]
          }
        }
      }
    },
    "remix-ui-vertical-icons-panel": {
      "root": "libs/remix-ui/vertical-icons-panel",
      "sourceRoot": "libs/remix-ui/vertical-icons-panel/src",
      "projectType": "library",
      "architect": {
        "lint": {
          "builder": "@nrwl/linter:lint",
          "options": {
            "linter": "eslint",
            "tsConfig": ["libs/remix-ui/vertical-icons-panel/tsconfig.lib.json"],
            "exclude": ["**/node_modules/**", "!libs/remix-ui/vertical-icons-panel/**/*"]
          }
        }
      }
    },
<<<<<<< HEAD
    "remix-ui-panel": {
      "root": "libs/remix-ui/panel",
      "sourceRoot": "libs/remix-ui/panel/src",
=======
    "solidity-unit-testing": {
      "root": "libs/remix-ui/solidity-unit-testing",
      "sourceRoot": "libs/remix-ui/solidity-unit-testing/src", 
>>>>>>> 9e1be6f9
      "projectType": "library",
      "architect": {
        "lint": {
          "builder": "@nrwl/linter:lint",
          "options": {
            "linter": "eslint",
<<<<<<< HEAD
            "tsConfig": ["libs/remix-ui/panel/tsconfig.lib.json"],
            "exclude": ["**/node_modules/**", "!libs/remix-ui/panel/**/*"]
          }
        }
      }
    }, 
=======
            "tsConfig": ["libs/remix-ui/solidity-unit-testing/tsconfig.lib.json"],
            "exclude": [
              "**/node_modules/**",
              "!libs/remix-ui/solidity-unit-testing/**/*"
            ]
          }
        }
      }
    },
>>>>>>> 9e1be6f9
    "remix-ui-editor-context-view": {
      "root": "libs/remix-ui/editor-context-view",
      "sourceRoot": "libs/remix-ui/editor-context-view/src",
      "projectType": "library",
      "architect": {
        "lint": {
          "builder": "@nrwl/linter:lint",
          "options": {
            "linter": "eslint",
            "tsConfig": ["libs/remix-ui/editor-context-view/tsconfig.lib.json"],
            "exclude": ["**/node_modules/**", "!libs/remix-ui/editor-context-view/**/*"]
          }
        }
      }
    }
  },
  "cli": {
    "defaultCollection": "@nrwl/react"
  },
  "schematics": {
    "@nrwl/workspace": {
      "library": {
        "linter": "eslint"
      }
    },
    "@nrwl/cypress": {
      "cypress-project": {
        "linter": "eslint"
      }
    },
    "@nrwl/react": {
      "application": {
        "style": "css",
        "linter": "eslint",
        "babel": true
      },
      "component": {
        "style": "css"
      },
      "library": {
        "style": "css",
        "linter": "eslint"
      }
    },
    "@nrwl/nx-plugin": {
      "plugin": {
        "linter": "eslint"
      }
    }
  },
  "defaultProject": "remix-ide"
}<|MERGE_RESOLUTION|>--- conflicted
+++ resolved
@@ -1117,29 +1117,30 @@
         }
       }
     },
-<<<<<<< HEAD
     "remix-ui-panel": {
       "root": "libs/remix-ui/panel",
       "sourceRoot": "libs/remix-ui/panel/src",
-=======
+      "projectType": "library",
+      "architect": {
+        "lint": {
+          "builder": "@nrwl/linter:lint",
+          "options": {
+            "linter": "eslint",
+            "tsConfig": ["libs/remix-ui/panel/tsconfig.lib.json"],
+            "exclude": ["**/node_modules/**", "!libs/remix-ui/panel/**/*"]
+          }
+        }
+      }
+    }, 
     "solidity-unit-testing": {
       "root": "libs/remix-ui/solidity-unit-testing",
       "sourceRoot": "libs/remix-ui/solidity-unit-testing/src", 
->>>>>>> 9e1be6f9
-      "projectType": "library",
-      "architect": {
-        "lint": {
-          "builder": "@nrwl/linter:lint",
-          "options": {
-            "linter": "eslint",
-<<<<<<< HEAD
-            "tsConfig": ["libs/remix-ui/panel/tsconfig.lib.json"],
-            "exclude": ["**/node_modules/**", "!libs/remix-ui/panel/**/*"]
-          }
-        }
-      }
-    }, 
-=======
+      "projectType": "library",
+      "architect": {
+        "lint": {
+          "builder": "@nrwl/linter:lint",
+          "options": {
+            "linter": "eslint",
             "tsConfig": ["libs/remix-ui/solidity-unit-testing/tsconfig.lib.json"],
             "exclude": [
               "**/node_modules/**",
@@ -1149,7 +1150,6 @@
         }
       }
     },
->>>>>>> 9e1be6f9
     "remix-ui-editor-context-view": {
       "root": "libs/remix-ui/editor-context-view",
       "sourceRoot": "libs/remix-ui/editor-context-view/src",
