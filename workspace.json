{
  "version": 1,
  "cli": {
    "defaultCollection": "@nrwl/react"
  },
  "defaultProject": "remix-ide",
  "schematics": {
    "@nrwl/workspace": {
      "library": {
        "linter": "eslint"
      }
    },
    "@nrwl/react": {
      "application": {
        "style": "css",
        "linter": "eslint",
        "strict": true,
        "babel": true
      },
      "component": {
        "style": "css"
      },
      "library": {
        "style": "css",
        "linter": "eslint",
        "strict": true
      }
    },
    "@nrwl/nx-plugin": {
      "plugin": {
        "linter": "eslint"
      }
    }
  },
  "projects": {
    "remix-ide": {
      "root": "apps/remix-ide",
      "sourceRoot": "apps/remix-ide/src",
      "projectType": "application",
      "schematics": {},
      "architect": {
        "build": {
          "builder": "@nrwl/web:build",
          "options": {
            "outputPath": "dist/apps/remix-ide",
            "index": "apps/remix-ide/src/webpack.index.html",
            "main": "apps/remix-ide/src/main.js",
            "polyfills": "apps/remix-ide/src/polyfills.js",
            "tsConfig": "apps/remix-ide/tsconfig.app.json",
            "assets": [
              "apps/remix-ide/src/assets",
              "apps/remix-ide/src/index.html",
              "apps/remix-ide/src/404.html",
              "apps/remix-ide/src/favicon.ico"
            ],
            "styles": [],
            "scripts": [],
            "webpackConfig": "apps/remix-ide/webpack.config.js",
            "maxWorkers": 2
          },
          "configurations": {
            "production": {
              "fileReplacements": [
                {
                  "replace": "apps/remix-ide/src/environments/environment.js",
                  "with": "apps/remix-ide/src/environments/environment.prod.js"
                }
              ],
              "optimization": true,
              "outputHashing": "all",
              "sourceMap": false,
              "extractCss": true,
              "namedChunks": false,
              "extractLicenses": true,
              "vendorChunk": false,
              "budgets": [
                {
                  "type": "initial",
                  "maximumWarning": "2mb",
                  "maximumError": "5mb"
                }
              ]
            }
          }
        },
        "serve": {
          "builder": "@nrwl/web:dev-server",
          "options": {
            "buildTarget": "remix-ide:build",
            "port": 8080,
            "exclude": [
              "**/node_modules/**",
              "apps/remix-ide/build/**/*.js",
              "apps/remix-ide/src/app/editor/mode-solidity.js",
              "apps/remix-ide/js/**/*.js",
              "apps/remix-ide/src/assets/js/**/*.js"
            ]
          },
          "configurations": {
            "production": {
              "buildTarget": "remix-ide:build:production"
            }
          }
        },
        "lint": {
          "builder": "@nrwl/linter:lint",
          "options": {
            "linter": "eslint",
            "config": "apps/remix-ide/.eslintrc",
            "files": [
              "apps/remix-ide/src/**/*.js"
            ],
            "exclude": [
              "**/node_modules/**",
              "apps/remix-ide/src/app/editor/mode-solidity.js",
              "apps/remix-ide/src/assets/js/**/*.js"
            ]
          }
        }
      }
    },
    "remix-ide-e2e": {
      "root": "apps/remix-ide-e2e",
      "sourceRoot": "apps/remix-ide-e2e/src",
      "projectType": "application",
      "architect": {
        "lint": {
          "builder": "@nrwl/linter:lint",
          "options": {
            "linter": "eslint",
            "tsConfig": [
              "apps/remix-ide-e2e/tsconfig.e2e.json"
            ],
            "exclude": [
              "**/node_modules/**",
              "!apps/remix-ide-e2e/**/*"
            ]
          }
        }
      }
    },
    "remix-analyzer": {
      "root": "libs/remix-analyzer",
      "sourceRoot": "libs/remix-analyzer/src",
      "projectType": "library",
      "schematics": {},
      "architect": {
        "lint": {
          "builder": "@nrwl/linter:lint",
          "options": {
            "linter": "eslint",
            "config": "libs/remix-analyzer/.eslintrc",
            "tsConfig": [
              "libs/remix-analyzer/tsconfig.lib.json"
            ],
            "exclude": [
              "**/node_modules/**",
              "libs/remix-analyzer/test/**/*"
            ]
          }
        },
        "test": {
          "builder": "@nrwl/workspace:run-commands",
          "options": {
            "commands": [
              "./../../node_modules/.bin/npm-run-all test"
            ],
            "cwd": "libs/remix-analyzer"
          }
        },
        "build": {
          "builder": "@nrwl/node:package",
          "options": {
            "outputPath": "dist/libs/remix-analyzer",
            "tsConfig": "libs/remix-analyzer/tsconfig.lib.json",
            "packageJson": "libs/remix-analyzer/package.json",
            "main": "libs/remix-analyzer/src/index.ts",
            "assets": [
              "libs/remix-analyzer/*.md"
            ]
          }
        }
      }
    },
    "remix-astwalker": {
      "root": "libs/remix-astwalker",
      "sourceRoot": "libs/remix-astwalker/src",
      "projectType": "library",
      "schematics": {},
      "architect": {
        "lint": {
          "builder": "@nrwl/linter:lint",
          "options": {
            "linter": "eslint",
            "config": "libs/remix-astwalker/.eslintrc",
            "tsConfig": [
              "libs/remix-astwalker/tsconfig.lib.json"
            ],
            "exclude": [
              "**/node_modules/**",
              "libs/remix-astwalker/tests/**/*"
            ]
          }
        },
        "test": {
          "builder": "@nrwl/workspace:run-commands",
          "options": {
            "commands": [
              "./../../node_modules/.bin/npm-run-all test"
            ],
            "cwd": "libs/remix-astwalker"
          }
        },
        "build": {
          "builder": "@nrwl/node:package",
          "options": {
            "outputPath": "dist/libs/remix-astwalker",
            "tsConfig": "libs/remix-astwalker/tsconfig.lib.json",
            "packageJson": "libs/remix-astwalker/package.json",
            "main": "libs/remix-astwalker/src/index.ts",
            "assets": [
              "libs/remix-astwalker/*.md"
            ]
          }
        }
      }
    },
    "remix-debug": {
      "root": "libs/remix-debug",
      "sourceRoot": "libs/remix-debug/",
      "projectType": "library",
      "schematics": {},
      "architect": {
        "lint": {
          "builder": "@nrwl/linter:lint",
          "options": {
            "linter": "eslint",
            "config": "libs/remix-debug/.eslintrc",
            "tsConfig": [
              "libs/remix-debug/tsconfig.lib.json"
            ],
            "exclude": [
              "**/node_modules/**",
              "libs/remix-debug/test/**/*"
            ]
          }
        },
        "test": {
          "builder": "@nrwl/workspace:run-commands",
          "options": {
            "commands": [
              "./../../node_modules/.bin/npm-run-all test"
            ],
            "cwd": "libs/remix-debug"
          }
        },
        "build": {
          "builder": "@nrwl/node:package",
          "options": {
            "outputPath": "dist/libs/remix-debug",
            "tsConfig": "libs/remix-debug/tsconfig.lib.json",
            "packageJson": "libs/remix-debug/package.json",
            "main": "libs/remix-debug/src/index.ts",
            "assets": [
              {
                "glob": "rdb",
                "input": "libs/remix-debug/bin/",
                "output": "bin/"
              },
              {
                "glob": "*.md",
                "input": "libs/remix-debug/",
                "output": "/"
              }
            ]
          }
        }
      }
    },
    "remix-lib": {
      "root": "libs/remix-lib",
      "sourceRoot": "libs/remix-lib/",
      "projectType": "library",
      "schematics": {},
      "architect": {
        "lint": {
          "builder": "@nrwl/linter:lint",
          "options": {
            "linter": "eslint",
            "config": "libs/remix-lib/.eslintrc",
            "tsConfig": [
              "libs/remix-lib/tsconfig.lib.json"
            ],
            "exclude": [
              "**/node_modules/**",
              "libs/remix-lib/test/**/*"
            ]
          }
        },
        "test": {
          "builder": "@nrwl/workspace:run-commands",
          "options": {
            "commands": [
              "./../../node_modules/.bin/npm-run-all test"
            ],
            "cwd": "libs/remix-lib"
          }
        },
        "build": {
          "builder": "@nrwl/node:package",
          "options": {
            "outputPath": "dist/libs/remix-lib",
            "tsConfig": "libs/remix-lib/tsconfig.lib.json",
            "packageJson": "libs/remix-lib/package.json",
            "main": "libs/remix-lib/src/index.ts",
            "assets": [
              "libs/remix-lib/*.md"
            ]
          }
        }
      }
    },
    "remix-simulator": {
      "root": "libs/remix-simulator",
      "sourceRoot": "libs/remix-simulator",
      "projectType": "library",
      "schematics": {},
      "architect": {
        "lint": {
          "builder": "@nrwl/linter:lint",
          "options": {
            "linter": "eslint",
            "config": "libs/remix-simulator/.eslintrc",
            "tsConfig": [
              "libs/remix-simulator/tsconfig.lib.json"
            ],
            "exclude": [
              "**/node_modules/**",
              "libs/remix-simulator/test/**/*"
            ]
          }
        },
        "test": {
          "builder": "@nrwl/workspace:run-commands",
          "options": {
            "commands": [
              "./../../node_modules/.bin/npm-run-all test"
            ],
            "cwd": "libs/remix-simulator"
          }
        },
        "build": {
          "builder": "@nrwl/node:package",
          "options": {
            "outputPath": "dist/libs/remix-simulator",
            "tsConfig": "libs/remix-simulator/tsconfig.lib.json",
            "packageJson": "libs/remix-simulator/package.json",
            "main": "libs/remix-simulator/src/index.ts",
            "assets": [
              {
                "glob": "ethsim",
                "input": "libs/remix-simulator/bin/",
                "output": "bin/"
              },
              {
                "glob": "*.md",
                "input": "libs/remix-simulator/",
                "output": "/"
              }
            ]
          }
        }
      }
    },
    "remix-solidity": {
      "root": "libs/remix-solidity",
      "sourceRoot": "libs/remix-solidity/src",
      "projectType": "library",
      "schematics": {},
      "architect": {
        "lint": {
          "builder": "@nrwl/linter:lint",
          "options": {
            "linter": "eslint",
            "config": "libs/remix-solidity/.eslintrc",
            "tsConfig": [
              "libs/remix-solidity/tsconfig.lib.json"
            ],
            "exclude": [
              "**/node_modules/**"
            ]
          }
        },
        "test": {
          "builder": "@nrwl/jest:jest",
          "options": {
            "jestConfig": "libs/remix-solidity/jest.config.js",
            "tsConfig": "libs/remix-solidity/tsconfig.spec.json"
          }
        },
        "build": {
          "builder": "@nrwl/node:package",
          "options": {
            "outputPath": "dist/libs/remix-solidity",
            "tsConfig": "libs/remix-solidity/tsconfig.lib.json",
            "packageJson": "libs/remix-solidity/package.json",
            "main": "libs/remix-solidity/src/index.ts",
            "assets": [
              "libs/remix-solidity/*.md"
            ]
          }
        }
      }
    },
    "remix-tests": {
      "root": "libs/remix-tests",
      "sourceRoot": "libs/remix-tests/src",
      "projectType": "library",
      "schematics": {},
      "architect": {
        "lint": {
          "builder": "@nrwl/linter:lint",
          "options": {
            "linter": "eslint",
            "config": "libs/remix-tests/.eslintrc",
            "tsConfig": [
              "libs/remix-tests/tsconfig.lib.json"
            ],
            "exclude": [
              "**/node_modules/**",
              "libs/remix-tests/tests/**/*",
              "**/dist/**"
            ]
          }
        },
        "test": {
          "builder": "@nrwl/jest:jest",
          "options": {
            "jestConfig": "libs/remix-tests/jest.config.js",
            "tsConfig": "libs/remix-tests/tsconfig.spec.json"
          }
        },
        "build": {
          "builder": "@nrwl/node:package",
          "options": {
            "outputPath": "dist/libs/remix-tests",
            "tsConfig": "libs/remix-tests/tsconfig.lib.json",
            "packageJson": "libs/remix-tests/package.json",
            "main": "libs/remix-tests/src/index.ts",
            "assets": [
              {
                "glob": "remix-tests",
                "input": "libs/remix-tests/bin/",
                "output": "bin/"
              },
              {
                "glob": "*.md",
                "input": "libs/remix-tests/",
                "output": "/"
              }
            ]
          }
        }
      }
    },
    "remix-url-resolver": {
      "root": "libs/remix-url-resolver",
      "sourceRoot": "libs/remix-url-resolver/src/",
      "projectType": "library",
      "schematics": {},
      "architect": {
        "lint": {
          "builder": "@nrwl/linter:lint",
          "options": {
            "linter": "eslint",
            "config": "libs/remix-url-resolver/.eslintrc",
            "tsConfig": [
              "libs/remix-url-resolver/tsconfig.lib.json"
            ],
            "exclude": [
              "**/node_modules/**",
              "libs/remix-url-resolver/tests/**/*"
            ]
          }
        },
        "test": {
          "builder": "@nrwl/workspace:run-commands",
          "options": {
            "commands": [
              "./../../node_modules/.bin/npm-run-all test"
            ],
            "cwd": "libs/remix-url-resolver"
          }
        },
        "build": {
          "builder": "@nrwl/node:package",
          "options": {
            "outputPath": "dist/libs/remix-url-resolver",
            "tsConfig": "libs/remix-url-resolver/tsconfig.lib.json",
            "packageJson": "libs/remix-url-resolver/package.json",
            "main": "libs/remix-url-resolver/src/index.ts",
            "assets": [
              "libs/remix-url-resolver/*.md"
            ]
          }
        }
      }
    },
    "remixd": {
      "root": "libs/remixd",
      "sourceRoot": "libs/remixd/src",
      "projectType": "library",
      "schematics": {},
      "architect": {
        "lint": {
          "builder": "@nrwl/linter:lint",
          "options": {
            "linter": "eslint",
            "tsConfig": [
              "libs/remixd/tsconfig.lib.json",
              "libs/remixd/tsconfig.spec.json"
            ],
            "exclude": [
              "**/node_modules/**",
              "!libs/remixd/**/*"
            ]
          }
        },
        "test": {
          "builder": "@nrwl/jest:jest",
          "options": {
            "jestConfig": "libs/remixd/jest.config.js",
            "tsConfig": "libs/remixd/tsconfig.spec.json",
            "passWithNoTests": true
          }
        },
        "build": {
          "builder": "@nrwl/node:package",
          "options": {
            "outputPath": "dist/libs/remixd",
            "tsConfig": "libs/remixd/tsconfig.lib.json",
            "packageJson": "libs/remixd/package.json",
            "main": "libs/remixd/src/index.ts",
            "assets": [
              "libs/remixd/*.md",
              "libs/remixd/src/origins.json"
            ]
          }
        }
      }
    },
    "remix-ui-tree-view": {
      "root": "libs/remix-ui/tree-view",
      "sourceRoot": "libs/remix-ui/tree-view/src",
      "projectType": "library",
      "schematics": {},
      "architect": {
        "lint": {
          "builder": "@nrwl/linter:lint",
          "options": {
            "linter": "eslint",
            "tsConfig": [
              "libs/remix-ui/tree-view/tsconfig.lib.json",
              "libs/remix-ui/tree-view/tsconfig.spec.json"
            ],
            "exclude": [
              "**/node_modules/**",
              "!libs/remix-ui/tree-view/**/*"
            ]
          }
        },
        "test": {
          "builder": "@nrwl/jest:jest",
          "options": {
            "jestConfig": "libs/remix-ui/tree-view/jest.config.js",
            "tsConfig": "libs/remix-ui/tree-view/tsconfig.spec.json",
            "passWithNoTests": true
          }
        }
      }
    },
    "remix-ui-debugger-ui": {
      "root": "libs/remix-ui/debugger-ui",
      "sourceRoot": "libs/remix-ui/debugger-ui/src",
      "projectType": "library",
      "schematics": {},
      "architect": {
        "lint": {
          "builder": "@nrwl/linter:lint",
          "options": {
            "linter": "eslint",
            "tsConfig": [
              "libs/remix-ui/debugger-ui/tsconfig.lib.json",
              "libs/remix-ui/debugger-ui/tsconfig.spec.json"
            ],
            "exclude": [
              "**/node_modules/**",
              "!libs/remix-ui/debugger-ui/**/*"
            ]
          }
        },
        "test": {
          "builder": "@nrwl/jest:jest",
          "options": {
            "jestConfig": "libs/remix-ui/debugger-ui/jest.config.js",
            "tsConfig": "libs/remix-ui/debugger-ui/tsconfig.spec.json",
            "passWithNoTests": true
          }
        }
      }
    },
    "remix-ui-utils": {
      "root": "libs/remix-ui/utils",
      "sourceRoot": "libs/remix-ui/utils/src",
      "projectType": "library",
      "schematics": {},
      "architect": {
        "lint": {
          "builder": "@nrwl/linter:lint",
          "options": {
            "linter": "eslint",
            "tsConfig": [
              "libs/remix-ui/utils/tsconfig.lib.json",
              "libs/remix-ui/utils/tsconfig.spec.json"
            ],
            "exclude": [
              "**/node_modules/**",
              "!libs/remix-ui/utils/**/*"
            ]
          }
        },
        "test": {
          "builder": "@nrwl/jest:jest",
          "options": {
            "jestConfig": "libs/remix-ui/utils/jest.config.js",
            "tsConfig": "libs/remix-ui/utils/tsconfig.spec.json",
            "passWithNoTests": true
          }
        }
      }
    },
    "remix-ui-clipboard": {
      "root": "libs/remix-ui/clipboard",
      "sourceRoot": "libs/remix-ui/clipboard/src",
      "projectType": "library",
      "schematics": {},
      "architect": {
        "lint": {
          "builder": "@nrwl/linter:lint",
          "options": {
            "linter": "eslint",
            "tsConfig": [
              "libs/remix-ui/clipboard/tsconfig.lib.json",
              "libs/remix-ui/clipboard/tsconfig.spec.json"
            ],
            "exclude": [
              "**/node_modules/**",
              "!libs/remix-ui/clipboard/**/*"
            ]
          }
        },
        "test": {
          "builder": "@nrwl/jest:jest",
          "options": {
            "jestConfig": "libs/remix-ui/clipboard/jest.config.js",
            "tsConfig": "libs/remix-ui/clipboard/tsconfig.spec.json",
            "passWithNoTests": true
          }
        }
      }
    },
    "remix-ui-modal-dialog": {
      "root": "libs/remix-ui/modal-dialog",
      "sourceRoot": "libs/remix-ui/modal-dialog/src",
      "projectType": "library",
      "schematics": {},
      "architect": {
        "lint": {
          "builder": "@nrwl/linter:lint",
          "options": {
            "linter": "eslint",
            "tsConfig": [
              "libs/remix-ui/modal-dialog/tsconfig.lib.json",
              "libs/remix-ui/modal-dialog/tsconfig.spec.json"
            ],
            "exclude": [
              "**/node_modules/**",
              "!libs/remix-ui/modal-dialog/**/*"
            ]
          }
        },
        "test": {
          "builder": "@nrwl/jest:jest",
          "options": {
            "jestConfig": "libs/remix-ui/modal-dialog/jest.config.js",
            "tsConfig": "libs/remix-ui/modal-dialog/tsconfig.spec.json",
            "passWithNoTests": true
          }
        }
      }
    },
    "remix-ui-toaster": {
      "root": "libs/remix-ui/toaster",
      "sourceRoot": "libs/remix-ui/toaster/src",
      "projectType": "library",
      "schematics": {},
      "architect": {
        "lint": {
          "builder": "@nrwl/linter:lint",
          "options": {
            "linter": "eslint",
            "tsConfig": [
              "libs/remix-ui/toaster/tsconfig.lib.json"
            ],
            "exclude": [
              "**/node_modules/**",
              "!libs/remix-ui/toaster/**/*"
            ]
          }
        }
      }
    },
    "debugger": {
      "root": "apps/debugger",
      "sourceRoot": "apps/debugger/src",
      "projectType": "application",
      "schematics": {},
      "architect": {
        "build": {
          "builder": "@nrwl/web:build",
          "options": {
            "outputPath": "dist/apps/debugger",
            "index": "apps/debugger/src/index.html",
            "main": "apps/debugger/src/main.tsx",
            "polyfills": "apps/debugger/src/polyfills.ts",
            "tsConfig": "apps/debugger/tsconfig.app.json",
            "assets": [
              "apps/debugger/src/assets",
              "apps/debugger/src/index.html",
              "apps/debugger/src/favicon.ico"
            ],
            "styles": [],
            "scripts": [],
            "webpackConfig": "apps/debugger/webpack.config.js",
            "maxWorkers": 2
          },
          "configurations": {
            "production": {
              "fileReplacements": [
                {
                  "replace": "apps/debugger/src/environments/environment.ts",
                  "with": "apps/debugger/src/environments/environment.prod.ts"
                }
              ],
              "optimization": true,
              "outputHashing": "all",
              "sourceMap": false,
              "extractCss": true,
              "namedChunks": false,
              "extractLicenses": true,
              "vendorChunk": false,
              "budgets": [
                {
                  "type": "initial",
                  "maximumWarning": "2mb",
                  "maximumError": "5mb"
                }
              ]
            }
          }
        },
        "serve": {
          "builder": "@nrwl/web:dev-server",
          "options": {
            "buildTarget": "debugger:build"
          },
          "configurations": {
            "production": {
              "buildTarget": "debugger:build:production"
            }
          }
        },
        "lint": {
          "builder": "@angular-devkit/build-angular:tslint",
          "options": {
            "tsConfig": [
              "apps/debugger/tsconfig.app.json"
            ],
            "exclude": [
              "**/node_modules/**",
              "!apps/debugger/**/*"
            ]
          }
        }
      }
    },
    "remix-ui-workspace": {
      "root": "libs/remix-ui/workspace",
      "sourceRoot": "libs/remix-ui/workspace/src",
      "projectType": "library",
      "schematics": {},
      "architect": {
        "lint": {
          "builder": "@nrwl/linter:lint",
          "options": {
            "linter": "eslint",
            "tsConfig": [
              "libs/remix-ui/workspace/tsconfig.lib.json"
            ],
            "exclude": [
              "**/node_modules/**",
              "!libs/remix-ui/workspace/**/*"
            ]
          }
        }
      }
    },
    "remix-ui-settings": {
      "root": "libs/remix-ui/settings",
      "sourceRoot": "libs/remix-ui/settings/src",
      "projectType": "library",
      "schematics": {},
      "architect": {
        "lint": {
          "builder": "@nrwl/linter:lint",
          "options": {
            "linter": "eslint",
            "tsConfig": [
              "libs/remix-ui/settings/tsconfig.lib.json"
            ],
            "exclude": [
              "**/node_modules/**",
              "!libs/remix-ui/settings/**/*"
            ]
          }
        }
      }
    },
    "remix-ui-static-analyser": {
      "root": "libs/remix-ui/static-analyser",
      "sourceRoot": "libs/remix-ui/static-analyser/src",
      "projectType": "library",
      "schematics": {},
      "architect": {
        "lint": {
          "builder": "@nrwl/linter:lint",
          "options": {
            "linter": "eslint",
            "tsConfig": [
              "libs/remix-ui/static-analyser/tsconfig.lib.json"
            ],
            "exclude": [
              "**/node_modules/**",
              "!libs/remix-ui/static-analyser/**/*"
            ]
          }
        }
      }
    },
    "remix-ui-checkbox": {
      "root": "libs/remix-ui/checkbox",
      "sourceRoot": "libs/remix-ui/checkbox/src",
      "projectType": "library",
      "schematics": {},
      "architect": {
        "lint": {
          "builder": "@nrwl/linter:lint",
          "options": {
            "linter": "eslint",
            "tsConfig": [
              "libs/remix-ui/checkbox/tsconfig.lib.json"
            ],
            "exclude": [
              "**/node_modules/**",
              "!libs/remix-ui/checkbox/**/*"
            ]
          }
        }
      }
    },
    "remix-ui-terminal": {
      "root": "libs/remix-ui/terminal",
      "sourceRoot": "libs/remix-ui/terminal/src",
      "projectType": "library",
      "schematics": {},
      "architect": {
        "lint": {
          "builder": "@nrwl/linter:lint",
          "options": {
            "linter": "eslint",
            "tsConfig": [
              "libs/remix-ui/terminal/tsconfig.lib.json"
            ],
            "exclude": [
              "**/node_modules/**",
              "!libs/remix-ui/terminal/**/*"
            ]
          }
        }
      }
    },
    "remix-ui-plugin-manager": {
      "root": "libs/remix-ui/plugin-manager",
      "sourceRoot": "libs/remix-ui/plugin-manager/src",
      "projectType": "library",
      "schematics": {},
      "architect": {
        "lint": {
          "builder": "@nrwl/linter:lint",
          "options": {
            "linter": "eslint",
            "tsConfig": [
              "libs/remix-ui/plugin-manager/tsconfig.lib.json"
            ],
            "exclude": [
              "**/node_modules/**",
              "!libs/remix-ui/plugin-manager/**/*"
            ]
          }
        }
      }
    },
    "remix-core-plugin": {
      "root": "libs/remix-core-plugin",
      "sourceRoot": "libs/remix-core-plugin/src",
      "projectType": "library",
      "schematics": {},
      "architect": {
        "lint": {
          "builder": "@nrwl/linter:lint",
          "options": {
            "linter": "eslint",
            "tsConfig": [
              "libs/remix-core-plugin/tsconfig.lib.json"
            ],
            "exclude": [
              "**/node_modules/**",
              "!libs/remix-core-plugin/**/*"
            ]
          }
        },
        "build": {
          "builder": "@nrwl/node:package",
          "options": {
            "outputPath": "dist/libs/core-plugin",
            "tsConfig": "libs/remix-core-plugin/tsconfig.lib.json",
            "packageJson": "libs/remix-core-plugin/package.json",
            "main": "libs/remix-core-plugin/src/index.ts"
          }
        }
      }
    },
    "remix-ui-solidity-compiler": {
      "root": "libs/remix-ui/solidity-compiler",
      "sourceRoot": "libs/remix-ui/solidity-compiler/src",
      "projectType": "library",
      "schematics": {},
      "architect": {
        "lint": {
          "builder": "@nrwl/linter:lint",
          "options": {
            "linter": "eslint",
            "tsConfig": [
              "libs/remix-ui/solidity-compiler/tsconfig.lib.json"
            ],
            "exclude": [
              "**/node_modules/**",
              "!libs/remix-ui/solidity-compiler/**/*"
            ]
          }
        }
      }
    },
    "remix-ui-publish-to-storage": {
      "root": "libs/remix-ui/publish-to-storage",
      "sourceRoot": "libs/remix-ui/publish-to-storage/src",
      "projectType": "library",
      "schematics": {},
      "architect": {
        "lint": {
          "builder": "@nrwl/linter:lint",
          "options": {
            "linter": "eslint",
            "tsConfig": [
              "libs/remix-ui/publish-to-storage/tsconfig.lib.json"
            ],
            "exclude": [
              "**/node_modules/**",
              "!libs/remix-ui/publish-to-storage/**/*"
            ]
          }
        }
      }
    },
    "remix-ui-renderer": {
      "root": "libs/remix-ui/renderer",
      "sourceRoot": "libs/remix-ui/renderer/src",
      "projectType": "library",
      "schematics": {},
      "architect": {
        "lint": {
          "builder": "@nrwl/linter:lint",
          "options": {
            "linter": "eslint",
            "tsConfig": [
              "libs/remix-ui/renderer/tsconfig.lib.json"
            ],
            "exclude": [
              "**/node_modules/**",
              "!libs/remix-ui/renderer/**/*"
            ]
          }
        }
      }
    },
    "solidity-compiler": {
      "root": "apps/solidity-compiler",
      "sourceRoot": "apps/solidity-compiler/src",
      "projectType": "application",
      "schematics": {},
      "architect": {
        "build": {
          "builder": "@nrwl/web:build",
          "options": {
            "outputPath": "dist/apps/solidity-compiler",
            "index": "apps/solidity-compiler/src/index.html",
            "main": "apps/solidity-compiler/src/main.tsx",
            "polyfills": "apps/solidity-compiler/src/polyfills.ts",
            "tsConfig": "apps/solidity-compiler/tsconfig.app.json",
            "assets": [
              "apps/solidity-compiler/src/favicon.ico",
              "apps/solidity-compiler/src/assets",
              "apps/solidity-compiler/src/index.html"
            ],
            "styles": [
              "apps/solidity-compiler/src/styles.css"
            ],
            "scripts": [],
            "webpackConfig": "apps/solidity-compiler/webpack.config.js",
            "maxWorkers": 2
          },
          "configurations": {
            "production": {
              "fileReplacements": [
                {
                  "replace": "apps/solidity-compiler/src/environments/environment.ts",
                  "with": "apps/solidity-compiler/src/environments/environment.prod.ts"
                }
              ],
              "optimization": true,
              "outputHashing": "all",
              "sourceMap": false,
              "extractCss": true,
              "namedChunks": false,
              "extractLicenses": true,
              "vendorChunk": false,
              "budgets": [
                {
                  "type": "initial",
                  "maximumWarning": "2mb",
                  "maximumError": "5mb"
                }
              ]
            }
          }
        },
        "serve": {
          "builder": "@nrwl/web:dev-server",
          "options": {
            "buildTarget": "solidity-compiler:build"
          },
          "configurations": {
            "production": {
              "buildTarget": "solidity-compiler:build:production"
            }
          }
        },
        "lint": {
          "builder": "@nrwl/linter:lint",
          "options": {
            "linter": "eslint",
            "tsConfig": [
              "apps/solidity-compiler/tsconfig.app.json"
            ],
            "exclude": [
              "**/node_modules/**",
              "!apps/solidity-compiler/**/*"
            ]
          }
        }
      }
    },
    "remix-ide-e2e-src-local-plugin": {
      "root": "apps/remix-ide-e2e/src/local-plugin",
      "sourceRoot": "apps/remix-ide-e2e/src/local-plugin/src",
      "projectType": "application",
      "schematics": {},
      "architect": {
        "build": {
          "builder": "@nrwl/web:build",
          "options": {
            "outputPath": "dist/apps/remix-ide-e2e/src/local-plugin",
            "index": "apps/remix-ide-e2e/src/local-plugin/src/index.html",
            "main": "apps/remix-ide-e2e/src/local-plugin/src/main.tsx",
            "polyfills": "apps/remix-ide-e2e/src/local-plugin/src/polyfills.ts",
            "tsConfig": "apps/remix-ide-e2e/src/local-plugin/tsconfig.app.json",
            "assets": [
              "apps/remix-ide-e2e/src/local-plugin/src/favicon.ico",
              "apps/remix-ide-e2e/src/local-plugin/src/assets"
            ],
            "styles": [
              "apps/remix-ide-e2e/src/local-plugin/src/styles.css"
            ],
            "scripts": [],
            "webpackConfig": "@nrwl/react/plugins/webpack"
          },
          "configurations": {
            "production": {
              "fileReplacements": [
                {
                  "replace": "apps/remix-ide-e2e/src/local-plugin/src/environments/environment.ts",
                  "with": "apps/remix-ide-e2e/src/local-plugin/src/environments/environment.prod.ts"
                }
              ],
              "optimization": true,
              "outputHashing": "all",
              "sourceMap": false,
              "extractCss": true,
              "namedChunks": false,
              "extractLicenses": true,
              "vendorChunk": false,
              "budgets": [
                {
                  "type": "initial",
                  "maximumWarning": "2mb",
                  "maximumError": "5mb"
                }
              ]
            }
          }
        },
        "serve": {
          "builder": "@nrwl/web:dev-server",
          "options": {
            "buildTarget": "remix-ide-e2e-src-local-plugin:build",
            "port": 2020
          },
          "configurations": {
            "production": {
              "buildTarget": "remix-ide-e2e-src-local-plugin:build:production"
            }
          }
        },
        "lint": {
          "builder": "@nrwl/linter:lint",
          "options": {
            "linter": "eslint",
            "tsConfig": [
              "apps/remix-ide-e2e/src/local-plugin/tsconfig.app.json"
            ],
            "exclude": [
              "**/node_modules/**",
              "!apps/remix-ide-e2e/src/local-plugin/**/*"
            ]
          }
        }
      }
    },
    "remix-ui-home-tab": {
      "root": "libs/remix-ui/home-tab",
      "sourceRoot": "libs/remix-ui/home-tab/src",
      "projectType": "library",
      "schematics": {},
      "architect": {
        "lint": {
          "builder": "@nrwl/linter:lint",
          "options": {
            "linter": "eslint",
            "tsConfig": [
              "libs/remix-ui/home-tab/tsconfig.lib.json"
            ],
            "exclude": [
              "**/node_modules/**",
              "!libs/remix-ui/home-tab/**/*"
            ]
          }
        }
      }
    },
    "remix-ui-editor": {
      "root": "libs/remix-ui/editor",
      "sourceRoot": "libs/remix-ui/editor/src",
      "projectType": "library",
      "schematics": {},
      "architect": {
        "lint": {
          "builder": "@nrwl/linter:lint",
          "options": {
            "linter": "eslint",
            "tsConfig": [
              "libs/remix-ui/editor/tsconfig.lib.json"
            ],
            "exclude": [
              "**/node_modules/**",
              "!libs/remix-ui/editor/**/*"
            ]
          }
        }
      }
    },
    "remix-ui-theme-module": {
      "root": "libs/remix-ui/theme-module",
      "sourceRoot": "libs/remix-ui/theme-module/src",
      "projectType": "library",
      "architect": {
        "lint": {
          "builder": "@nrwl/linter:lint",
          "options": {
            "linter": "eslint",
            "tsConfig": [
              "libs/remix-ui/editor/tsconfig.lib.json"
            ],
            "exclude": [
              "**/node_modules/**",
              "!libs/remix-ui/editor/**/*"
            ]
          }
        }
      }
    },
    "remix-ui-app": {
      "root": "libs/remix-ui/app",
      "sourceRoot": "libs/remix-ui/app/src",
      "projectType": "library",
      "schematics": {},
      "architect": {
        "lint": {
          "builder": "@nrwl/linter:lint",
          "options": {
            "linter": "eslint",
            "tsConfig": [
              "libs/remix-ui/app/tsconfig.lib.json"
            ],
            "exclude": [
              "**/node_modules/**",
              "!libs/remix-ui/app/**/*"
            ]
          }
        }
      }
    },
    "remix-ui-helper": {
      "root": "libs/remix-ui/helper",
      "sourceRoot": "libs/remix-ui/helper/src",
      "projectType": "library",
      "schematics": {},
      "architect": {
        "lint": {
          "builder": "@nrwl/linter:lint",
          "options": {
            "linter": "eslint",
            "tsConfig": [
              "libs/remix-ui/helper/tsconfig.lib.json"
            ],
            "exclude": [
              "**/node_modules/**",
              "!libs/remix-ui/helper/**/*"
            ]
          }
        }
      }
    },
    "remix-ui-tabs": {
      "root": "libs/remix-ui/tabs",
      "sourceRoot": "libs/remix-ui/tabs/src",
      "projectType": "library",
      "architect": {
        "lint": {
          "builder": "@nrwl/linter:lint",
          "options": {
            "linter": "eslint",
            "tsConfig": [
              "libs/remix-ui/tabs/tsconfig.lib.json"
            ],
            "exclude": [
              "**/node_modules/**",
              "!libs/remix-ui/tabs/**/*"
            ]
          }
        }
      }
    },
    "remix-ui-vertical-icons-panel": {
      "root": "libs/remix-ui/vertical-icons-panel",
      "sourceRoot": "libs/remix-ui/vertical-icons-panel/src",
      "projectType": "library",
      "architect": {
        "lint": {
          "builder": "@nrwl/linter:lint",
          "options": {
            "linter": "eslint",
            "tsConfig": [
              "libs/remix-ui/vertical-icons-panel/tsconfig.lib.json"
            ],
            "exclude": [
              "**/node_modules/**",
              "!libs/remix-ui/vertical-icons-panel/**/*"
            ]
          }
        }
      }
    },
    "remix-ui-search": {
      "root": "libs/remix-ui/search",
      "sourceRoot": "libs/remix-ui/search/src",
      "projectType": "library",
      "architect": {
        "lint": {
          "builder": "@nrwl/linter:lint",
          "options": {
            "linter": "eslint",
            "tsConfig": [
              "libs/remix-ui/search/tsconfig.lib.json"
            ],
            "exclude": [
              "**/node_modules/**",
              "!libs/remix-ui/search/**/*"
            ]
          }
        }
      }
    },
    "remix-ui-panel": {
      "root": "libs/remix-ui/panel",
      "sourceRoot": "libs/remix-ui/panel/src",
      "projectType": "library",
      "architect": {
        "lint": {
          "builder": "@nrwl/linter:lint",
          "options": {
            "linter": "eslint",
            "tsConfig": [
              "libs/remix-ui/panel/tsconfig.lib.json"
            ],
            "exclude": [
              "**/node_modules/**",
              "!libs/remix-ui/panel/**/*"
            ]
          }
        }
      }
    },
    "solidity-unit-testing": {
      "root": "libs/remix-ui/solidity-unit-testing",
      "sourceRoot": "libs/remix-ui/solidity-unit-testing/src",
      "projectType": "library",
      "architect": {
        "lint": {
          "builder": "@nrwl/linter:lint",
          "options": {
            "linter": "eslint",
            "tsConfig": [
              "libs/remix-ui/solidity-unit-testing/tsconfig.lib.json"
            ],
            "exclude": [
              "**/node_modules/**",
              "!libs/remix-ui/solidity-unit-testing/**/*"
            ]
          }
        }
      }
    },
<<<<<<< HEAD
=======
    "remix-ui-editor-context-view": {
      "root": "libs/remix-ui/editor-context-view",
      "sourceRoot": "libs/remix-ui/editor-context-view/src",
      "projectType": "library",
      "architect": {
        "lint": {
          "builder": "@nrwl/linter:lint",
          "options": {
            "linter": "eslint",
            "tsConfig": [
              "libs/remix-ui/editor-context-view/tsconfig.lib.json"
            ],
            "exclude": [
              "**/node_modules/**",
              "!libs/remix-ui/editor-context-view/**/*"
            ]
          }
        }
      }
    },
>>>>>>> 871d95b6
    "remix-ui-run-tab": {
      "root": "libs/remix-ui/run-tab",
      "sourceRoot": "libs/remix-ui/run-tab/src",
      "projectType": "library",
      "architect": {
        "lint": {
          "builder": "@nrwl/linter:lint",
          "options": {
            "linter": "eslint",
            "tsConfig": [
              "libs/remix-ui/run-tab/tsconfig.lib.json"
            ],
            "exclude": [
              "**/node_modules/**",
              "libs/remix-ui/run-tab/**/*.d.ts",
              "!libs/remix-ui/run-tab/**/*"
            ]
          }
        }
      }
    },
    "remix-ui-permission-handler": {
      "root": "libs/remix-ui/permission-handler",
      "sourceRoot": "libs/remix-ui/permission-handler/src",
      "projectType": "library",
      "architect": {
        "lint": {
          "builder": "@nrwl/linter:lint",
          "options": {
            "linter": "eslint",
            "tsConfig": [
              "libs/remix-ui/permission-handler/tsconfig.lib.json"
            ],
            "exclude": [
              "**/node_modules/**",
              "libs/remix-ui/permission-handler/**/*.d.ts",
              "!libs/remix-ui/permission-handler/**/*"
            ]
          }
        }
      }
    },
    "remix-ws-templates": {
      "root": "libs/remix-ws-templates",
      "sourceRoot": "libs/remix-ws-templates/src",
      "projectType": "library",
      "architect": {
        "lint": {
          "builder": "@nrwl/linter:lint",
          "options": {
            "linter": "eslint",
            "config": "libs/remix-ws-templates/.eslintrc",
            "tsConfig": [
              "libs/remix-ws-templates/tsconfig.lib.json"
            ],
            "exclude": [
              "**/node_modules/**"
            ]
          }
        },
        "build": {
          "builder": "@nrwl/node:package",
          "options": {
            "outputPath": "dist/libs/remix-ws-templates",
            "tsConfig": "libs/remix-ws-templates/tsconfig.lib.json",
            "packageJson": "libs/remix-ws-templates/package.json",
            "main": "libs/remix-ws-templates/src/index.ts",
            "assets": [
              {
                "glob": "templates/**/*",
                "ignore": [
                  "templates/**/*/index.ts"
                ],
                "input": "libs/remix-ws-templates/src/",
                "output": "src/"
              },
              {
                "glob": "*.md",
                "input": "libs/remix-ws-templates/",
                "output": "/"
              }
            ]
          }
        }
      }
    },
    "remix-ui-tooltip-popup": {
      "root": "libs/remix-ui/tooltip-popup",
      "sourceRoot": "libs/remix-ui/tooltip-popup/src",
      "projectType": "library",
      "architect": {
        "lint": {
          "builder": "@nrwl/linter:lint",
          "options": {
            "linter": "eslint",
            "config": "libs/remix-ui/tooltip-popup/.eslintrc.json",
            "tsConfig": [
              "libs/remix-ui/tooltip-popup/tsconfig.lib.json"
            ],
            "exclude": [
              "**/node_modules/**"
            ]
          }
        }
      }
    },
    "vyper": {
      "root": "apps/vyper",
      "sourceRoot": "apps/vyper/src",
      "projectType": "application",
      "architect": {
        "build": {
          "builder": "@nrwl/web:build",
          "outputs": [
            "{options.outputPath}"
          ],
          "options": {
            "outputPath": "dist/apps/vyper",
            "index": "apps/vyper/src/index.html",
            "main": "apps/vyper/src/main.tsx",
            "polyfills": "apps/vyper/src/polyfills.ts",
            "tsConfig": "apps/vyper/tsconfig.app.json",
            "assets": [
              "apps/vyper/src/favicon.ico",
              "apps/vyper/src/assets"
            ],
            "styles": [
              "apps/vyper/src/styles.css"
            ],
            "scripts": [],
            "webpackConfig": "@nrwl/react/plugins/webpack"
          },
          "configurations": {
            "production": {
              "fileReplacements": [
                {
                  "replace": "apps/vyper/src/environments/environment.ts",
                  "with": "apps/vyper/src/environments/environment.prod.ts"
                }
              ],
              "optimization": true,
              "outputHashing": "all",
              "sourceMap": false,
              "extractCss": true,
              "namedChunks": false,
              "extractLicenses": true,
              "vendorChunk": false,
              "budgets": [
                {
                  "type": "initial",
                  "maximumWarning": "500kb",
                  "maximumError": "1mb"
                }
              ]
            }
          }
        },
        "serve": {
          "builder": "@nrwl/web:dev-server",
          "options": {
            "buildTarget": "vyper:build",
            "port": 5002
          },
          "configurations": {
            "production": {
              "buildTarget": "vyper:build:production",
              "hmr": false
            }
          }
        },
        "lint": {
          "builder": "@nrwl/linter:lint",
          "options": {
            "linter": "eslint",
            "config": "apps/vyper/.eslintrc",
            "files": [
              "apps/vyper/src/**/*.js", "apps/vyper/src/**/*.ts"
            ],
            "exclude": [
              "**/node_modules/**"
            ]
          }
        }
      }
    }
  }
}<|MERGE_RESOLUTION|>--- conflicted
+++ resolved
@@ -1370,29 +1370,6 @@
         }
       }
     },
-<<<<<<< HEAD
-=======
-    "remix-ui-editor-context-view": {
-      "root": "libs/remix-ui/editor-context-view",
-      "sourceRoot": "libs/remix-ui/editor-context-view/src",
-      "projectType": "library",
-      "architect": {
-        "lint": {
-          "builder": "@nrwl/linter:lint",
-          "options": {
-            "linter": "eslint",
-            "tsConfig": [
-              "libs/remix-ui/editor-context-view/tsconfig.lib.json"
-            ],
-            "exclude": [
-              "**/node_modules/**",
-              "!libs/remix-ui/editor-context-view/**/*"
-            ]
-          }
-        }
-      }
-    },
->>>>>>> 871d95b6
     "remix-ui-run-tab": {
       "root": "libs/remix-ui/run-tab",
       "sourceRoot": "libs/remix-ui/run-tab/src",
