--- conflicted
+++ resolved
@@ -777,23 +777,16 @@
         }
       }
     },
-<<<<<<< HEAD
     "remix-ui-terminal": {
       "root": "libs/remix-ui/terminal",
       "sourceRoot": "libs/remix-ui/terminal/src",
-=======
-    "remix-core-plugin": {
-      "root": "libs/remix-core-plugin",
-      "sourceRoot": "libs/remix-core-plugin/src",
->>>>>>> 6aad3b74
-      "projectType": "library",
-      "schematics": {},
-      "architect": {
-        "lint": {
-          "builder": "@nrwl/linter:lint",
-          "options": {
-            "linter": "eslint",
-<<<<<<< HEAD
+      "projectType": "library",
+      "schematics": {},
+      "architect": {
+        "lint": {
+          "builder": "@nrwl/linter:lint",
+          "options": {
+            "linter": "eslint",
             "tsConfig": ["libs/remix-ui/terminal/tsconfig.lib.json"],
             "exclude": ["**/node_modules/**", "!libs/remix-ui/terminal/**/*"]
           }
@@ -815,7 +808,20 @@
                 "output": "."
               }
             ]
-=======
+          }
+        }
+      }
+    },
+    "remix-core-plugin": {
+      "root": "libs/remix-core-plugin",
+      "sourceRoot": "libs/remix-core-plugin/src",
+      "projectType": "library",
+      "schematics": {},
+      "architect": {
+        "lint": {
+          "builder": "@nrwl/linter:lint",
+          "options": {
+            "linter": "eslint",
             "tsConfig": [
               "libs/remix-core-plugin/tsconfig.lib.json"
             ],
@@ -832,7 +838,6 @@
             "tsConfig": "libs/remix-core-plugin/tsconfig.lib.json",
             "packageJson": "libs/remix-core-plugin/package.json",
             "main": "libs/remix-core-plugin/src/index.ts"
->>>>>>> 6aad3b74
           }
         }
       }
