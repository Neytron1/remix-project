--- conflicted
+++ resolved
@@ -23,13 +23,8 @@
     "fast-async": "^6.1.2",
     "notify-error": "^1.2.0",
     "npm-run-all": "^4.1.2",
-<<<<<<< HEAD
     "remix-lib": "0.3.11",
-    "solc": "^0.4.24"
-=======
-    "remix-lib": "^0.3.11",
     "solc": "^0.5.0"
->>>>>>> e33ada1a
   },
   "devDependencies": {
     "standard": "^7.0.1",
