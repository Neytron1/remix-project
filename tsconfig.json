--- conflicted
+++ resolved
@@ -41,14 +41,11 @@
       "@remix-ui/workspace": ["libs/remix-ui/workspace/src/index.ts"],
       "@remix-ui/static-analyser": ["libs/remix-ui/static-analyser/src/index.ts"],
       "@remix-ui/checkbox": ["libs/remix-ui/checkbox/src/index.ts"],
-<<<<<<< HEAD
-      "@remix-ui/terminal": ["libs/remix-ui/terminal/src/index.ts"]
-=======
+      "@remix-ui/terminal": ["libs/remix-ui/terminal/src/index.ts"],
       "@remix-ui/settings": ["libs/remix-ui/settings/src/index.ts"],
       "@remix-project/core-plugin": [
         "libs/remix-core-plugin/src/index.ts"
       ]
->>>>>>> 6aad3b74
     }
   },
   "exclude": ["node_modules", "tmp"]
