{
  "compileOnSave": false,
  "compilerOptions": {
    "rootDir": ".",
    "sourceMap": true,
    "declaration": false,
    "moduleResolution": "node",
    "emitDecoratorMetadata": true,
    "experimentalDecorators": true,
    "importHelpers": true,
    "target": "es2015",
    "module": "commonjs",
    "typeRoots": ["node_modules/@types"],
    "lib": ["es2017", "es2019", "dom"],
    "skipLibCheck": true,
    "skipDefaultLibCheck": true,
    "baseUrl": ".",
    "paths": {
      "@remix-project/remix-analyzer": ["dist/libs/remix-analyzer/index.js"],
      "@remix-project/remix-astwalker": ["dist/libs/remix-astwalker/index.js"],
      "@remix-project/remix-debug": ["dist/libs/remix-debug/src/index.js"],
      "@remix-project/remix-lib": ["dist/libs/remix-lib/src/index.js"],
      "@remix-project/remix-simulator": ["dist/libs/remix-simulator/src/index.js"],
      "@remix-project/remix-solidity": ["dist/libs/remix-solidity/index.js"],
      "@remix-project/remix-tests": ["dist/libs/remix-tests/src/index.js"],
      "@remix-project/remix-url-resolver": ["dist/libs/remix-url-resolver/index.js"],
      "@remixproject/debugger-plugin": ["apps/debugger/src/index.ts"],
      "@remix-project/remixd": ["dist/libs/remixd/index.js"],
      "@remix-ui/tree-view": ["libs/remix-ui/tree-view/src/index.ts"],
      "@remix-ui/debugger-ui": ["libs/remix-ui/debugger-ui/src/index.ts"],
      "@remix-ui/utils": ["libs/remix-ui/utils/src/index.ts"],
      "@remix-ui/clipboard": ["libs/remix-ui/clipboard/src/index.ts"],
      "@remix-project/remix-solidity-ts": ["libs/remix-solidity/src/index.ts"],
      "@remix-ui/modal-dialog": ["libs/remix-ui/modal-dialog/src/index.ts"],
      "@remix-ui/toaster": ["libs/remix-ui/toaster/src/index.ts"],
      "@remix-ui/file-explorer": ["libs/remix-ui/file-explorer/src/index.ts"],
      "@remix-ui/workspace": ["libs/remix-ui/workspace/src/index.ts"],
      "@remix-ui/static-analyser": ["libs/remix-ui/static-analyser/src/index.ts"],
      "@remix-ui/checkbox": ["libs/remix-ui/checkbox/src/index.ts"],
      "@remix-ui/settings": ["libs/remix-ui/settings/src/index.ts"],
<<<<<<< HEAD
      "@remix-ui/plugin-manager": ["libs/remix-ui/plugin-manager/src/index.ts"]
=======
      "@remix-project/core-plugin": ["libs/remix-core-plugin/src/index.ts"],
      "@remix-ui/solidity-compiler": ["libs/remix-ui/solidity-compiler/src/index.ts"],
      "@remix-ui/publish-to-storage": ["libs/remix-ui/publish-to-storage/src/index.ts"],
      "@remix-ui/renderer": ["libs/remix-ui/renderer/src/index.ts"]
>>>>>>> 03cf7407
    }
  },
  "exclude": ["node_modules", "tmp"]
}<|MERGE_RESOLUTION|>--- conflicted
+++ resolved
@@ -38,14 +38,11 @@
       "@remix-ui/static-analyser": ["libs/remix-ui/static-analyser/src/index.ts"],
       "@remix-ui/checkbox": ["libs/remix-ui/checkbox/src/index.ts"],
       "@remix-ui/settings": ["libs/remix-ui/settings/src/index.ts"],
-<<<<<<< HEAD
       "@remix-ui/plugin-manager": ["libs/remix-ui/plugin-manager/src/index.ts"]
-=======
       "@remix-project/core-plugin": ["libs/remix-core-plugin/src/index.ts"],
       "@remix-ui/solidity-compiler": ["libs/remix-ui/solidity-compiler/src/index.ts"],
       "@remix-ui/publish-to-storage": ["libs/remix-ui/publish-to-storage/src/index.ts"],
       "@remix-ui/renderer": ["libs/remix-ui/renderer/src/index.ts"]
->>>>>>> 03cf7407
     }
   },
   "exclude": ["node_modules", "tmp"]
