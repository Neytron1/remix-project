
version: 2.1
parameters:
  run_flaky_tests:
    type: boolean
    default: false
orbs:
  browser-tools: circleci/browser-tools@1.4.4
  win: circleci/windows@5.0
jobs:
  build:
    docker:
      - image: cimg/node:20.0.0-browsers

    resource_class:
      xlarge
    working_directory: ~/remix-project
    steps:
      - checkout
      - restore_cache:
          keys:
            - v1-deps-{{ checksum "yarn.lock" }}
      - run: yarn
      - save_cache:
          key: v1-deps-{{ checksum "yarn.lock" }}
          paths:
            - node_modules
      - run:
          name: Build
          command: |
            if [ "${CIRCLE_BRANCH}" == "master" ]; then
              NX_BIN_URL=http://127.0.0.1:8080/assets/js/soljson NX_WASM_URL=http://127.0.0.1:8080/assets/js/soljson NX_NPM_URL=http://127.0.0.1:9090/ yarn build:production
            else
              NX_BIN_URL=http://127.0.0.1:8080/assets/js/soljson NX_WASM_URL=http://127.0.0.1:8080/assets/js/soljson NX_NPM_URL=http://127.0.0.1:9090/ yarn build
            fi
      - run: yarn run build:e2e
      
      - run: grep -ir "[0-9]+commit" apps/* libs/* --include \*.ts --include \*.tsx --include \*.json > soljson-versions.txt
      - restore_cache:
          keys:
            - soljson-v7-{{ checksum "soljson-versions.txt" }}
      - run: yarn run downloadsolc_assets_e2e
      - save_cache:
          key: soljson-v7-{{ checksum "soljson-versions.txt" }}
          paths:
            - dist/apps/remix-ide/assets/js/soljson
      
      - run: mkdir persist && zip -0 -r persist/dist.zip dist
      - persist_to_workspace:
          root: .
          paths:
            - "persist"

  build-desktop:
    docker:
      - image: cimg/node:20.0.0-browsers

    resource_class:
      xlarge
    working_directory: ~/remix-project
    steps:
      - checkout
      - restore_cache:
          keys:
            - v1-deps-{{ checksum "yarn.lock" }}
      - run: yarn
      - save_cache:
          key: v1-deps-{{ checksum "yarn.lock" }}
          paths:
            - node_modules
      - run:
          name: Build
          command: |
             yarn build:desktop
      - run: mkdir persist && zip -0 -r persist/desktopbuild.zip dist/apps/remix-ide
      - persist_to_workspace:
          root: .
          paths:
            - "persist"

  build-plugin:
      docker:
      - image: cimg/node:20.0.0-browsers
      resource_class:
        xlarge
      working_directory: ~/remix-project
      parameters:
        plugin:
          type: string
      steps:
        - checkout
        - restore_cache:
            keys:
              - v1-deps-{{ checksum "yarn.lock" }}
        - run: yarn
        - save_cache:
            key: v1-deps-{{ checksum "yarn.lock" }}
            paths:
              - node_modules
        - run: yarn nx build << parameters.plugin >> --configuration=production 
        - run: mkdir persist && zip -0 -r persist/plugin-<< parameters.plugin >>.zip dist
        - persist_to_workspace:
            root: .
            paths:
              - "persist"

  build-remixdesktop-linux:
      machine:
        image: ubuntu-2004:current
      resource_class:
        xlarge
      working_directory: ~/remix-project
      steps:
        - run: ldd --version
        - checkout
        - attach_workspace:
            at: .
        - run: unzip ./persist/desktopbuild.zip
        - run: 
            command: |
                node -v
                mkdir apps/remixdesktop/build
                cp -r dist/apps/remix-ide apps/remixdesktop/build
                cd apps/remixdesktop/
                yarn add node-pty
                yarn --ignore-optional
                yarn add @remix-project/remix-ws-templates
                PUBLISH_FOR_PULL_REQUEST='true' yarn dist
                rm -rf release/*-unpacked
        - save_cache:
            key: remixdesktop-linux-deps-{{ checksum "apps/remixdesktop/yarn.lock" }}
            paths:
              - apps/remixdesktop/node_modules
        - store_artifacts:
            path: apps/remixdesktop/release/
            destination: remixdesktop-linux

  build-remixdesktop-windows:
    executor:
      name: win/default # executor type
      size: xlarge # can be medium, large, xlarge, 2xlarge
      shell: bash.exe
    working_directory: ~/remix-project
    steps:
      - checkout
      - attach_workspace:
          at: .
      - run: unzip ./persist/desktopbuild.zip
      - restore_cache:
          key: node-20-windows-v3
      - run: 
          command: |
            nvm install 20.0.0
            nvm use 20.0.0
            node -v
            npx -v
            npm install --global yarn
            yarn -v 
      - save_cache:
          key: node-20-windows-v3
          paths:
            - /ProgramData/nvm/v20.0.0
      - restore_cache:
          keys:
            - remixdesktop-windows-deps-{{ checksum "apps/remixdesktop/yarn.lock" }}
      - run: 
          command: |
              mkdir apps/remixdesktop/build
              cp -r dist/apps/remix-ide apps/remixdesktop/build
              cd apps/remixdesktop/
              yarn
              PUBLISH_FOR_PULL_REQUEST='true' yarn dist
              rm -rf release/*-unpacked
      - save_cache:
          key: remixdesktop-windows-deps-{{ checksum "apps/remixdesktop/yarn.lock" }}
          paths:
            - apps/remixdesktop/node_modules
      - persist_to_workspace:
            root: apps/remixdesktop
            paths:
              - "release"
  # see https://docs.digicert.com/en/software-trust-manager/ci-cd-integrations/script-integrations/github-integration-ksp.html    
  sign-remixdesktop-windows:
    executor: win/default # executor type
    working_directory: ~/remix-project
    steps:
      - checkout
      - attach_workspace:
         at: .
      - run:
          name: "Certificate-Setup"
          shell: powershell.exe
          command: |
            cd C:\
            New-Item C:\CERT_FILE.p12.b64
            Set-Content -Path C:\CERT_FILE.p12.b64 -Value $env:SM_CLIENT_CERT_FILE_B64
            certutil -decode CERT_FILE.p12.b64 Certificate_pkcs12.p12
            cat Certificate_pkcs12.p12
      - restore_cache:
          name: Restore smtools-windows-x64.msi
          keys:
            - dl-smtools-windows-x64.msi
      - run:
          name: "Client-Tool-Download"
          shell: powershell.exe 
          command: |
            cd C:\
            if (Test-Path 'c:\smtools-windows-x64.msi') {              
              echo 'File exists, skipping download...'
            } else {
              echo 'Downloading smtools-windows-x64.msi ...'
              curl.exe -X GET  https://one.digicert.com/signingmanager/api-ui/v1/releases/smtools-windows-x64.msi/download -H "x-api-key:$env:SM_API_KEY" -o smtools-windows-x64.msi
            }
      - save_cache:
          key: dl-smtools-windows-x64.msi
          paths:
            - c:\smtools-windows-x64.msi
      - run:
          name: "Client-Tool-Setup"
          shell: powershell.exe 
          command: |
            cd C:\
            msiexec.exe /i smtools-windows-x64.msi /quiet /qn | Wait-Process
            & $env:SSM\smksp_cert_sync.exe
            & $env:SSM\smctl.exe healthcheck
      - run:
          name: "Find Signtool"
          shell: powershell.exe
          command: |
            Get-ChildItem -Path 'C:\Program Files (x86)\Windows Kits\10\App Certification Kit' -Filter signtool.exe -Recurse
      - run:
          name: "Signtool-Signing"
          shell: powershell.exe
          command: |
            & $env:Signtool sign /sha1 $env:SM_CODE_SIGNING_CERT_SHA1_HASH /tr http://timestamp.digicert.com /td SHA256 /fd SHA256 $env:RemixSetupExe
      - run:
          name: "Signtool-Verification"
          shell: powershell.exe
          command: |
            $verify_output = $(& $env:Signtool verify /v /pa $env:RemixSetupExe)
            echo ${verify_output}
            if (!$verify_output.Contains("Number of files successfully Verified: 1")) {
              echo 'Verification failed'
              exit 1
            }
      - store_artifacts:
          path: ~/remix-project/release/
          destination: remixdesktop-windows
    environment:
      SM_CLIENT_CERT_FILE: 'C:\Certificate_pkcs12.p12'
      Signtool: 'C:\Program Files (x86)\Windows Kits\10\App Certification Kit\signtool.exe'
      SSM: 'C:\Program Files\DigiCert\DigiCert One Signing Manager Tools'
      RemixSetupExe: 'C:\Users\circleci\remix-project\release\Remix IDE.exe'
        
  build-remixdesktop-mac:
    macos:
      xcode: 14.2.0
    resource_class:
        macos.m1.large.gen1
    working_directory: ~/remix-project
    steps:
      - checkout
      - attach_workspace:
          at: .
      - run: unzip ./persist/desktopbuild.zip
      - run: 
          command: |
            ls -la dist/apps/remix-ide
            nvm install 20.0.0
            nvm use 20.0.0
      - restore_cache:
          keys:
            - remixdesktop-deps-mac-{{ checksum "apps/remixdesktop/yarn.lock" }}
      - run: 
          command: |
            nvm use 20.0.0
            cd apps/remixdesktop && yarn
            yarn add @remix-project/remix-ws-templates
      - save_cache:
          key: remixdesktop-deps-mac-{{ checksum "apps/remixdesktop/yarn.lock" }}
          paths:
            - apps/remixdesktop/node_modules
      # use USE_HARD_LINK=false https://github.com/electron-userland/electron-builder/issues/3179
      - run: 
          command: |
            nvm use 20.0.0
            mkdir apps/remixdesktop/build
            cp -r dist/apps/remix-ide apps/remixdesktop/build
            cd apps/remixdesktop
            yarn
            yarn installRipGrepMacOXarm64
            PUBLISH_FOR_PULL_REQUEST='true' USE_HARD_LINKS=false yarn dist --mac --arm64
            yarn installRipGrepMacOXx64
            PUBLISH_FOR_PULL_REQUEST='true' USE_HARD_LINKS=false yarn dist --mac --x64
            rm -rf release/mac*
      - store_artifacts:
          path: apps/remixdesktop/release/
          destination: remixdesktop-mac
    
  lint:
    docker:
      - image: cimg/node:20.0.0-browsers
    resource_class:
      xlarge
    working_directory: ~/remix-project

    steps:
      - checkout
      - restore_cache:
          keys:
            - v1-deps-{{ checksum "yarn.lock" }}
      - run: yarn
      - run: yarn nx graph --file=./projects.json 
      - run:
          name: Remix Libs Linting
          command: node ./apps/remix-ide/ci/lint-targets.js
  remix-libs:
    docker:
      - image: cimg/node:20.0.0-browsers
    resource_class:
      xlarge
    working_directory: ~/remix-project

    steps:
      - checkout
      - attach_workspace:
          at: .
      - restore_cache:
          keys:
            - v1-deps-{{ checksum "yarn.lock" }}
      - run: yarn --version
      - run: yarn
      - run: yarn build:libs
      - run: cd dist/libs/remix-tests && yarn
      - run: cd dist/libs/remix-tests && yarn add @remix-project/remix-url-resolver ../../libs/remix-url-resolver
      - run: cd dist/libs/remix-tests && yarn add @remix-project/remix-lib ../../libs/remix-lib
      - run: cd dist/libs/remix-tests && yarn add @remix-project/remix-solidity ../../libs/remix-solidity
      - run: cd dist/libs/remix-tests && yarn add @remix-project/remix-simulator ../../libs/remix-simulator
      - run: cd dist/libs/remix-tests && ./bin/remix-tests ./../../../libs/remix-tests/tests/examples_0/assert_ok_test.sol
      - run: node dist/libs/remix-tests/bin/remix-tests ./libs/remix-tests/tests/examples_0/assert_ok_test.sol
      - run: yarn run test:libs

  remix-ide-browser:
    docker:
      - image: cimg/node:20.0.0-browsers
    resource_class:
      xlarge
    working_directory: ~/remix-project
    parameters:
      browser:
        type: string
      script:
        type: string
      job:
        type: string
      jobsize:
        type: string
    parallelism: 10
    steps:
      - checkout
      - attach_workspace:
          at: .
      - run: unzip ./persist/dist.zip
      - run: yarn install --cwd ./apps/remix-ide-e2e --modules-folder ../../node_modules || yarn install --cwd ./apps/remix-ide-e2e --modules-folder ../../node_modules
      - run: mkdir node_modules/hardhat && wget https://unpkg.com/hardhat/console.sol -O node_modules/hardhat/console.sol
      - run: ls -la ./dist/apps/remix-ide/assets/js
      - when:
          condition:
              equal: [ "chrome", << parameters.browser >> ]
          steps:
            - browser-tools/install-browser-tools:
                install-firefox: false
                install-chrome: true
                install-chromedriver: false
                install-geckodriver: false
            - run: yarn install_webdriver
            - run: google-chrome --version
      - when:
          condition:
              equal: [ "firefox", << parameters.browser >> ]
          steps:
            - browser-tools/install-browser-tools:
                install-firefox: true
                install-chrome: false
                install-geckodriver: false
                install-chromedriver: false
            - run: yarn install_webdriver
            - run: firefox --version
<<<<<<< HEAD
            - run: geckodriver --version
      - checkout
      - attach_workspace:
          at: .
      - run: unzip ./persist/dist.zip
      - run: yarn install --cwd ./apps/remix-ide-e2e --modules-folder ../../node_modules
      - run: mkdir node_modules/hardhat && wget https://unpkg.com/hardhat/console.sol -O node_modules/hardhat/console.sol
      - run: ls -la ./dist/apps/remix-ide/assets/js
      - run: npm list selenium-standalone
      - run: yarn run selenium-install --singleDriverInstall=firefox
      - when:
          condition:
              equal: [ "chrome", << parameters.browser >> ]
          steps:
            - run: mkdir -p node_modules/selenium-standalone/.selenium/chromedriver/latest-linux/
            - run: cp ~/bin/chromedriver /home/circleci/remix-project/node_modules/selenium-standalone/.selenium/chromedriver/latest-linux/chromedriver
            - run: 
                name: run selenium
                command: yarn selenium-standalone start --singleDriverStart=chrome
                background: true
      - when:
          condition:
              equal: [ "firefox", << parameters.browser >> ]
          steps:
            - run: 
                name: run selenium
                command: yarn selenium-standalone start --singleDriverStart=firefox
                background: true
=======
>>>>>>> f8239f19
      - run: ./apps/remix-ide/ci/<< parameters.script >> << parameters.browser >> << parameters.jobsize >> << parameters.job >>
      - store_test_results:
          path: ./reports/tests
      - store_artifacts:
          path: ./reports/screenshots

  tests-passed:
    machine:
      image: ubuntu-2004:202010-01
    steps:
      - run: echo done

  remix-test-plugins:
    docker:
      - image: cimg/node:20.0.0-browsers
    resource_class:
      xlarge
    working_directory: ~/remix-project
    parameters:
      plugin:
        type: string
      parallelism:
        type: integer
        default: 1
    parallelism: << parameters.parallelism >>
    steps:
      - checkout
      - attach_workspace:
          at: .
      - run: unzip ./persist/dist.zip
      - run: unzip ./persist/plugin-<< parameters.plugin >>.zip
      - run: yarn install --cwd ./apps/remix-ide-e2e --modules-folder ../../node_modules || yarn install --cwd ./apps/remix-ide-e2e --modules-folder ../../node_modules
      - browser-tools/install-browser-tools:
          install-firefox: false
          install-chrome: true
          install-geckodriver: false
          install-chromedriver: false
      - run: yarn install_webdriver
      - run: google-chrome --version
<<<<<<< HEAD
      - run: chromedriver --version
      - run: rm LICENSE.chromedriver 2> /dev/null || true
      - checkout
      - attach_workspace:
          at: .
      - run: unzip ./persist/dist.zip
      - run: unzip ./persist/plugin-<< parameters.plugin >>.zip
      - run: yarn install --cwd ./apps/remix-ide-e2e --modules-folder ../../node_modules
      - run: npm list selenium-standalone
      - run: yarn run selenium-install --singleDriverInstall=firefox
      - run: mkdir -p node_modules/selenium-standalone/.selenium/chromedriver/latest-linux/
      - run: cp ~/bin/chromedriver /home/circleci/remix-project/node_modules/selenium-standalone/.selenium/chromedriver/latest-linux/chromedriver
      - run:
          name: Start Selenium
          command: yarn run selenium --singleDriverStart=chrome
          background: true
=======
>>>>>>> f8239f19
      - run: ./apps/remix-ide/ci/browser_test_plugin.sh << parameters.plugin >>
      - store_test_results:
          path: ./reports/tests
      - store_artifacts:
          path: ./reports/screenshots


  predeploy:
    docker:
      - image: cimg/node:20.0.0-browsers
    resource_class:
      xlarge
    working_directory: ~/remix-project
    steps:
      - checkout
      - restore_cache:
          keys:
            - v1-deps-{{ checksum "yarn.lock" }}
      - run: yarn
      - save_cache:
          key: v1-deps-{{ checksum "yarn.lock" }}
          paths:
            - node_modules
      - run: yarn build:production
      - run: mkdir persist && zip -0 -r persist/predeploy.zip dist
      - persist_to_workspace:
          root: .
          paths:
            - "persist"

  deploy-build:
    docker:
      - image: cimg/node:20.0.0-browsers

    resource_class:
      xlarge
    environment:
      COMMIT_AUTHOR_EMAIL: "yann@ethereum.org"
      COMMIT_AUTHOR: "Circle CI"
    working_directory: ~/remix-project

    parameters:
      script:
        type: string

    steps:
      - checkout
      - attach_workspace:
          at: .
      - run: unzip ./persist/predeploy.zip
      - run: ./apps/remix-ide/ci/deploy_from_travis_remix-<< parameters.script >>.sh
    
workflows:
  run_flaky_tests:
    when: << pipeline.parameters.run_flaky_tests >>
    jobs:
      - build
      - remix-ide-browser:
          requires:
            - build
          matrix:
            parameters:
              browser: ["chrome", "firefox"]
              script: ["flaky.sh"]
              job: ["nogroup"]
              jobsize: ["1"]
  build_all:
    unless: << pipeline.parameters.run_flaky_tests >>
    jobs:
      - build
      - build-desktop:
          filters:
            branches:
              only: ['master', /.*desktop.*/]
      - build-remixdesktop-mac:
          requires:
            - build-desktop
      - build-remixdesktop-windows:
          requires:
            - build-desktop
      - sign-remixdesktop-windows:
          requires:
            - build-remixdesktop-windows
      - build-remixdesktop-linux:
          requires:
            - build-desktop
      - build-plugin:
          matrix:
            parameters:
              plugin: ["plugin_api"]
      - lint:
          requires:
            - build
      - remix-libs
      - remix-test-plugins:
          name: test-plugin-<< matrix.plugin >>
          requires:
            - build
            - build-plugin
          matrix:
            alias: plugins
            parameters:
              plugin: ["plugin_api"]
              parallelism: [1, 9]
            exclude: 
              - plugin: plugin_api
                parallelism: 1

      - remix-ide-browser:
          requires:
            - build
          matrix:
            parameters:
              browser: ["chrome", "firefox"]
              script: ["browser_test.sh"]
              job: ["0","1","2","3","4","5","6","7","8","9"]
              jobsize: ["10"]
      - tests-passed:
          requires:
            - lint
            - remix-libs
            - remix-ide-browser
            - plugins
            
      - predeploy:
          filters:
            branches:
              only: ['master', 'remix_live', 'remix_beta']
      - deploy-build:
          script: "live"
          name: "deploy-live"
          requires:
            - lint
            - remix-libs
            - remix-ide-browser
            - plugins
            - predeploy
          filters:
            branches:
              only: remix_live
      - deploy-build:
          script: "alpha"
          name: "deploy-alpha"
          requires:
            - lint
            - remix-libs
            - remix-ide-browser
            - plugins
            - predeploy
          filters:
            branches:
              only: master
      - deploy-build:
          script: "beta"
          name: "deploy-beta"
          requires:
            - lint
            - remix-libs
            - remix-ide-browser
            - plugins
            - predeploy
          filters:
            branches:
              only: remix_beta

# VS Code Extension Version: 1.5.1<|MERGE_RESOLUTION|>--- conflicted
+++ resolved
@@ -386,37 +386,6 @@
                 install-chromedriver: false
             - run: yarn install_webdriver
             - run: firefox --version
-<<<<<<< HEAD
-            - run: geckodriver --version
-      - checkout
-      - attach_workspace:
-          at: .
-      - run: unzip ./persist/dist.zip
-      - run: yarn install --cwd ./apps/remix-ide-e2e --modules-folder ../../node_modules
-      - run: mkdir node_modules/hardhat && wget https://unpkg.com/hardhat/console.sol -O node_modules/hardhat/console.sol
-      - run: ls -la ./dist/apps/remix-ide/assets/js
-      - run: npm list selenium-standalone
-      - run: yarn run selenium-install --singleDriverInstall=firefox
-      - when:
-          condition:
-              equal: [ "chrome", << parameters.browser >> ]
-          steps:
-            - run: mkdir -p node_modules/selenium-standalone/.selenium/chromedriver/latest-linux/
-            - run: cp ~/bin/chromedriver /home/circleci/remix-project/node_modules/selenium-standalone/.selenium/chromedriver/latest-linux/chromedriver
-            - run: 
-                name: run selenium
-                command: yarn selenium-standalone start --singleDriverStart=chrome
-                background: true
-      - when:
-          condition:
-              equal: [ "firefox", << parameters.browser >> ]
-          steps:
-            - run: 
-                name: run selenium
-                command: yarn selenium-standalone start --singleDriverStart=firefox
-                background: true
-=======
->>>>>>> f8239f19
       - run: ./apps/remix-ide/ci/<< parameters.script >> << parameters.browser >> << parameters.jobsize >> << parameters.job >>
       - store_test_results:
           path: ./reports/tests
@@ -456,25 +425,6 @@
           install-chromedriver: false
       - run: yarn install_webdriver
       - run: google-chrome --version
-<<<<<<< HEAD
-      - run: chromedriver --version
-      - run: rm LICENSE.chromedriver 2> /dev/null || true
-      - checkout
-      - attach_workspace:
-          at: .
-      - run: unzip ./persist/dist.zip
-      - run: unzip ./persist/plugin-<< parameters.plugin >>.zip
-      - run: yarn install --cwd ./apps/remix-ide-e2e --modules-folder ../../node_modules
-      - run: npm list selenium-standalone
-      - run: yarn run selenium-install --singleDriverInstall=firefox
-      - run: mkdir -p node_modules/selenium-standalone/.selenium/chromedriver/latest-linux/
-      - run: cp ~/bin/chromedriver /home/circleci/remix-project/node_modules/selenium-standalone/.selenium/chromedriver/latest-linux/chromedriver
-      - run:
-          name: Start Selenium
-          command: yarn run selenium --singleDriverStart=chrome
-          background: true
-=======
->>>>>>> f8239f19
       - run: ./apps/remix-ide/ci/browser_test_plugin.sh << parameters.plugin >>
       - store_test_results:
           path: ./reports/tests
