# Javascript Node CircleCI 2.0 configuration file
#
# Check https://circleci.com/docs/2.0/language-javascript/ for more details
#
version: 2.1
orbs:
  browser-tools: circleci/browser-tools@1.2.3
jobs:
<<<<<<< HEAD
  lint-libs:
=======
  build:
>>>>>>> 7c17b10b
    docker:
      # specify the version you desire here
      - image: cimg/node:14.17.6-browsers

      # Specify service dependencies here if necessary
      # CircleCI maintains a library of pre-built images
      # documented at https://circleci.com/docs/2.0/circleci-images/
    resource_class: xlarge
      # - image: circleci/mongo:3.4.4
    environment:
      - COMMIT_AUTHOR_EMAIL: "yann@ethereum.org"
      - COMMIT_AUTHOR: "Circle CI"
    working_directory: ~/remix-project
    steps:
      - checkout
<<<<<<< HEAD
      - run: npm install
      - run:
          name: Remix Libs Linting
          command: npm run lint:libs
  lint-ide:
    docker:
      # specify the version you desire here
      - image: circleci/node:14.17.6-browsers

      # Specify service dependencies here if necessary
      # CircleCI maintains a library of pre-built images
      # documented at https://circleci.com/docs/2.0/circleci-images/
    resource_class: xlarge
      # - image: circleci/mongo:3.4.4
    environment:
      - COMMIT_AUTHOR_EMAIL: "yann@ethereum.org"
      - COMMIT_AUTHOR: "Circle CI"
    working_directory: ~/remix-project
    steps:
      - checkout
      - run: npm install
      - run:
          name: Remix IDE Linting
          command: npm run lint
  lint-e2e:
    docker:
      # specify the version you desire here
      - image: circleci/node:14.17.6-browsers

      # Specify service dependencies here if necessary
      # CircleCI maintains a library of pre-built images
      # documented at https://circleci.com/docs/2.0/circleci-images/
    resource_class: xlarge
      # - image: circleci/mongo:3.4.4
    environment:
      - COMMIT_AUTHOR_EMAIL: "yann@ethereum.org"
      - COMMIT_AUTHOR: "Circle CI"
    working_directory: ~/remix-project
    steps:
      - checkout
      - run: npm install
      - run:
          name: Remix IDE e2e Linting
          command: npm run lint remix-ide-e2e
  remix-libs:
    docker:
      # specify the version you desire here
      - image: circleci/node:14.17.6-browsers

      # Specify service dependencies here if necessary
      # CircleCI maintains a library of pre-built images
      # documented at https://circleci.com/docs/2.0/circleci-images/
    resource_class: xlarge
      # - image: circleci/mongo:3.4.4
    environment:
      - COMMIT_AUTHOR_EMAIL: "yann@ethereum.org"
      - COMMIT_AUTHOR: "Circle CI"
    working_directory: ~/remix-project

    steps:
      - checkout
      - run: npm install
      - run: npm run build:libs
      - run: cd dist/libs/remix-tests && npm install
      - run: npm run test:libs
=======
>>>>>>> 7c17b10b

      - restore_cache:
          keys:
            - v1-deps-{{ checksum "package-lock.json" }}
      - run: npm install
      - save_cache:
          key: v1-deps-{{ checksum "package-lock.json" }}
          paths:
            - node_modules
      - run: npm run downloadsolc_assets      
      - run: npx nx build remix-ide
      - run: npx nx build remix-ide-e2e-src-local-plugin

      - run: npm run build:libs
      - run: mkdir persist && zip -r persist/dist.zip dist
      - persist_to_workspace:
          root: .
          paths:
            - 'persist'
  lint:
    docker:
      # specify the version you desire here
      - image: cimg/node:14.17.6-browsers

      # Specify service dependencies here if necessary
      # CircleCI maintains a library of pre-built images
      # documented at https://circleci.com/docs/2.0/circleci-images/
    resource_class: xlarge
      # - image: circleci/mongo:3.4.4
    environment:
      - COMMIT_AUTHOR_EMAIL: "yann@ethereum.org"
      - COMMIT_AUTHOR: "Circle CI"
    working_directory: ~/remix-project
    parallelism: 35
    steps:
      - checkout
      - restore_cache:
          keys:
            - v1-deps-{{ checksum "package-lock.json" }}
      - run: npm install
      - run:
          name: Remix Libs Linting
          command: ./apps/remix-ide/ci/lint.sh
  remix-libs:
    docker:
      # specify the version you desire here
      - image: cimg/node:14.17.6-browsers

      # Specify service dependencies here if necessary
      # CircleCI maintains a library of pre-built images
      # documented at https://circleci.com/docs/2.0/circleci-images/
    resource_class: xlarge
      # - image: circleci/mongo:3.4.4
    environment:
      - COMMIT_AUTHOR_EMAIL: "yann@ethereum.org"
      - COMMIT_AUTHOR: "Circle CI"
    working_directory: ~/remix-project

    steps:
      - checkout
      - attach_workspace:
            at: .
      - run: unzip ./persist/dist.zip
      - restore_cache:
          keys:
            - v1-deps-{{ checksum "package-lock.json" }}
      - run: npm i
      - run: cd dist/libs/remix-tests && npm install
      - run: npm run test:libs

  remix-ide-chrome:
    docker:
      # specify the version you desire here
      - image: cimg/node:14.17.6-browsers

      # Specify service dependencies here if necessary
      # CircleCI maintains a library of pre-built images
      # documented at https://circleci.com/docs/2.0/circleci-images/
    resource_class: xlarge
      # - image: circleci/mongo:3.4.4
    environment:
      - COMMIT_AUTHOR_EMAIL: "yann@ethereum.org"
      - COMMIT_AUTHOR: "Circle CI"
    working_directory: ~/remix-project

    parallelism: 70
    steps:
      - browser-tools/install-chrome
      - browser-tools/install-chromedriver
      - checkout
      - attach_workspace:
            at: .
      - run: unzip ./persist/dist.zip
      - restore_cache:
          keys:
            - v1-deps-{{ checksum "package-lock.json" }}
      - run: npm install
      - run: npm run selenium-install
      - run:
          name: Start Selenium
          command: npx selenium-standalone start 
          background: true
      - run: ./apps/remix-ide/ci/browser_test.sh chrome
      - store_test_results:
          path: ./reports/tests
      - store_artifacts:
          path: ./reports/screenshots

  remix-ide-firefox:
    docker:
      # specify the version you desire here
      - image: cimg/node:14.17.6-browsers

      # Specify service dependencies here if necessary
      # CircleCI maintains a library of pre-built images
      # documented at https://circleci.com/docs/2.0/circleci-images/
    resource_class: xlarge
      # - image: circleci/mongo:3.4.4
    environment:
      - COMMIT_AUTHOR_EMAIL: "yann@ethereum.org"
      - COMMIT_AUTHOR: "Circle CI"
    working_directory: ~/remix-project

    parallelism: 70
    steps:
      - browser-tools/install-firefox
      - browser-tools/install-geckodriver
      - checkout
      - attach_workspace:
            at: .
      - run: unzip ./persist/dist.zip
      - restore_cache:
          keys:
            - v1-deps-{{ checksum "package-lock.json" }}
      - run: npm install
      - run: npm run selenium-install
      - run:
          name: Start Selenium
          command: npx selenium-standalone start 
          background: true
      - run: ./apps/remix-ide/ci/browser_test.sh firefox
      - store_test_results:
          path: ./reports/tests
      - store_artifacts:
          path: ./reports/screenshots

  remix-ide-plugin-api:
    docker:
      # specify the version you desire here
      - image: cimg/node:14.17.6-browsers

      # Specify service dependencies here if necessary
      # CircleCI maintains a library of pre-built images
      # documented at https://circleci.com/docs/2.0/circleci-images/
    resource_class: xlarge
      # - image: circleci/mongo:3.4.4
    environment:
      - COMMIT_AUTHOR_EMAIL: "yann@ethereum.org"
      - COMMIT_AUTHOR: "Circle CI"
      - FILES_TO_PACKAGE: "dist/apps/remix-ide/assets dist/apps/remix-ide/index.html dist/apps/remix-ide/main.js dist/apps/remix-ide/polyfills.js dist/apps/remix-ide/runtime.js dist/apps/remix-ide/vendor.js dist/apps/remix-ide/favicon.ico"
    working_directory: ~/remix-project
    parallelism: 7
    steps:
      - browser-tools/install-chrome
      - browser-tools/install-chromedriver
      - checkout
      - attach_workspace:
            at: .
      - run: unzip ./persist/dist.zip
      - restore_cache:
          keys:
            - v1-deps-{{ checksum "package-lock.json" }}
      - run: npm install
      - run: npm run selenium-install
      - run:
          name: Start Selenium
          command: npx selenium-standalone start 
          background: true
      - run: ./apps/remix-ide/ci/browser_tests_plugin_api.sh
      - store_test_results:
          path: ./reports/tests
      - store_artifacts:
          path: ./reports/screenshots

  deploy-remix-live:
    docker:
      # specify the version you desire here
      - image: cimg/node:14.17.6-browsers

      # Specify service dependencies here if necessary
      # CircleCI maintains a library of pre-built images
      # documented at https://circleci.com/docs/2.0/circleci-images/
    resource_class: xlarge
      # - image: circleci/mongo:3.4.4
    environment:
      - COMMIT_AUTHOR_EMAIL: "yann@ethereum.org"
      - COMMIT_AUTHOR: "Circle CI"
      - FILES_TO_PACKAGE: "dist/apps/remix-ide/assets dist/apps/remix-ide/production.index.html dist/apps/remix-ide/main.js dist/apps/remix-ide/polyfills.js dist/apps/remix-ide/favicon.ico"
    working_directory: ~/remix-project

    steps:
      - checkout
      - run: npm install
      - run: npm run downloadsolc_assets
      - run: npm run build:production
      - run: 
          name: Deploy
          command: |
            if [ "${CIRCLE_BRANCH}" == "remix_live" ]; then
              ./apps/remix-ide/ci/deploy_from_travis_remix-live.sh;
            fi

  publish:
    docker:
      # specify the version you desire here
      - image: cimg/node:14.17.6-browsers

      # Specify service dependencies here if necessary
      # CircleCI maintains a library of pre-built images
      # documented at https://circleci.com/docs/2.0/circleci-images/
    resource_class: xlarge
      # - image: circleci/mongo:3.4.4
    environment:
      - COMMIT_AUTHOR_EMAIL: "yann@ethereum.org"
      - COMMIT_AUTHOR: "Circle CI"
      - FILES_TO_PACKAGE: "dist/apps/remix-ide/assets dist/apps/remix-ide/production.index.html dist/apps/remix-ide/main.js dist/apps/remix-ide/polyfills.js dist/apps/remix-ide/favicon.ico"
    working_directory: ~/remix-project

    steps:
      - checkout
      - setup_remote_docker
      - run: npm install
      - run: npm run downloadsolc_assets
      - run: npm run build:production
      - run: ./apps/remix-ide/ci/copy_resources.sh     
      - run: ./apps/remix-ide/ci/publishIpfs
      - run: ./apps/remix-ide/ci/build_and_publish_docker_images.sh

  deploy-remix-alpha:
    docker:
      # specify the version you desire here
      - image: cimg/node:14.17.6-browsers

      # Specify service dependencies here if necessary
      # CircleCI maintains a library of pre-built images
    resource_class: xlarge
      # documented at https://circleci.com/docs/2.0/circleci-images/
      # - image: circleci/mongo:3.4.4
    environment:
      - COMMIT_AUTHOR_EMAIL: "yann@ethereum.org"
      - COMMIT_AUTHOR: "Circle CI"
      - FILES_TO_PACKAGE: "dist/apps/remix-ide/assets dist/apps/remix-ide/production.index.html dist/apps/remix-ide/main.js dist/apps/remix-ide/polyfills.js dist/apps/remix-ide/favicon.ico"
    working_directory: ~/remix-project

    steps:
      - checkout
      - run: npm install
      - run: npm run downloadsolc_assets
      - run: npm run build:production
      - run: 
          name: Deploy
          command: |
            if [ "${CIRCLE_BRANCH}" == "master" ]; then
              ./apps/remix-ide/ci/deploy_from_travis_remix-alpha.sh;
            fi

  deploy-remix-beta:
    docker:
      # specify the version you desire here
      - image: cimg/node:14.17.6-browsers

      # Specify service dependencies here if necessary
      # CircleCI maintains a library of pre-built images
    resource_class: xlarge
      # documented at https://circleci.com/docs/2.0/circleci-images/
      # - image: circleci/mongo:3.4.4
    environment:
      - COMMIT_AUTHOR_EMAIL: "yann@ethereum.org"
      - COMMIT_AUTHOR: "Circle CI"
      - FILES_TO_PACKAGE: "dist/apps/remix-ide/assets dist/apps/remix-ide/production.index.html dist/apps/remix-ide/main.js dist/apps/remix-ide/polyfills.js dist/apps/remix-ide/favicon.ico"
    working_directory: ~/remix-project

    steps:
      - checkout
      - run: npm install
      - run: npm run build:libs
      - run: npm run downloadsolc_assets
      - run: npm run build:production
      - run: 
          name: Deploy
          command: |
            if [ "${CIRCLE_BRANCH}" == "remix_beta" ]; then
              ./apps/remix-ide/ci/deploy_from_travis_remix-beta.sh;
            fi

workflows:
  version: 2
  build_all:
    jobs:
<<<<<<< HEAD
      - lint-ide
      - lint-libs
      - lint-e2e
      - remix-libs:
          requires:
            - lint-ide
            - lint-e2e
            - lint-libs
      - remix-ide-plugin-api:
          requires:
            - lint-ide
            - lint-e2e
            - lint-libs
      - remix-ide-chrome-1:          
          requires:
            - lint-ide
            - lint-e2e
            - lint-libs
      - remix-ide-chrome-2:          
          requires:
            - lint-ide
            - lint-e2e
            - lint-libs
      - remix-ide-firefox-1:          
          requires:
            - lint-ide
            - lint-e2e
            - lint-libs
      - remix-ide-firefox-2:          
          requires:
            - lint-ide
            - lint-e2e
            - lint-libs
      - remix-ide-run-deploy:          
          requires:
            - lint-ide
            - lint-e2e
            - lint-libs
      - publish:
          requires:
            - lint-ide
            - lint-e2e
            - lint-libs
=======
      - build
      - lint:
          requires:
            - build
      - remix-libs:
          requires:
            - build
      - remix-ide-plugin-api:
          requires:
            - build
      - remix-ide-chrome:
          requires:
            - build
      - remix-ide-firefox:
          requires:
            - build
>>>>>>> 7c17b10b
      - deploy-remix-live:          
          requires:
            - lint
            - remix-libs
            - remix-ide-chrome
            - remix-ide-firefox
            - remix-ide-plugin-api
          filters:
            branches:
              only: remix_live
      - deploy-remix-alpha:          
          requires:
            - lint
            - remix-libs
            - remix-ide-chrome
            - remix-ide-firefox
            - remix-ide-plugin-api
          filters:
            branches:
              only: master
      - deploy-remix-beta:          
          requires:
            - lint
            - remix-libs
            - remix-ide-chrome
            - remix-ide-firefox
            - remix-ide-plugin-api
          filters:
            branches:
              only: remix_beta
              <|MERGE_RESOLUTION|>--- conflicted
+++ resolved
@@ -6,94 +6,22 @@
 orbs:
   browser-tools: circleci/browser-tools@1.2.3
 jobs:
-<<<<<<< HEAD
-  lint-libs:
-=======
   build:
->>>>>>> 7c17b10b
-    docker:
-      # specify the version you desire here
-      - image: cimg/node:14.17.6-browsers
-
-      # Specify service dependencies here if necessary
-      # CircleCI maintains a library of pre-built images
-      # documented at https://circleci.com/docs/2.0/circleci-images/
-    resource_class: xlarge
-      # - image: circleci/mongo:3.4.4
-    environment:
-      - COMMIT_AUTHOR_EMAIL: "yann@ethereum.org"
-      - COMMIT_AUTHOR: "Circle CI"
-    working_directory: ~/remix-project
-    steps:
-      - checkout
-<<<<<<< HEAD
-      - run: npm install
-      - run:
-          name: Remix Libs Linting
-          command: npm run lint:libs
-  lint-ide:
-    docker:
-      # specify the version you desire here
-      - image: circleci/node:14.17.6-browsers
-
-      # Specify service dependencies here if necessary
-      # CircleCI maintains a library of pre-built images
-      # documented at https://circleci.com/docs/2.0/circleci-images/
-    resource_class: xlarge
-      # - image: circleci/mongo:3.4.4
-    environment:
-      - COMMIT_AUTHOR_EMAIL: "yann@ethereum.org"
-      - COMMIT_AUTHOR: "Circle CI"
-    working_directory: ~/remix-project
-    steps:
-      - checkout
-      - run: npm install
-      - run:
-          name: Remix IDE Linting
-          command: npm run lint
-  lint-e2e:
-    docker:
-      # specify the version you desire here
-      - image: circleci/node:14.17.6-browsers
-
-      # Specify service dependencies here if necessary
-      # CircleCI maintains a library of pre-built images
-      # documented at https://circleci.com/docs/2.0/circleci-images/
-    resource_class: xlarge
-      # - image: circleci/mongo:3.4.4
-    environment:
-      - COMMIT_AUTHOR_EMAIL: "yann@ethereum.org"
-      - COMMIT_AUTHOR: "Circle CI"
-    working_directory: ~/remix-project
-    steps:
-      - checkout
-      - run: npm install
-      - run:
-          name: Remix IDE e2e Linting
-          command: npm run lint remix-ide-e2e
-  remix-libs:
-    docker:
-      # specify the version you desire here
-      - image: circleci/node:14.17.6-browsers
-
-      # Specify service dependencies here if necessary
-      # CircleCI maintains a library of pre-built images
-      # documented at https://circleci.com/docs/2.0/circleci-images/
-    resource_class: xlarge
-      # - image: circleci/mongo:3.4.4
-    environment:
-      - COMMIT_AUTHOR_EMAIL: "yann@ethereum.org"
-      - COMMIT_AUTHOR: "Circle CI"
-    working_directory: ~/remix-project
-
-    steps:
-      - checkout
-      - run: npm install
-      - run: npm run build:libs
-      - run: cd dist/libs/remix-tests && npm install
-      - run: npm run test:libs
-=======
->>>>>>> 7c17b10b
+    docker:
+      # specify the version you desire here
+      - image: cimg/node:14.17.6-browsers
+
+      # Specify service dependencies here if necessary
+      # CircleCI maintains a library of pre-built images
+      # documented at https://circleci.com/docs/2.0/circleci-images/
+    resource_class: xlarge
+      # - image: circleci/mongo:3.4.4
+    environment:
+      - COMMIT_AUTHOR_EMAIL: "yann@ethereum.org"
+      - COMMIT_AUTHOR: "Circle CI"
+    working_directory: ~/remix-project
+    steps:
+      - checkout
 
       - restore_cache:
           keys:
@@ -393,51 +321,6 @@
   version: 2
   build_all:
     jobs:
-<<<<<<< HEAD
-      - lint-ide
-      - lint-libs
-      - lint-e2e
-      - remix-libs:
-          requires:
-            - lint-ide
-            - lint-e2e
-            - lint-libs
-      - remix-ide-plugin-api:
-          requires:
-            - lint-ide
-            - lint-e2e
-            - lint-libs
-      - remix-ide-chrome-1:          
-          requires:
-            - lint-ide
-            - lint-e2e
-            - lint-libs
-      - remix-ide-chrome-2:          
-          requires:
-            - lint-ide
-            - lint-e2e
-            - lint-libs
-      - remix-ide-firefox-1:          
-          requires:
-            - lint-ide
-            - lint-e2e
-            - lint-libs
-      - remix-ide-firefox-2:          
-          requires:
-            - lint-ide
-            - lint-e2e
-            - lint-libs
-      - remix-ide-run-deploy:          
-          requires:
-            - lint-ide
-            - lint-e2e
-            - lint-libs
-      - publish:
-          requires:
-            - lint-ide
-            - lint-e2e
-            - lint-libs
-=======
       - build
       - lint:
           requires:
@@ -454,7 +337,6 @@
       - remix-ide-firefox:
           requires:
             - build
->>>>>>> 7c17b10b
       - deploy-remix-live:          
           requires:
             - lint
