--- conflicted
+++ resolved
@@ -115,22 +115,12 @@
     steps:
       - browser-tools/install-browser-tools
       - checkout
-<<<<<<< HEAD
-      - attach_workspace:
-            at: .
-      - run: unzip ./persist/dist.zip
-      - restore_cache:
-          keys:
-            - v1-deps-{{ checksum "package-lock.json" }}
-=======
-      - run: git submodule sync --recursive
-      - run: git submodule update --recursive --init
-      - run: npm install
-      - run: npx nx build remix-ide --with-deps
-      - run:
-          name: Download Selenium
-          command: ./node_modules/.bin/selenium-standalone install --drivers.chrome.version=2.39 --drivers.chrome.baseURL=https://chromedriver.storage.googleapis.com
->>>>>>> 4726a6d4
+      - attach_workspace:
+            at: .
+      - run: unzip ./persist/dist.zip
+      - restore_cache:
+          keys:
+            - v1-deps-{{ checksum "package-lock.json" }}
       - run:
           name: Start Selenium
           command: java -jar /usr/local/bin/selenium.jar 
@@ -160,23 +150,12 @@
     steps:
       - browser-tools/install-browser-tools
       - checkout
-<<<<<<< HEAD
-      - attach_workspace:
-            at: .
-      - run: unzip ./persist/dist.zip
-      - restore_cache:
-          keys:
-            - v1-deps-{{ checksum "package-lock.json" }}
-=======
-      - run: git submodule sync --recursive
-      - run: git submodule update --recursive --init
-      - run: npm install
-      - run: npm run downloadsolc_assets
-      - run: npx nx build remix-ide --with-deps
-      - run:
-          name: Download Selenium
-          command: ./node_modules/.bin/selenium-standalone install --drivers.chrome.version=2.39 --drivers.chrome.baseURL=https://chromedriver.storage.googleapis.com
->>>>>>> 4726a6d4
+      - attach_workspace:
+            at: .
+      - run: unzip ./persist/dist.zip
+      - restore_cache:
+          keys:
+            - v1-deps-{{ checksum "package-lock.json" }}
       - run:
           name: Start Selenium
           command: java -jar /usr/local/bin/selenium.jar 
@@ -206,22 +185,12 @@
     steps:
       - browser-tools/install-browser-tools
       - checkout
-<<<<<<< HEAD
-      - attach_workspace:
-            at: .
-      - run: unzip ./persist/dist.zip
-      - restore_cache:
-          keys:
-            - v1-deps-{{ checksum "package-lock.json" }}
-=======
-      - run: git submodule sync --recursive
-      - run: git submodule update --recursive --init
-      - run: npm install
-      - run: npx nx build remix-ide --with-deps
-      - run:
-          name: Download Selenium
-          command: ./node_modules/.bin/selenium-standalone install --config=../remix-project/apps/remix-ide-e2e/seleniumConfig.js
->>>>>>> 4726a6d4
+      - attach_workspace:
+            at: .
+      - run: unzip ./persist/dist.zip
+      - restore_cache:
+          keys:
+            - v1-deps-{{ checksum "package-lock.json" }}
       - run:
           name: Start Selenium
           command: java -jar /usr/local/bin/selenium.jar 
@@ -251,23 +220,12 @@
     steps:
       - browser-tools/install-browser-tools
       - checkout
-<<<<<<< HEAD
-      - attach_workspace:
-            at: .
-      - run: unzip ./persist/dist.zip
-      - restore_cache:
-          keys:
-            - v1-deps-{{ checksum "package-lock.json" }}
-=======
-      - run: git submodule sync --recursive
-      - run: git submodule update --recursive --init
-      - run: npm install
-      - run: npm run downloadsolc_assets
-      - run: npx nx build remix-ide --with-deps
-      - run:
-          name: Download Selenium
-          command: ./node_modules/.bin/selenium-standalone install --config=../remix-project/apps/remix-ide-e2e/seleniumConfig.js
->>>>>>> 4726a6d4
+      - attach_workspace:
+            at: .
+      - run: unzip ./persist/dist.zip
+      - restore_cache:
+          keys:
+            - v1-deps-{{ checksum "package-lock.json" }}
       - run:
           name: Start Selenium
           command: java -jar /usr/local/bin/selenium.jar 
@@ -297,22 +255,12 @@
     steps:
       - browser-tools/install-browser-tools
       - checkout
-<<<<<<< HEAD
-      - attach_workspace:
-            at: .
-      - run: unzip ./persist/dist.zip
-      - restore_cache:
-          keys:
-            - v1-deps-{{ checksum "package-lock.json" }}
-=======
-      - run: git submodule sync --recursive
-      - run: git submodule update --recursive --init
-      - run: npm install
-      - run: npx nx build remix-ide --with-deps
-      - run:
-          name: Download Selenium
-          command: ./node_modules/.bin/selenium-standalone install --drivers.chrome.version=2.39 --drivers.chrome.baseURL=https://chromedriver.storage.googleapis.com
->>>>>>> 4726a6d4
+      - attach_workspace:
+            at: .
+      - run: unzip ./persist/dist.zip
+      - restore_cache:
+          keys:
+            - v1-deps-{{ checksum "package-lock.json" }}
       - run:
           name: Start Selenium
           command: java -jar /usr/local/bin/selenium.jar
@@ -342,23 +290,12 @@
     steps:
       - browser-tools/install-browser-tools
       - checkout
-<<<<<<< HEAD
-      - attach_workspace:
-            at: .
-      - run: unzip ./persist/dist.zip
-      - restore_cache:
-          keys:
-            - v1-deps-{{ checksum "package-lock.json" }}
-=======
-      - run: git submodule sync --recursive
-      - run: git submodule update --recursive --init
-      - run: npm install
-      - run: npx nx build remix-ide --with-deps
-      - run: npx nx build remix-ide-e2e-src-local-plugin
-      - run:
-          name: Download Selenium
-          command: ./node_modules/.bin/selenium-standalone install --drivers.chrome.version=2.39 --drivers.chrome.baseURL=https://chromedriver.storage.googleapis.com
->>>>>>> 4726a6d4
+      - attach_workspace:
+            at: .
+      - run: unzip ./persist/dist.zip
+      - restore_cache:
+          keys:
+            - v1-deps-{{ checksum "package-lock.json" }}
       - run:
           name: Start Selenium
           command: java -jar /usr/local/bin/selenium.jar 
@@ -387,15 +324,9 @@
 
     steps:
       - checkout
-<<<<<<< HEAD
-      - restore_cache:
-          keys:
-            - v1-deps-{{ checksum "package-lock.json" }}
-=======
-      - run: git submodule sync --recursive
-      - run: git submodule update --recursive --init
-      - run: npm install
->>>>>>> 4726a6d4
+      - restore_cache:
+          keys:
+            - v1-deps-{{ checksum "package-lock.json" }}
       - run: npm run downloadsolc_assets
       - run: npm run build:production
       - run: 
@@ -453,15 +384,9 @@
 
     steps:
       - checkout
-<<<<<<< HEAD
-      - restore_cache:
-          keys:
-            - v1-deps-{{ checksum "package-lock.json" }}
-=======
-      - run: git submodule sync --recursive
-      - run: git submodule update --recursive --init
-      - run: npm install
->>>>>>> 4726a6d4
+      - restore_cache:
+          keys:
+            - v1-deps-{{ checksum "package-lock.json" }}
       - run: npm run downloadsolc_assets
       - run: npm run build:production
       - run: 
@@ -489,15 +414,9 @@
 
     steps:
       - checkout
-<<<<<<< HEAD
-      - restore_cache:
-          keys:
-            - v1-deps-{{ checksum "package-lock.json" }}
-=======
-      - run: git submodule sync --recursive
-      - run: git submodule update --recursive --init
-      - run: npm install
->>>>>>> 4726a6d4
+      - restore_cache:
+          keys:
+            - v1-deps-{{ checksum "package-lock.json" }}
       - run: npm run build:libs
       - run: npm run downloadsolc_assets
       - run: npm run build:production
